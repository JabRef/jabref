---
parent: Getting into the code
nav_order: 1
---
# Set up a local workspace

This guide explains how to set up your environment for development of JabRef. It includes information about prerequisites, configuring your IDE, and running JabRef locally to verify your setup.

> **The most important step is to configure your IDE.**\
> **In case you know how to install JDK 18 with JavaFX support and [to fork JabRef's code](#get-the-code),**\
> **please scroll down to the [IDE setup](#configure-your-ide).**

For a complete step-by-step guide for Linux using IntelliJ IDEA as the IDE, have a look at the following video instructions:

[![YouTube video showing the step-by-step guide](https://img.youtube.com/vi/JkFVJ6p0urw/mqdefault.jpg)](https://youtu.be/JkFVJ6p0urw)

## Prerequisites

This section list the prerequisites you need to get started to develop JabRef. After this section, you are ready to get the code.

### Java Development Kit 18

A working Java (Development Kit) 18 installation with Java FX support is required. In the command line (terminal in Linux, cmd in Windows) run `javac -version` and make sure that the reported version is Java 18 (e.g., `javac 18`). If `javac` is not found or a wrong version is reported, check your `PATH` environment variable, your `JAVA_HOME` environment variable or install the most recent JDK.

[JavaFX is not part of the default JDK any more](https://www.reddit.com/r/java/comments/82qm9x/javafx\_will\_be\_removed\_from\_the\_java\_jdk\_in\_jdk\_11/), it needs to be installed separately if not using a special JDK.

Download and install the JDK from [https://jdk.java.net/](https://jdk.java.net). Afterwards, download the "jmods" JavaFX 18 zip archive from [https://gluonhq.com/products/javafx/](https://gluonhq.com/products/javafx/) and put the `.jmod` files into `C:\Program Files\OpenJDK\jdk-18\jmods`.

### GitHub Account

If you do not yet have a GitHub account, please [create one](https://github.com/join).

Proposals for account names:

* Login similar to your university account. Example: `koppor`
* Use your last name prefixed by the first letter of your first name. Example: `okopp`
* Use `firstname.lastname`. Example: `oliver.kopp`

You can hide your email address by following the recommendations at [https://saraford.net/2017/02/19/how-to-hide-your-email-address-in-your-git-commits-but-still-get-contributions-to-show-up-on-your-github-profile-050/](https://saraford.net/2017/02/19/how-to-hide-your-email-address-in-your-git-commits-but-still-get-contributions-to-show-up-on-your-github-profile-050/).

Most developers, though, do not hide their email address. They use one which may get public. Mostly, they create a new email account for development only. That account then be used for development mailing lists, mail exchange with other developers, etc.

Examples:

* Same login as in GitHub (see above). Example: `koppor@gmail.com`
* "`it`" in the name. Example: `kopp.it@gmail.com`
* Use the university login. Example: `st342435@stud.uni-stuttgart.de`

### git

It is strongly recommend that you have git installed.

* In Debian-based distros: `sudo apt-get install git`
* In Windows: [Download the installer](http://git-scm.com/download/win) and install it. Using chocolatey, you can run `choco install git.install -y --params "/GitAndUnixToolsOnPath /WindowsTerminal` to a) install git and b) have linux commands such as `grep` available in your `PATH`.
* [official installation instructions](https://git-scm.com/book/en/v2/Getting-Started-Installing-Git)

### IDE

We suggest [IntelliJ IDEA](https://www.jetbrains.com/idea/?from=jabref). For advanced users, [Eclipse](https://eclipse.org) (`2022-03` or newer) is also possible.

#### IntelliJ

We recommend to install IntelliJ IDEA using [JetBrains Toolbox App](https://www.jetbrains.com/toolbox-app/), because IDE updates are automatically installed.

#### Eclipse

On Ubuntu Linux, you can follow the [documentation from the Ubuntu Community](https://help.ubuntu.com/community/EclipseIDE#Download\_Eclipse) or the [step-by-step guideline from Krizna](https://www.krizna.com/ubuntu/install-eclipse-in-ubuntu-12-04/) to install Eclipse. On Windows, download it from [www.eclipse.org](http://www.eclipse.org/downloads/) and run the installer.

Eclipse JEE 2022-03 or newer is required.

### Other Tooling

See our [tool recommendations](../readings-on-coding/tools.md).

## Get the code

This section explains how you get the JabRef code onto your machine in a form allowing you to make contributions.

### Fork JabRef into your GitHub account

1. Log into your GitHub account
2. Go to [https://github.com/JabRef/jabref](https://github.com/JabRef/jabref)
3. Create a fork by clicking at fork button on the right top corner
4. A fork repository will be created under your account `https://github.com/YOUR\_USERNAME/jabref`.

### Clone your forked repository on your local machine

* In a command line, navigate to the folder where you want to place the source code (parent folder of `jabref/`). To prevent issues along the way, it is strongly recommend to choose a path that does not contain any special (non-ASCII or whitespace) characters. Note that placing jabref folder directly in the disk root directory may cause an error.  
* Run `git clone --depth=10 https://github.com/YOUR_USERNAME/jabref.git`. The `--depth--10` is used to limit the download to \~20 MB instead of downloading the complete history (\~800 MB). If you want to dig in our commit history, feel free to download everything.
* Go to the newly created jabref folder: `cd jabref`

### Create generate source code

1. Generate additional source code: `./gradlew assemble` (on Windows: `gradlew assemble`)
2. Source code should now reside in `src-gen`.
3. Start JabRef: `./gradlew run`
4. JabRef's GUI should now start up.

## Configure your IDE

These steps are very important. They allow you to focus on the content and ensure that the code formatting always goes well. Did you know that [IntelliJ allows for reformatting selected code](https://www.jetbrains.com/help/idea/reformat-and-rearrange-code.html#reformat\_code) if you press <kbd>Ctrl</kbd> + <kbd>Alt</kbd> + <kbd>L</kbd>?

### Configuration of IntelliJ IDEA

IntelliJ IDEA fully supports Gradle as a build tool, but also has an internal build system which is usually faster.
For JabRef, Gradle is required to make a full build but once set up, IntelliJ IDEA's internal system can be used for subsequent builds.

To configure IntelliJ IDEA for developing JabRef, you should first ensure that you have enabled both bundled plugins _Gradle_ and _Gradle Extension_:

* Navigate to **File > Settings > Plugins > Installed** and check that you have the _Gradle_ and _Gradle Extension_ enabled.

<<<<<<< HEAD
Ensure you have a Java 17 SDK configured by navigating to **File > Project Structure > Platform Settings > SDKs**.
If you don't have one, add a new Java JDK and point it to the location of a JDK 17. ![Project Settings](../images/intellij-choose-jdk-adoptopenjdk-on-windows-project-settings.png)

* Enable annotation processors by navigating to **File > Settings > Build, Execution, Deployment > Compiler > Annotation processors** and check "Enable annotation processing"\
  ![Enable annotation processing](../images/intellij-enable-annotation-processing.png)
=======
After that, you can open `jabref/build.gradle` as a project. It is crucial that Java 18 is used consistently for the JabRef project which includes ensuring the right settings for your project structure, Gradle build, and run configurations.

Ensure you have a Java 18 SDK configured by navigating to **File > Project Structure > Platform Settings > SDKs**. If you don't have one, add a new Java JDK and point it to the location of a JDK 18. ![Project Settings](../images/intellij-choose-jdk-adoptopenjdk-on-windows-project-settings.png)

Navigate to **File > Project Structure > Project** and ensure that the projects' SDK is Java 18 ![Use JDK 18 as project SDK](../images/intellij-choose-jdk15-project-default.png)

Navigate to **File > Settings > Build, Execution, Deployment > Build Tools > Gradle** and select the "Project SDK" as the Gradle JVM at the bottom. If that does not exist, just select a JDK 18.

To prepare IntelliJ's build system two additional steps are required:

*   Navigate to **File > Settings > Build, Execution, Deployment > Compiler > Java Compiler**, and under "Override compiler parameters per-module" add (\[+]) the following compiler arguments for the `JabRef.main` module. Otherwise, you will get: `java: package com.sun.javafx.scene.control is not visible (package com.sun.javafx.scene.control is declared in module javafx.controls, which does not export it to module org.jabref)`

    ```
     --add-exports=javafx.controls/com.sun.javafx.scene.control=org.jabref
     --add-exports=org.controlsfx.controls/impl.org.controlsfx.skin=org.jabref
    ```

    Note that you need to focus another UI element before pressing OK. Otherwise, the setting will be empty.
*   Enable annotation processors by navigating to **File > Settings > Build, Execution, Deployment > Compiler > Annotation processors** and check "Enable annotation processing"

    ![Enable annotation processing](../images/intellij-enable-annotation-processing.png)
>>>>>>> 177d5ec5

To have autoformat working properly in the context of line wrapping, "Wrap at right margin" has to be disabled as shown below. Details are found in [IntelliJ issue 240517](https://youtrack.jetbrains.com/issue/IDEA-240517).

![](../images/intellij-wrap-at-right-margin.png)

To enable "magic" creation and auto cleanup of imports, enable both "Add unambiguous imports on the fly" and "Optimize imports on the fly":

![](../images/grafik.png)

Source: <https://www.jetbrains.com/help/idea/creating-and-optimizing-imports.html#automatically-add-import-statements>.

#### Using Gradle from within IntelliJ IDEA

Ensuring JabRef builds with Gradle should always the first step because, e.g. it generates additional sources that are required for compiling the code.
After adjusting all settings mentioned earlier, your first step should be to

* Open the Gradle Tool Window with the small button that can usually be found on the right side of IDEA or navigate to **View > Tool Windows > Gradle**.
* In the Gradle Tool Window, press the "Reload All Gradle Projects" button to ensure that all settings are up-to-date with the setting changes.

After that, you can use the Gradle Tool Window to build all parts JabRef and run it. To do so, expand the JabRef project in the Gradle Tool Window and navigate to Tasks. From there, you can

* Build and run JabRef by double-clicking **JabRef > Tasks > application > run**.

After that a new entry called "jabref \[run]" will appear in the run configurations. Now you can also select "jabref \[run]" and either run or debug the application from within IntelliJ. You can run any other development task in a similar way. Equivalently, this can also be executed from the terminal by running `./gradlew run`.

#### Using JabRef's code style

Contributions to JabRef's source code need to have a code formatting that is consistent with existing source code. For that purpose, JabRef provides code-style and check-style definitions.

* Install the [CheckStyle-IDEA plugin](http://plugins.jetbrains.com/plugin/1065?pr=idea), it can be found via the plug-in repository:
  1. Navigate to **File > Settings > Plugins > Marketplace** and search for "Checkstyle" and choose "CheckStyle-IDEA"
  2. Close the settings afterwards and restart IntelliJ

#### Using IntelliJ's internal build system

⚠ Beginning with IntelliJ 2022.1, this does not work anymore. ⚠

You should use IntelliJ IDEA's internal build system for compiling and running JabRef during development, because it is usually more responsive. Thereby, **it is important** that you understand that JabRef relies on generated sources which are only build through Gradle. Therefore, to build or update these dependencies you need to run the `assemble` Gradle task at least once.

To use IntelliJ IDEA's internal build system when you build JabRef through **Build > Build Project** or use the provided "JabRef Main" run configuration, ensure that

* In **File > Settings > Build, Execution, Deployment > Build Tools > Gradle** the setting "Build and run using" and "Test using" is set to "IntelliJ IDEA".
*   Ignore the Gradle project "buildSrc" by clicking the button **Select Project Data To Import** in the Gradle Tool Window and unchecking the folder "buildSrc".

    ![Ignore the Gradle project "buildSrc"](<../images/intellij-gradle-config-ignore-buildSrc.png>)
* Add `src-gen` as root:
    1. Right click on the project "jabref".
    2. Select "Open Module Settings"
    3. Expand "JabRef"
    4. Select "main"
    5. Select tab "Sources"
    6. Click "+ Add Content Root"
    7. Select the `src-gen` directory
    8. Click "OK". When expanding "main", "java" should have been selected as source
    9. Click "OK" to save the changes
* In case the above step does not work, run with gradle, import gradle project again, and try again.

Essentially, you now have the best of both worlds: You can run Gradle tasks using the Gradle Tool Window and unless you haven't made changes to input files that generate sources, you can compile and run with IntelliJ's faster internal build system.

In case all steps are followed, and there are still issues with `SearchBaseVisitor` (e.g., `Error:(16, 25) java: package org.jabref.search does not exist`), you have to delete `src\main\generated\org\jabref\gui\logging\plugins\Log4jPlugins.java`. This is independent of having enabled or disabled Annotation Processing (see above at "Enable Annotation Processing").

~~Note that the above steps might not work on IntelliJ 2020.x.\*\*. You have to keep using gradle for executing tasks. See~~ [~~IDEA-249391~~](https://youtrack.jetbrains.com/issue/IDEA-249391) ~~for details.~~

<<<<<<< HEAD
=======
#### Using JabRef's code style

Contributions to JabRef's source code need to have a code formatting that is consistent with existing source code. For that purpose, JabRef provides code-style and check-style definitions.

* Install the [CheckStyle-IDEA plugin](http://plugins.jetbrains.com/plugin/1065?pr=idea), it can be found via the plug-in repository:
  1. Navigate to **File > Settings > Plugins > Marketplace** and search for "Checkstyle" and choose "CheckStyle-IDEA"
  2. Close the settings afterwards and restart IntelliJ
* Go to **File > Settings > Editor > Code Style**
* Click on the settings wheel (next to the scheme chooser), then click "Import Scheme"
* Select the IntelliJ configuration file `config/IntelliJ Code Style.xml`

Finally, ensure that the checkstyle configuration file is in place:

1. Go to **File > Settings > Tools > Checkstyle > Configuration File**
2. Import the CheckStyle configuration file by clicking the \[+] button
3. For the description provide "JabRef"
4. Click "Browse" and choose `config/checkstyle/checkstyle.xml`
5. Click "Next" and "Finish"
6. Activate the CheckStyle configuration file by ticking it in the list
7. Ensure that the [latest CheckStyle version](https://checkstyle.org/releasenotes.html) is selected (8.36 or higher). 9.3 is required for Java 18.
8. Set the "Scan Scope" to "Only Java sources (including tests)
9. Save settings by clicking "OK"
10. Your configuration should now look like this:

    ![checkstyle settings](<../images/intellij-checkstyle-settings.png>)

>>>>>>> 177d5ec5
### Setup for Eclipse

Make sure your Eclipse installation us up to date.

1. Run `./gradlew run` to generate all resources and to check if JabRef runs.
   * The JabRef GUI should finally appear.
   * This step is only required once.
2. Run `./gradlew eclipse`
   * **This must always be executed, when there are new upstream changes.**
3. Open or import the existing project in Eclipse as Java project.
   * Remark: Importing it as gradle project will not work correctly.
   * Refresh the project in Eclipse
4. Create a run/debug configuration for the main class `org.jabref.gui.JabRefLauncher` and/or for `org.jabref.gui.JabRefMain` (both can be used equivalently)
   *   Remark: The run/debug configuration needs to be added by right clicking the class (e.g. JabRefLauncher or JabRefMain) otherwise it will not work.

       ![Creating the run/debug configuration by right clicking on the class](<../images/eclipse-create-run-config.png>)
   *   In the tab "Arguments" of the run/debug configuration, enter the following runtime VM arguments:

       ```
          --add-exports javafx.controls/com.sun.javafx.scene.control=org.jabref
          --add-exports org.controlsfx.controls/impl.org.controlsfx.skin=org.jabref
          --add-exports javafx.graphics/com.sun.javafx.scene=org.controlsfx.controls
          --add-exports javafx.graphics/com.sun.javafx.scene.traversal=org.controlsfx.controls
          --add-exports javafx.graphics/com.sun.javafx.css=org.controlsfx.controls
          --add-exports javafx.controls/com.sun.javafx.scene.control.behavior=org.controlsfx.controls
          --add-exports javafx.controls/com.sun.javafx.scene.control=org.controlsfx.controls
          --add-exports javafx.controls/com.sun.javafx.scene.control.inputmap=org.controlsfx.controls
          --add-exports javafx.base/com.sun.javafx.event=org.controlsfx.controls
          --add-exports javafx.base/com.sun.javafx.collections=org.controlsfx.controls
          --add-exports javafx.base/com.sun.javafx.runtime=org.controlsfx.controls
          --add-exports javafx.web/com.sun.webkit=org.controlsfx.controls
          --add-exports javafx.graphics/com.sun.javafx.css=org.controlsfx.controls
          --add-exports javafx.controls/com.sun.javafx.scene.control.behavior=com.jfoenix
          --add-exports javafx.graphics/com.sun.javafx.stage=com.jfoenix
          --add-exports com.oracle.truffle.regex/com.oracle.truffle.regex=org.graalvm.truffle
          --patch-module org.jabref=build/resources/main
       ```
   * In the tab "Dependencies" of the run/debug configuration tick the checkbox "Exclude test code"
5. Optional: Install the [e(fx)clipse plugin](http://www.eclipse.org/efxclipse/index.html) from the Eclipse marketplace: 1. Help -> Eclipse Marketplace... -> Search tab 2. Enter "e(fx)clipse" in the search dialogue 3. Click "Go" 4. Click "Install" button next to the plugin 5. Click "Finish"
6. Now you can build and run/debug the application by either using "JabRefLauncher" or "JabRefMain". This is the recommended way, since the application starts quite fast.

### Localization Test Configuration (IDEA)

In the run configuration, there is a "Build and run" section. At the "VM options" (the box below the java version), following content needs to be present:

```
-ea
--add-exports=javafx.controls/com.sun.javafx.scene.control=org.jabref  
--add-exports=org.controlsfx.controls/impl.org.controlsfx.skin=org.jabref  
--add-exports javafx.graphics/com.sun.javafx.application=ALL-UNNAMED  
--add-exports javafx.graphics/com.sun.javafx.stage=ALL-UNNAMED  
--add-exports javafx.graphics/com.sun.javafx.stage=com.jfoenix
```

Now the test will run.

### Localization Test Configuration (Eclipse)

To run the `LocalizationConsistencyTest` you need to add some extra module information: Right-click on the file -> "Run/Debug as JUnit test". Go to the Run/debug configuration created for that file and in the arguments tab under VM-configurations add:

```
--add-exports javafx.graphics/com.sun.javafx.application=ALL-UNNAMED
--add-exports javafx.graphics/com.sun.javafx.stage=ALL-UNNAMED
--add-exports javafx.graphics/com.sun.javafx.stage=com.jfoenix
```

## Final comments

Got it running? GREAT! You are ready to lurk the code and contribute to JabRef. Please make sure to also read our [contribution guide](https://github.com/JabRef/jabref/blob/master/CONTRIBUTING.md).

## Common issues

### Java installation

An indication that `JAVA_HOME` is not correctly set or no JDK 18 is installed is following error message:

```
compileJava FAILED

FAILURE: Build failed with an exception.

* What went wrong:
Execution failed for task ':compileJava'.
> java.lang.ExceptionInInitializerError (no error message)
```

Another indication is following output

```
java.lang.UnsupportedClassVersionError: org/javamodularity/moduleplugin/ModuleSystemPlugin has been compiled by a more recent version of the Java Runtime (class file version 55.0), this version of the Java Runtime only recognizes class file versions up to 52.0
```

### Issues with generated source files

In rare cases you might encounter problems due to out-dated automatically generated source files. Running `./gradlew clean` deletes these old copies. Do not forget to run at least `./gradlew eclipse` or `./gradlew build` afterwards to regenerate the source files.

### Issues with `buildSrc`

1. Open the context menu of `buildSrc`.
2. Select "Load/Unload modules".
3. Unload `jabRef.buildSrc`.

### Issue with "Module org.jsoup" not found, required by org.jabref

Following error message appears:

```
Error occurred during initialization of boot layer
java.lang.module.FindException: Module org.jsoup not found, required by org.jabref
```

This can include different modules.

1. Go to File -> Invalidate caches...
2. Check "Clear file system cache and Local History".
3. Check "Clear VCS Log caches and indexes".
4. Uncheck the others.
5. Click on "Invalidate and Restart".
6. After IntelliJ restarted, you have to do the "buildSrc", "Log4JAppender", and "src-gen" steps again.

### Issues with openjfx libraries in local maven repository

There might be problems with building if you have openjfx libraries in local maven repository, resulting in errors like this:

```
 > Could not find javafx-fxml-18-mac.jar (org.openjfx:javafx-fxml:18).
     Searched in the following locations:
         file:<your local maven repository path>/repository/org/openjfx/javafx-fxml/18/javafx-fxml-18-mac.jar
```

As a workaround, you can remove all local openjfx artifacts by deleting the whole openjfx folder from specified location.

### Issues with `JournalAbbreviationLoader`

In case of a NPE at `Files.copy` at `org.jabref.logic.journals.JournalAbbreviationLoader.loadRepository(JournalAbbreviationLoader.java:30) ~[classes/:?]`, invalidate caches and restart IntelliJ. Then, Build -> Rebuild Project.

If that does not help:

1. Save/Commit all your work
2. Close IntelliJ
3. Delete all non-versioned items: `git clean -xdf`. This really destroys data
4. Execute `./gradlew run`
5. Start IntelliJ and try again.

### Issue with org/jabref/build/JournalAbbreviationConverter$\_convert\_closure1$\_closure2.class is a duplicate but no duplicate handling strategy has been set

After changing the contents of `build.gradle`, on might get following error:

`Entry org/jabref/build/JournalAbbreviationConverter$_convert_closure1$_closure2.class is a duplicate but no duplicate handling strategy has been set.`

Currently, no "real" solution is known. One has to start from scratch (`git clean -xdf`, ...).<|MERGE_RESOLUTION|>--- conflicted
+++ resolved
@@ -109,35 +109,11 @@
 
 * Navigate to **File > Settings > Plugins > Installed** and check that you have the _Gradle_ and _Gradle Extension_ enabled.
 
-<<<<<<< HEAD
-Ensure you have a Java 17 SDK configured by navigating to **File > Project Structure > Platform Settings > SDKs**.
-If you don't have one, add a new Java JDK and point it to the location of a JDK 17. ![Project Settings](../images/intellij-choose-jdk-adoptopenjdk-on-windows-project-settings.png)
+Ensure you have a Java 18 SDK configured by navigating to **File > Project Structure > Platform Settings > SDKs**.
+If you don't have one, add a new Java JDK and point it to the location of a JDK 18. ![Project Settings](../images/intellij-choose-jdk-adoptopenjdk-on-windows-project-settings.png)
 
 * Enable annotation processors by navigating to **File > Settings > Build, Execution, Deployment > Compiler > Annotation processors** and check "Enable annotation processing"\
   ![Enable annotation processing](../images/intellij-enable-annotation-processing.png)
-=======
-After that, you can open `jabref/build.gradle` as a project. It is crucial that Java 18 is used consistently for the JabRef project which includes ensuring the right settings for your project structure, Gradle build, and run configurations.
-
-Ensure you have a Java 18 SDK configured by navigating to **File > Project Structure > Platform Settings > SDKs**. If you don't have one, add a new Java JDK and point it to the location of a JDK 18. ![Project Settings](../images/intellij-choose-jdk-adoptopenjdk-on-windows-project-settings.png)
-
-Navigate to **File > Project Structure > Project** and ensure that the projects' SDK is Java 18 ![Use JDK 18 as project SDK](../images/intellij-choose-jdk15-project-default.png)
-
-Navigate to **File > Settings > Build, Execution, Deployment > Build Tools > Gradle** and select the "Project SDK" as the Gradle JVM at the bottom. If that does not exist, just select a JDK 18.
-
-To prepare IntelliJ's build system two additional steps are required:
-
-*   Navigate to **File > Settings > Build, Execution, Deployment > Compiler > Java Compiler**, and under "Override compiler parameters per-module" add (\[+]) the following compiler arguments for the `JabRef.main` module. Otherwise, you will get: `java: package com.sun.javafx.scene.control is not visible (package com.sun.javafx.scene.control is declared in module javafx.controls, which does not export it to module org.jabref)`
-
-    ```
-     --add-exports=javafx.controls/com.sun.javafx.scene.control=org.jabref
-     --add-exports=org.controlsfx.controls/impl.org.controlsfx.skin=org.jabref
-    ```
-
-    Note that you need to focus another UI element before pressing OK. Otherwise, the setting will be empty.
-*   Enable annotation processors by navigating to **File > Settings > Build, Execution, Deployment > Compiler > Annotation processors** and check "Enable annotation processing"
-
-    ![Enable annotation processing](../images/intellij-enable-annotation-processing.png)
->>>>>>> 177d5ec5
 
 To have autoformat working properly in the context of line wrapping, "Wrap at right margin" has to be disabled as shown below. Details are found in [IntelliJ issue 240517](https://youtrack.jetbrains.com/issue/IDEA-240517).
 
@@ -201,35 +177,6 @@
 
 ~~Note that the above steps might not work on IntelliJ 2020.x.\*\*. You have to keep using gradle for executing tasks. See~~ [~~IDEA-249391~~](https://youtrack.jetbrains.com/issue/IDEA-249391) ~~for details.~~
 
-<<<<<<< HEAD
-=======
-#### Using JabRef's code style
-
-Contributions to JabRef's source code need to have a code formatting that is consistent with existing source code. For that purpose, JabRef provides code-style and check-style definitions.
-
-* Install the [CheckStyle-IDEA plugin](http://plugins.jetbrains.com/plugin/1065?pr=idea), it can be found via the plug-in repository:
-  1. Navigate to **File > Settings > Plugins > Marketplace** and search for "Checkstyle" and choose "CheckStyle-IDEA"
-  2. Close the settings afterwards and restart IntelliJ
-* Go to **File > Settings > Editor > Code Style**
-* Click on the settings wheel (next to the scheme chooser), then click "Import Scheme"
-* Select the IntelliJ configuration file `config/IntelliJ Code Style.xml`
-
-Finally, ensure that the checkstyle configuration file is in place:
-
-1. Go to **File > Settings > Tools > Checkstyle > Configuration File**
-2. Import the CheckStyle configuration file by clicking the \[+] button
-3. For the description provide "JabRef"
-4. Click "Browse" and choose `config/checkstyle/checkstyle.xml`
-5. Click "Next" and "Finish"
-6. Activate the CheckStyle configuration file by ticking it in the list
-7. Ensure that the [latest CheckStyle version](https://checkstyle.org/releasenotes.html) is selected (8.36 or higher). 9.3 is required for Java 18.
-8. Set the "Scan Scope" to "Only Java sources (including tests)
-9. Save settings by clicking "OK"
-10. Your configuration should now look like this:
-
-    ![checkstyle settings](<../images/intellij-checkstyle-settings.png>)
-
->>>>>>> 177d5ec5
 ### Setup for Eclipse
 
 Make sure your Eclipse installation us up to date.
