---
nav_order: 6
has_children: true
---
# Code Howtos

This page provides some development support in the form of howtos.
See also [High Level Documentation](../getting-into-the-code/high-level-documentation.md).

## Generic code how tos

We really recommend reading the book [Java by Comparison](http://java.by-comparison.com).

Please read [https://github.com/cxxr/better-java](https://github.com/cxxr/better-java)

* try not to abbreviate names of variables, classes or methods
* use lowerCamelCase instead of snake\_case
* name enums in singular, e.g. `Weekday` instead of `Weekdays` (except if they represent flags)

## Cleanup and Formatters

We try to build a cleanup mechanism based on formatters. The idea is that we can register these actions in arbitrary places, e.g., onSave, onImport, onExport, cleanup, etc. and apply them to different fields. The formatters themselves are independent of any logic and therefore easy to test.

Example: [NormalizePagesFormatter](https://github.com/JabRef/jabref/blob/master/src/main/java/org/jabref/logic/formatter/bibtexfields/NormalizePagesFormatter.java)

## Drag and Drop

Drag and Drop makes usage of the Dragboard. For JavaFX the following [tutorial](https://docs.oracle.com/javafx/2/drag_drop/jfxpub-drag_drop.htm) is helpful. Note that the data has to be serializable which is put on the dragboard. For drag and drop of Bib-entries between the maintable and the groups panel, a custom Dragboard is used, `CustomLocalDragboard` which is a generic alternative to the system one.

For accessing or putting data into the Clipboard use the `ClipboardManager`.

## Get the JabRef frame panel

`JabRefFrame` and `BasePanel` are the two main classes. You should never directly call them, instead pass them as parameters to the class.

## Get Absolute Filename or Path for file in File directory

JabRef stores files relative to one of [multiple possible directories](https://docs.jabref.org/finding-sorting-and-cleaning-entries/filelinks#directories-for-files).
The convert the relative path to an absolute one, there is the `find` method in `FileUtil`:

```java
org.jabref.logic.util.io.FileUtil.find(org.jabref.model.database.BibDatabaseContext, java.lang.String, org.jabref.preferences.FilePreferences)
```

`String path` Can be the files name or a relative path to it. The Preferences should only be directly accessed in the GUI. For the usage in logic pass them as parameter

<<<<<<< HEAD
## Get a relative filename (or path) for a file

[JabRef offers multiple directories per library to store a file.](https://docs.jabref.org/finding-sorting-and-cleaning-entries/filelinks#directories-for-files).
When adding a file to a library, the path should be stored relative to "the best matching" directory of these.
This is implemented in `FileUtil`:

```java
org.jabref.logic.util.io.FileUtil.relativize(java.nio.file.Path, org.jabref.model.database.BibDatabaseContext, org.jabref.preferences.FilePreferences)
```

## Setting a Database Directory for a .bib File
=======
## Setting a Directory for a .bib File
>>>>>>> 52c2f8b7

* `@comment{jabref-meta: fileDirectory:<directory>`
* “fileDirectory” is determined by Globals.pref.get(“userFileDir”) (which defaults to “fileDirectory”
* There is also “fileDirectory-\<username>”, which is determined by Globals.prefs.get(“userFileDirIndividual”)
* Used at DatabasePropertiesDialog

## How to work with Preferences

`model` and `logic` must not know `JabRefPreferences`. See `ProxyPreferences` for encapsulated preferences and [https://github.com/JabRef/jabref/pull/658](https://github.com/JabRef/jabref/pull/658) for a detailed discussion.

See [https://github.com/JabRef/jabref/blob/master/src/main/java/org/jabref/logic/preferences/TimestampPreferences.java](https://github.com/JabRef/jabref/blob/master/src/main/java/org/jabref/logic/preferences/TimestampPreferences.java) (via [https://github.com/JabRef/jabref/pull/3092](https://github.com/JabRef/jabref/pull/3092)) for the current way how to deal with preferences.

Defaults should go into the model package. See [Comments in this Commit](https://github.com/JabRef/jabref/commit/2f553e6557bddf7753b618b0f4edcaa6e873f719#commitcomment-15779484)

## UI

Global variables should be avoided. Try to pass them as dependency.

## "Special Fields"

### keywords sync

`Database.addDatabaseChangeListener` does not work as the `DatabaseChangedEvent` does not provide the field information.
Therefore, we have to use `BibtexEntry.addPropertyChangeListener(VetoableChangeListener listener)`.

## Working with BibTeX data

### Working with authors

You can normalize the authors using `org.jabref.model.entry.AuthorList.fixAuthor_firstNameFirst(String)`. Then the authors always look nice. The only alternative containing all data of the names is `org.jabref.model.entry.AuthorList.fixAuthor_lastNameFirst(String)`. The other `fix...` methods omit data (like the "von" parts or the junior information).

## Benchmarks

* Benchmarks can be executed by running the `jmh` gradle task (this functionality uses the [JMH Gradle plugin](https://github.com/melix/jmh-gradle-plugin))
* Best practices:
  * Read test input from `@State` objects
  * Return result of calculations (either explicitly or via a `BlackHole` object)
* [List of examples](https://github.com/melix/jmh-gradle-example/tree/master/src/jmh/java/org/openjdk/jmh/samples)

## Measure performance

Try out the [YourKit Java Profiler](https://www.yourkit.com).

## equals

When creating an `equals` method follow:

1. Use the `==` operator to check if the argument is a reference to this object. If so, return `true`.
2. Use the `instanceof` operator to check if the argument has the correct type. If not, return `false`.
3. Cast the argument to the correct type.
4. For each “significant” field in the class, check if that field of the argument matches the corresponding field of this object. If all these tests succeed, return `true` otherwise, return `false`.
5. When you are finished writing your `equals` method, ask yourself three questions: Is it symmetric? Is it transitive? Is it consistent?

Also, note:

* Always override `hashCode` when you override equals (`hashCode` also has very strict rules) (Item 9 of[Effective Java](https://www.oreilly.com/library/view/effective-java-3rd/9780134686097/))
* Don’t try to be too clever
* Don’t substitute another type for `Object` in the equals declaration

## Files and Paths

Always try to use the methods from the nio-package. For interoperability, they provide methods to convert between file and path. [https://docs.oracle.com/javase/tutorial/essential/io/path.html](https://docs.oracle.com/javase/tutorial/essential/io/path.html) Mapping between old methods and new methods [https://docs.oracle.com/javase/tutorial/essential/io/legacy.html#mapping](https://docs.oracle.com/javase/tutorial/essential/io/legacy.html#mapping)<|MERGE_RESOLUTION|>--- conflicted
+++ resolved
@@ -44,7 +44,6 @@
 
 `String path` Can be the files name or a relative path to it. The Preferences should only be directly accessed in the GUI. For the usage in logic pass them as parameter
 
-<<<<<<< HEAD
 ## Get a relative filename (or path) for a file
 
 [JabRef offers multiple directories per library to store a file.](https://docs.jabref.org/finding-sorting-and-cleaning-entries/filelinks#directories-for-files).
@@ -55,10 +54,7 @@
 org.jabref.logic.util.io.FileUtil.relativize(java.nio.file.Path, org.jabref.model.database.BibDatabaseContext, org.jabref.preferences.FilePreferences)
 ```
 
-## Setting a Database Directory for a .bib File
-=======
 ## Setting a Directory for a .bib File
->>>>>>> 52c2f8b7
 
 * `@comment{jabref-meta: fileDirectory:<directory>`
 * “fileDirectory” is determined by Globals.pref.get(“userFileDir”) (which defaults to “fileDirectory”
