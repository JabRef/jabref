--- conflicted
+++ resolved
@@ -15,15 +15,9 @@
 
 ## Decision Drivers
 
-<<<<<<< HEAD
-* It should support different formats, in case JabRef changes in the future. Also, AI features require just plain text manipulation.
-* It should be embeddable and small. AI features require that templates could be generated out of simple `String` type.
-=======
 * Text output has to be supported.
-* It should have all necessary constructs from programming languages: loops, conditions, variables. It should support list or object (map) variables.
 * It should be fast. 
 * It should be possible to provide templates out of Strings (required by the AI feature)
->>>>>>> 06a270c6
 
 ## Considered Options
 
