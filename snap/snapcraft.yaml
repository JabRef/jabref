name: jabref
adopt-info: jabref
icon: snap/gui/jabref.png
license: MIT
summary: Bibliography manager
description: |
  JabRef is an open source bibliography reference manager.
  Simplifies reference management and literature organization for academic researchers by leveraging BibTeX, native file format for LaTeX..
  To access files in external media (i.e., USB drives) you must run:
  `snap connect jabref:removable-media`
grade: stable
confinement: strict
base: core22
compression: lzo
architectures:
<<<<<<< HEAD
  - build-on: [amd64]
    build-for: [amd64]
  - build-on: [arm64]
    build-for: [arm64]
=======
 - build-on: [amd64, arm64]
>>>>>>> 1c9ce685

plugs:
  home:
  unity7:
  opengl:
  network-bind:
  removable-media:
  hostfs-mozilla-native-messaging-jabref:
    interface: system-files
    write:
    - /var/lib/snapd/hostfs/usr/lib/mozilla/native-messaging-hosts/org.jabref.jabref.json
  etc-opt-chrome-native-messaging-jabref:
    interface: system-files
    write:
    - /etc/opt/chrome/native-messaging-hosts/org.jabref.jabref.json
  etc-opt-edge-native-messaging-jabref:
    interface: system-files
    write:
      - /etc/opt/edge/native-messaging-hosts/org.jabref.jabref.json
  etc-chromium-native-messaging-jabref:
    interface: system-files
    write:
    - /etc/chromium/native-messaging-hosts/org.jabref.jabref.json

layout:
  /usr/share/libdrm:
    bind: $SNAP/gnome-platform/usr/share/libdrm

apps:
  jabref:
    command: bin/JabRef
    extensions: [gnome]
  browser-proxy:
    command: lib/jabrefHost.py
    extensions: [gnome]

environment:
  _JAVA_OPTIONS: "-Duser.home=$SNAP_USER_DATA"
  GTK_USE_PORTAL: "1"

parts:
  jabref:
    plugin: dump
    source:
      - on amd64 to amd64: https://builds.jabref.org/main/JabRef-6.0-portable_linux.tar.gz
      - on amd64 to arm64: https://builds.jabref.org/main/JabRef-6.0_arm64-portable_linux_arm64.tar.gz
    stage-packages:
      - x11-utils
    override-build: |
      snapcraftctl build
      snapcraftctl set-version "$(cat $SNAPCRAFT_PART_INSTALL/lib/app/.jpackage.xml | grep "app-version" | cut -d">" -f2 | cut -d"<" -f1)"
      sed -i 's|/opt/jabref/lib/jabrefHost.py|/snap/bin/jabref.browser-proxy|g' $SNAPCRAFT_PART_INSTALL/lib/native-messaging-host/*/org.jabref.jabref.json
      sed -i 's/usr\/bin\/env python3/usr\/bin\/python3/g' $SNAPCRAFT_PART_INSTALL/lib/jabrefHost.py
      rm $SNAPCRAFT_PART_INSTALL/bin/JabRef
  jabref-launcher:
    after:
      - jabref
    source: snap/local
    source-type: local
    plugin: dump
    organize:
      JabRef-launcher: bin/JabRef
  cleanup:
    after:
      - jabref
      - jabref-launcher
    plugin: nil
    build-snaps:
      - gnome-42-2204
    override-prime: |
      set -eux
      for snap in "gnome-42-2204"; do  # List all content-snaps you're using here
          cd "/snap/$snap/current" && find . -type f,l -exec rm -f "$SNAPCRAFT_PRIME/{}" "$SNAPCRAFT_PRIME/usr/{}" \;
      done
      for CRUFT in bug lintian man; do
          rm -rf $SNAPCRAFT_PRIME/usr/share/$CRUFT
      done
      find $SNAPCRAFT_PRIME/usr/share/doc/ -type f -not -name 'copyright' -delete
      find $SNAPCRAFT_PRIME/usr/share -type d -empty -delete<|MERGE_RESOLUTION|>--- conflicted
+++ resolved
@@ -13,14 +13,10 @@
 base: core22
 compression: lzo
 architectures:
-<<<<<<< HEAD
   - build-on: [amd64]
     build-for: [amd64]
   - build-on: [arm64]
     build-for: [arm64]
-=======
- - build-on: [amd64, arm64]
->>>>>>> 1c9ce685
 
 plugs:
   home:
@@ -66,7 +62,7 @@
     plugin: dump
     source:
       - on amd64 to amd64: https://builds.jabref.org/main/JabRef-6.0-portable_linux.tar.gz
-      - on amd64 to arm64: https://builds.jabref.org/main/JabRef-6.0_arm64-portable_linux_arm64.tar.gz
+      - on arm64 to arm64: https://builds.jabref.org/main/JabRef-6.0_arm64-portable_linux_arm64.tar.gz
     stage-packages:
       - x11-utils
     override-build: |
