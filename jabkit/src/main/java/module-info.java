module org.jabref.jabkit {
    requires org.jabref.jablib;

    requires info.picocli;
    opens org.jabref.cli;

    requires transitive org.jspecify;
    requires java.prefs;

    requires com.google.common;

    requires org.apache.lucene.queryparser;

    requires javafx.base;
    requires afterburner.fx;

    requires org.slf4j;
    requires jul.to.slf4j;
    requires org.apache.logging.log4j.to.slf4j;
    requires org.tinylog.api;
    requires org.tinylog.api.slf4j;
    requires org.tinylog.impl;
<<<<<<< HEAD

    // region: other libraries (alphabetically)
    requires io.github.adr;
    // endregion
=======
    requires java.xml;
>>>>>>> 4d115c46
}<|MERGE_RESOLUTION|>--- conflicted
+++ resolved
@@ -20,12 +20,10 @@
     requires org.tinylog.api;
     requires org.tinylog.api.slf4j;
     requires org.tinylog.impl;
-<<<<<<< HEAD
 
+    requires java.xml;
+  
     // region: other libraries (alphabetically)
     requires io.github.adr;
     // endregion
-=======
-    requires java.xml;
->>>>>>> 4d115c46
 }