--- conflicted
+++ resolved
@@ -142,14 +142,9 @@
         SLF4JBridgeHandler.install();
 
         // We must configure logging as soon as possible, which is why we cannot wait for the usual
-<<<<<<< HEAD
-        // argument parsing workflow to parse logging options e.g. --debug
+        // argument parsing workflow to parse logging options e.g. --debug or --porcelain
         boolean isDebugEnabled = Arrays.stream(args).anyMatch("--debug"::equalsIgnoreCase);
-=======
-        // argument parsing workflow to parse logging options: i.e. --debug or --porcelain
-        boolean isDebugEnabled = Arrays.stream(args).anyMatch(arg -> "--debug".equalsIgnoreCase(arg));
-        boolean isPorcelainEnabled = Arrays.stream(args).anyMatch(arg -> "--porcelain".equalsIgnoreCase(arg));
->>>>>>> 934f9710
+        boolean isPorcelainEnabled = Arrays.stream(args).anyMatch("--porcelain"::equalsIgnoreCase);
 
         // addLogToDisk
         // We cannot use `Injector.instantiateModelOrService(BuildInfo.class).version` here, because this initializes logging
