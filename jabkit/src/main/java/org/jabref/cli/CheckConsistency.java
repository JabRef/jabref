package org.jabref.cli;

import java.io.IOException;
import java.io.OutputStreamWriter;
import java.io.Writer;
import java.util.List;
import java.util.Optional;
import java.util.concurrent.Callable;

import org.jabref.logic.importer.ParserResult;
import org.jabref.logic.l10n.Localization;
import org.jabref.logic.quality.consistency.BibliographyConsistencyCheck;
import org.jabref.logic.quality.consistency.BibliographyConsistencyCheckResultCsvWriter;
import org.jabref.logic.quality.consistency.BibliographyConsistencyCheckResultTxtWriter;
import org.jabref.logic.quality.consistency.BibliographyConsistencyCheckResultWriter;
import org.jabref.model.database.BibDatabaseContext;
import org.jabref.model.entry.BibEntry;

import org.slf4j.Logger;
import org.slf4j.LoggerFactory;

import static picocli.CommandLine.Command;
import static picocli.CommandLine.Mixin;
import static picocli.CommandLine.Option;
import static picocli.CommandLine.ParentCommand;

@Command(name = "check-consistency", description = "Check consistency of the library.")
class CheckConsistency implements Callable<Integer> {
    private static final Logger LOGGER = LoggerFactory.getLogger(CheckConsistency.class);

    @ParentCommand
    private ArgumentProcessor argumentProcessor;

    @Mixin
    private ArgumentProcessor.SharedOptions sharedOptions = new ArgumentProcessor.SharedOptions();

    @Option(names = {"--input"}, description = "Input BibTeX file", required = true)
    private String inputFile;

    @Option(names = {"--output-format"}, description = "Output format: txt or csv", defaultValue = "txt")
    private String outputFormat;

    @Override
    public Integer call() {
        Optional<ParserResult> parserResult = ArgumentProcessor.importFile(
                inputFile,
                "bibtex",
                argumentProcessor.cliPreferences,
                sharedOptions.porcelain);
        if (parserResult.isEmpty()) {
            System.out.println(Localization.lang("Unable to open file '%0'.", inputFile));
            return 2;
        }

        if (parserResult.get().isInvalid()) {
            System.out.println(Localization.lang("Input file '%0' is invalid and could not be parsed.", inputFile));
            return 2;
        }

        if (!sharedOptions.porcelain) {
            System.out.println(Localization.lang("Checking consistency of '%0'.", inputFile));
            System.out.flush();
        }

        BibDatabaseContext databaseContext = parserResult.get().getDatabaseContext();
        List<BibEntry> entries = databaseContext.getDatabase().getEntries();

        BibliographyConsistencyCheck consistencyCheck = new BibliographyConsistencyCheck();
        BibliographyConsistencyCheck.Result result = consistencyCheck.check(entries, (count, total) -> {
            if (!sharedOptions.porcelain) {
                System.out.println(Localization.lang("Checking consistency for entry type %0 of %1", count + 1, total));
            }
        });

        Writer writer = new OutputStreamWriter(System.out);
        BibliographyConsistencyCheckResultWriter checkResultWriter = getBibliographyConsistencyCheckResultWriter(result, writer, databaseContext);

        // System.out should not be closed, therefore no try-with-resources
        try {
            checkResultWriter.writeFindings();
            writer.flush();
        } catch (IOException e) {
            LOGGER.error("Error writing results", e);
            return;
        }

        if (!sharedOptions.porcelain) {
            System.out.println(Localization.lang("Consistency check completed"));
        }
    }

    private BibliographyConsistencyCheckResultWriter getBibliographyConsistencyCheckResultWriter(
            BibliographyConsistencyCheck.Result result,
            Writer writer,
            BibDatabaseContext databaseContext) {
        BibliographyConsistencyCheckResultWriter checkResultWriter;
        if ("txt".equalsIgnoreCase(outputFormat)) {
            checkResultWriter = new BibliographyConsistencyCheckResultTxtWriter(
                    result,
                    writer,
                    sharedOptions.porcelain,
                    argumentProcessor.entryTypesManager,
                    databaseContext.getMode());
        } else {
            checkResultWriter = new BibliographyConsistencyCheckResultCsvWriter(
                    result,
                    writer,
                    sharedOptions.porcelain,
                    argumentProcessor.entryTypesManager,
                    databaseContext.getMode());
        }
<<<<<<< HEAD
        return checkResultWriter;
=======

        // System.out should not be closed, therefore no try-with-resources
        try {
            checkResultWriter.writeFindings();
            writer.flush();
        } catch (IOException e) {
            LOGGER.error("Error writing results", e);
            return 2;
        }

        if (!result.entryTypeToResultMap().isEmpty()) {
            return 1;
        }

        if (!sharedOptions.porcelain) {
            System.out.println(Localization.lang("Consistency check completed"));
        }
        return 0;
>>>>>>> ec413c0c
    }
}<|MERGE_RESOLUTION|>--- conflicted
+++ resolved
@@ -109,9 +109,6 @@
                     argumentProcessor.entryTypesManager,
                     databaseContext.getMode());
         }
-<<<<<<< HEAD
-        return checkResultWriter;
-=======
 
         // System.out should not be closed, therefore no try-with-resources
         try {
@@ -130,6 +127,5 @@
             System.out.println(Localization.lang("Consistency check completed"));
         }
         return 0;
->>>>>>> ec413c0c
     }
 }