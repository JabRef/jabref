--- conflicted
+++ resolved
@@ -1,21 +1,5 @@
 package org.jabref.cli;
 
-<<<<<<< HEAD
-import java.io.IOException;
-import java.util.List;
-import java.util.Locale;
-import java.util.Optional;
-import java.util.concurrent.Callable;
-
-import org.jabref.logic.importer.ParserResult;
-import org.jabref.logic.integrity.IntegrityCheck;
-import org.jabref.logic.integrity.IntegrityMessage;
-import org.jabref.logic.journals.JournalAbbreviationLoader;
-=======
-import java.nio.file.Path;
-
-import org.jabref.cli.converter.CygWinPathConverter;
->>>>>>> 37e50251
 import org.jabref.logic.l10n.Localization;
 import org.jabref.model.database.BibDatabaseContext;
 import org.jabref.model.entry.BibEntry;
@@ -36,19 +20,11 @@
     @Mixin
     private ArgumentProcessor.SharedOptions sharedOptions = new ArgumentProcessor.SharedOptions();
 
-<<<<<<< HEAD
     @Parameters(description = "BibTeX file to check", arity = "1")
     private String inputFile;
 
     @Option(names = {"--output-format"}, description = "Output format: errorformat, txt or csv", defaultValue = "errorformat")
     private String outputFormat;
-=======
-    @Parameters(index = "0", converter = CygWinPathConverter.class, description = "BibTeX file to check", arity = "0..1")
-    private Path inputFile;
-
-    @Option(names = {"--input"}, converter = CygWinPathConverter.class, description = "Input BibTeX file")
-    private Path inputOption;
->>>>>>> 37e50251
 
     @Option(names = {"--allow-integer-edition"}, description = "Allows Integer edition: true or false", defaultValue = "true")
     private boolean allowIntegerEdition = true;
