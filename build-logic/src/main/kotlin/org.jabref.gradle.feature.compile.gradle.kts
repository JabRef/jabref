plugins {
    id("java")
}

java {
    toolchain {
        // If this is updated, also update
        // - build.gradle -> jacoco -> toolVersion (because JaCoCo does not support newest JDK out of the box. Check versions at https://www.jacoco.org/jacoco/trunk/doc/changes.html)
        // - jitpack.yml
        // - .sdkmanrc
        // - .devcontainer/devcontainer.json#L34 - there, also check if the gradleVersion matches the one of gradle/wrapper/gradle-wrapper.properties
        // - .github/workflows/binaries*.yml
        // - .github/workflows/publish.yml
        // - .github/workflows/tests*.yml
<<<<<<< HEAD
        // - .jbang/Jab*.java
        // - .moderne/moderne.yml
        // - .sdkmanrc
        // - build-support/src/main/java/*.java
        // - docs/getting-into-the-code/guidelines-for-setting-up-a-local-workspace/intellij-12-build.md
        languageVersion = JavaLanguageVersion.of(25)
=======
        // - .github/workflows/update-gradle-wrapper.yml
        // - .jbang/Jab*.java
        // - docs/getting-into-the-code/guidelines-for-setting-up-a-local-workspace/intellij-12-build.md
        // - jablib-examples/jbang/*.java
        // - jablib-examples/maven3/*/pom.xml
        languageVersion = JavaLanguageVersion.of(24)
>>>>>>> 69943ffc
        // See https://docs.gradle.org/current/javadoc/org/gradle/jvm/toolchain/JvmVendorSpec.html for a full list
        // Temurin does not ship jmods, thus we need to use another JDK -- see https://github.com/actions/setup-java/issues/804
        // We also need a JDK without JavaFX, because we patch JavaFX due to modularity issues
        vendor = JvmVendorSpec.AMAZON
    }
}

tasks.withType<JavaCompile>().configureEach {
    options.release = 25
}<|MERGE_RESOLUTION|>--- conflicted
+++ resolved
@@ -12,21 +12,14 @@
         // - .github/workflows/binaries*.yml
         // - .github/workflows/publish.yml
         // - .github/workflows/tests*.yml
-<<<<<<< HEAD
+        // - .github/workflows/update-gradle-wrapper.yml
         // - .jbang/Jab*.java
         // - .moderne/moderne.yml
-        // - .sdkmanrc
         // - build-support/src/main/java/*.java
-        // - docs/getting-into-the-code/guidelines-for-setting-up-a-local-workspace/intellij-12-build.md
-        languageVersion = JavaLanguageVersion.of(25)
-=======
-        // - .github/workflows/update-gradle-wrapper.yml
-        // - .jbang/Jab*.java
         // - docs/getting-into-the-code/guidelines-for-setting-up-a-local-workspace/intellij-12-build.md
         // - jablib-examples/jbang/*.java
         // - jablib-examples/maven3/*/pom.xml
         languageVersion = JavaLanguageVersion.of(24)
->>>>>>> 69943ffc
         // See https://docs.gradle.org/current/javadoc/org/gradle/jvm/toolchain/JvmVendorSpec.html for a full list
         // Temurin does not ship jmods, thus we need to use another JDK -- see https://github.com/actions/setup-java/issues/804
         // We also need a JDK without JavaFX, because we patch JavaFX due to modularity issues
