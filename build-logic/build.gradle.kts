import org.gradle.nativeplatform.platform.internal.DefaultNativePlatform

plugins {
    `kotlin-dsl`
}

repositories {
    gradlePluginPortal()
}

dependencies {
    implementation("com.adarshr:gradle-test-logger-plugin:4.0.0")
    implementation("com.autonomousapps:dependency-analysis-gradle-plugin:2.18.0")
    implementation("com.github.andygoossens:gradle-modernizer-plugin:1.11.0")
    implementation("org.gradlex:extra-java-module-info:1.12")
    implementation("org.gradlex:java-module-dependencies:1.9.1")
    implementation("org.gradlex:java-module-packaging:1.0.1") // required for platform-specific packaging of JavaFX dependencies
    implementation("org.gradlex:java-module-testing:1.7")
    implementation("org.gradlex:jvm-dependency-conflict-resolution:2.4")
<<<<<<< HEAD
    implementation("org.gradle.toolchains:foojay-resolver:1.0.0")
}

// TODO jjohannes: is this still needed and where should it go?
configurations
    .named { it.contains("downloadSources") }
    .configureEach {
        attributes {
            attribute(Usage.USAGE_ATTRIBUTE, objects.named(Usage::class.java, Usage.JAVA_RUNTIME))
            attribute(
                OperatingSystemFamily.OPERATING_SYSTEM_ATTRIBUTE,
                objects.named(OperatingSystemFamily::class.java, DefaultNativePlatform.getCurrentOperatingSystem().name)
            )
            attribute(
                MachineArchitecture.ARCHITECTURE_ATTRIBUTE,
                objects.named(MachineArchitecture::class.java, DefaultNativePlatform.getCurrentArchitecture().name)
            )
        }
    }
=======
}
>>>>>>> 99c8758f
<|MERGE_RESOLUTION|>--- conflicted
+++ resolved
@@ -17,26 +17,5 @@
     implementation("org.gradlex:java-module-packaging:1.0.1") // required for platform-specific packaging of JavaFX dependencies
     implementation("org.gradlex:java-module-testing:1.7")
     implementation("org.gradlex:jvm-dependency-conflict-resolution:2.4")
-<<<<<<< HEAD
     implementation("org.gradle.toolchains:foojay-resolver:1.0.0")
-}
-
-// TODO jjohannes: is this still needed and where should it go?
-configurations
-    .named { it.contains("downloadSources") }
-    .configureEach {
-        attributes {
-            attribute(Usage.USAGE_ATTRIBUTE, objects.named(Usage::class.java, Usage.JAVA_RUNTIME))
-            attribute(
-                OperatingSystemFamily.OPERATING_SYSTEM_ATTRIBUTE,
-                objects.named(OperatingSystemFamily::class.java, DefaultNativePlatform.getCurrentOperatingSystem().name)
-            )
-            attribute(
-                MachineArchitecture.ARCHITECTURE_ATTRIBUTE,
-                objects.named(MachineArchitecture::class.java, DefaultNativePlatform.getCurrentArchitecture().name)
-            )
-        }
-    }
-=======
-}
->>>>>>> 99c8758f
+}