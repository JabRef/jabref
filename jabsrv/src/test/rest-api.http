--- conflicted
+++ resolved
@@ -13,37 +13,19 @@
 // Alternatively, you can push the green play button in org.jabref.http.server.cli.ServerCli.
 
 ### Get a HTML page asking the user to go to /libraries
-<<<<<<< HEAD
-GET http://localhost:6050
-
-### Get the list of all libraries
-GET http://localhost:6050/libraries
-=======
 
 GET http://localhost:23119
 
 ### Get the list of all libraries
 
 GET http://localhost:23119/libraries
->>>>>>> 84ffa735
 Accept: application/json
-
-### Get bibtex
-GET http://localhost:6050/libraries/demo
-Accept: application/x-bibtex
 
 ## demo cases
 
 // JabRef ships with "Chocolate.bib", which is "magically" served when asking for "demo"
 
 ### Get JSON of Chocolate.bib
-<<<<<<< HEAD
-GET http://localhost:6050/libraries/demo
-Accept: application/json
-
-### Get plain BibTeX of Chocolate.bib
-GET http://localhost:6050/libraries/demo
-=======
 
 GET http://localhost:23119/libraries/demo
 Accept: application/json
@@ -51,33 +33,28 @@
 ### Get plain BibTeX of Chocolate.bib
 
 GET http://localhost:23119/libraries/demo
->>>>>>> 84ffa735
 Accept: application/x-bibtex
 
 ### Get list of files in Chocolate.bib
+
 GET http://localhost:6050/libraries/demo/entries/pdffiles
 Accept: application/json
 
-// if you have checked out the JabRef code at c:\git-repositories\jabref, then this
-// will show the contents of your first opened library using CSL JSON
-<<<<<<< HEAD
 ### Get CSL JSON of Chocolate.bib
-GET http://localhost:6050/libraries/demo
-=======
 
 GET http://localhost:23119/libraries/demo
->>>>>>> 84ffa735
 Accept: application/x-bibtex-library-csl+json
 
 ### Read demo JabMap
+
 GET http://localhost:6050/libraries/Mindmaps.bib-7769f2fa/map
 Accept: application/json
 
 ### Save demo JabMap
+
 PUT http://localhost:6050/libraries/demo/map
 Content-Type: application/json
 
-<<<<<<< HEAD
 {
   "name": "demo"
 }
@@ -94,42 +71,28 @@
 GET http://localhost:6050/libraries/demo/entries/Tokede_2011
 Accept: text/plain
 
-// From here: C:\git-repositories\JabRef\jablib\src\main\resources\Chocolate.bib is required
+## From here: C:\git-repositories\JabRef\jablib\src\main\resources\Chocolate.bib is required
 
 ### Get BibTeX of C:\git-repositories\JabRef\jablib\src\main\resources\Chocolate.bib
-GET http://localhost:6050/libraries/Chocolate.bib-6a732609
-Accept: application/x-bibtex
 
-### Get JSON of C:\git-repositories\JabRef\jablib\src\main\resources\Chocolate.bib
-GET http://localhost:6050/libraries/Chocolate.bib-6a732609
-=======
 GET http://localhost:23119/libraries/Chocolate.bib-6a732609
 Accept: application/x-bibtex
 
 ### Get JSON of C:\git-repositories\JabRef\jablib\src\main\resources\Chocolate.bib
 
 GET http://localhost:23119/libraries/Chocolate.bib-6a732609
->>>>>>> 84ffa735
 Accept: application/json
+
+### Get CSL JSON of C:\git-repositories\JabRef\jablib\src\main\resources\Chocolate.bib
 
 // if you have checked out the JabRef code at c:\git-repositories\jabref, then this
 // will show the contents of your first opened library using CSL JSON
-<<<<<<< HEAD
-### Get CSL JSON of C:\git-repositories\JabRef\jablib\src\main\resources\Chocolate.bib
-GET http://localhost:6050/libraries/Chocolate.bib-6a732609
-=======
 
 GET http://localhost:23119/libraries/Chocolate.bib-6a732609
->>>>>>> 84ffa735
 Accept: application/x-bibtex-library-csl+json
 
 ## Error cases
 
-<<<<<<< HEAD
 ### GET not available library
-GET http://localhost:6050/libraries/notfound
-=======
-### GET not avaialble library
 
-GET http://localhost:23119/libraries/notfound
->>>>>>> 84ffa735
+GET http://localhost:23119/libraries/notfound