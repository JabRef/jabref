module org.jabref.jabsrv {
    exports org.jabref.http.server;
    exports org.jabref.http.manager;

    exports org.jabref.http.dto to com.google.gson, org.glassfish.hk2.locator;
    exports org.jabref.http.dto.cayw to com.google.gson;

    opens org.jabref.http.server to org.glassfish.hk2.utilities, org.glassfish.hk2.locator;
    exports org.jabref.http.server.cayw to jersey.server;
    exports org.jabref.http.server.command to jersey.server;
    opens org.jabref.http.server.cayw to com.google.gson, org.glassfish.hk2.locator, org.glassfish.hk2.utilities;
<<<<<<< HEAD
    opens org.jabref.http.server.command to com.google.gson, org.glassfish.hk2.locator, org.glassfish.hk2.utilities, com.fasterxml.jackson.databind;
    exports org.jabref.http.server.services;
=======
    opens org.jabref.http.dto to com.google.gson;
>>>>>>> 73524e69

    requires javafx.base;

    // For CAYW feature
    requires transitive javafx.graphics;
    requires transitive javafx.controls;
    requires afterburner.fx;

    // For ServiceLocatorUtilities.createAndPopulateServiceLocator()
    requires org.glassfish.hk2.locator;
    uses org.jvnet.hk2.external.generator.ServiceLocatorGeneratorImpl;

    requires org.jabref.jablib;

    requires org.slf4j;

    requires com.google.common;
    requires com.google.gson;

    requires org.glassfish.hk2.api;

    requires jakarta.annotation;
    requires jakarta.inject;

    requires org.glassfish.grizzly;
    requires org.glassfish.grizzly.http;
    requires org.glassfish.grizzly.http.server;
    requires jakarta.validation;
    requires jakarta.ws.rs;

    requires jersey.common;

    requires net.harawata.appdirs;
    requires com.sun.jna;
    requires com.sun.jna.platform;

    requires jbibtex;
    requires citeproc.java;

    requires transitive org.jspecify;
    requires java.logging;
    requires jersey.container.grizzly2.http;
    requires jersey.server;
    requires com.fasterxml.jackson.annotation;
    requires com.fasterxml.jackson.databind;
}<|MERGE_RESOLUTION|>--- conflicted
+++ resolved
@@ -9,12 +9,9 @@
     exports org.jabref.http.server.cayw to jersey.server;
     exports org.jabref.http.server.command to jersey.server;
     opens org.jabref.http.server.cayw to com.google.gson, org.glassfish.hk2.locator, org.glassfish.hk2.utilities;
-<<<<<<< HEAD
+    opens org.jabref.http.dto to com.google.gson;
     opens org.jabref.http.server.command to com.google.gson, org.glassfish.hk2.locator, org.glassfish.hk2.utilities, com.fasterxml.jackson.databind;
     exports org.jabref.http.server.services;
-=======
-    opens org.jabref.http.dto to com.google.gson;
->>>>>>> 73524e69
 
     requires javafx.base;
 
