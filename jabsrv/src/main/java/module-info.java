module org.jabref.jabsrv {
    exports org.jabref.http.server;
    exports org.jabref.http.manager;

    exports org.jabref.http.dto to com.google.gson, org.glassfish.hk2.locator;
    exports org.jabref.http.dto.cayw to com.google.gson;

    opens org.jabref.http.server to org.glassfish.hk2.utilities, org.glassfish.hk2.locator;
    exports org.jabref.http.server.cayw to org.glassfish.jersey.core.server;
    exports org.jabref.http.server.command to org.glassfish.jersey.core.server;
    opens org.jabref.http.server.cayw to com.google.gson, org.glassfish.hk2.locator, org.glassfish.hk2.utilities;
    opens org.jabref.http.dto to com.google.gson;
    opens org.jabref.http.server.command to com.google.gson, org.glassfish.hk2.locator, org.glassfish.hk2.utilities, tools.jackson.databind;
    exports org.jabref.http.server.services;
    exports org.jabref.http;
    opens org.jabref.http.server.resources to org.glassfish.hk2.locator, org.glassfish.hk2.utilities;
    exports org.jabref.http.server.resources;

    requires javafx.base;

    // For CAYW feature
    requires transitive javafx.graphics;
    requires transitive javafx.controls;
    requires afterburner.fx;

    // For ServiceLocatorUtilities.createAndPopulateServiceLocator()
    requires org.glassfish.hk2.locator;
    uses org.jvnet.hk2.external.generator.ServiceLocatorGeneratorImpl;

    requires org.jabref.jablib;

    requires org.slf4j;

    requires com.google.common;
    requires com.google.gson;

    requires org.glassfish.hk2.api;

    requires jakarta.annotation;
    requires jakarta.inject;

    requires org.glassfish.grizzly;
    requires org.glassfish.grizzly.http;
    requires org.glassfish.grizzly.http.server;
    requires jakarta.validation;
    requires jakarta.ws.rs;

    requires org.glassfish.jersey.core.common;
    requires org.glassfish.jersey.core.server;
    requires org.glassfish.jersey.container.grizzly2.http;

    requires net.harawata.appdirs;
    requires com.sun.jna;
    requires com.sun.jna.platform;

    requires jbibtex;
    requires citeproc.java;

    requires transitive org.jspecify;
    requires java.logging;
<<<<<<< HEAD
    requires jersey.container.grizzly2.http;
    requires jersey.server;
    requires tools.jackson.databind;
=======
    requires com.fasterxml.jackson.annotation;
    requires com.fasterxml.jackson.databind;
>>>>>>> 6ebda27d
}<|MERGE_RESOLUTION|>--- conflicted
+++ resolved
@@ -58,12 +58,5 @@
 
     requires transitive org.jspecify;
     requires java.logging;
-<<<<<<< HEAD
-    requires jersey.container.grizzly2.http;
-    requires jersey.server;
     requires tools.jackson.databind;
-=======
-    requires com.fasterxml.jackson.annotation;
-    requires com.fasterxml.jackson.databind;
->>>>>>> 6ebda27d
 }