--- conflicted
+++ resolved
@@ -15,16 +15,13 @@
 import org.jabref.http.server.services.ServerUtils;
 import org.jabref.logic.citationstyle.JabRefItemDataProvider;
 import org.jabref.logic.preferences.CliPreferences;
+import org.jabref.logic.util.io.BackupFileUtil;
 import org.jabref.model.database.BibDatabase;
 import org.jabref.model.database.BibDatabaseContext;
 import org.jabref.model.entry.BibEntry;
 import org.jabref.model.entry.BibEntryTypesManager;
-<<<<<<< HEAD
 import org.jabref.model.entry.LinkedFile;
 import org.jabref.model.entry.field.StandardField;
-import org.jabref.model.util.DummyFileUpdateMonitor;
-=======
->>>>>>> 9b9b53c7
 
 import com.airhacks.afterburner.injection.Injector;
 import com.google.gson.Gson;
@@ -32,11 +29,8 @@
 import jakarta.ws.rs.Consumes;
 import jakarta.ws.rs.GET;
 import jakarta.ws.rs.InternalServerErrorException;
-<<<<<<< HEAD
 import jakarta.ws.rs.NotFoundException;
 import jakarta.ws.rs.PUT;
-=======
->>>>>>> 9b9b53c7
 import jakarta.ws.rs.Path;
 import jakarta.ws.rs.PathParam;
 import jakarta.ws.rs.Produces;
@@ -208,7 +202,6 @@
                 .build();
     }
 
-<<<<<<< HEAD
     private java.nio.file.Path getLibraryPath(String id) {
         return filesToServe.getFilesToServe()
                           .stream()
@@ -229,9 +222,7 @@
         return result;
     }
 
-=======
     /// @param id - also "demo" for the Chocolate.bib file
->>>>>>> 9b9b53c7
     private BibDatabaseContext getDatabaseContext(String id) throws IOException {
         return ServerUtils.getBibDatabaseContext(id, filesToServe, contextsToServe, preferences.getImportFormatPreferences());
     }
