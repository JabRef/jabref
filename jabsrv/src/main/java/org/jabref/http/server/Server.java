--- conflicted
+++ resolved
@@ -12,11 +12,8 @@
 import org.jabref.http.dto.GlobalExceptionMapper;
 import org.jabref.http.dto.GsonFactory;
 import org.jabref.http.server.cayw.CAYWResource;
-<<<<<<< HEAD
+import org.jabref.http.server.cayw.format.FormatterService;
 import org.jabref.http.server.services.ContextsToServe;
-=======
-import org.jabref.http.server.cayw.format.FormatterService;
->>>>>>> d239ff29
 import org.jabref.http.server.services.FilesToServe;
 import org.jabref.logic.os.OS;
 import org.jabref.model.database.BibDatabaseContext;
@@ -86,6 +83,7 @@
 
     private HttpServer startServer(ServiceLocator serviceLocator, URI uri) {
         ServiceLocatorUtilities.addFactoryConstants(serviceLocator, new GsonFactory());
+        ServiceLocatorUtilities.addOneConstant(serviceLocator, new FormatterService());
         ServiceLocatorUtilities.addFactoryConstants(serviceLocator, new PreferencesFactory());
 
         // see https://stackoverflow.com/a/33794265/873282
@@ -102,31 +100,6 @@
         final HttpServer httpServer =
                 GrizzlyHttpServerFactory
                         .createHttpServer(uri, resourceConfig, serviceLocator);
-<<<<<<< HEAD
-=======
-        return httpServer;
-    }
-
-    private HttpServer startServer(FilesToServe filesToServe, URI uri) {
-        ServiceLocator serviceLocator = ServiceLocatorUtilities.createAndPopulateServiceLocator();
-        ServiceLocatorUtilities.addFactoryConstants(serviceLocator, new GsonFactory());
-        ServiceLocatorUtilities.addFactoryConstants(serviceLocator, new PreferencesFactory());
-        ServiceLocatorUtilities.addOneConstant(serviceLocator, new FormatterService());
-        ServiceLocatorUtilities.addOneConstant(serviceLocator, filesToServe);
-
-        final HttpServer httpServer = startServer(serviceLocator, uri);
-
-        // TODO: Enable use of GUI StateManager
-        Runtime.getRuntime().addShutdownHook(new Thread(() -> {
-            try {
-                System.out.println("Shutting down jabsrv...");
-                httpServer.shutdownNow();
-                System.out.println("Done, exit.");
-            } catch (Exception e) {
-                LOGGER.error("Could not shut down server", e);
-            }
-        }));
->>>>>>> d239ff29
 
         return httpServer;
     }
