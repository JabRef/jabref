--- conflicted
+++ resolved
@@ -37,32 +37,11 @@
     implementation("org.kordamp.ikonli:ikonli-javafx")
     implementation("org.kordamp.ikonli:ikonli-materialdesign2-pack")
     implementation("com.github.sialcasa.mvvmFX:mvvmfx-validation:f195849ca9") //jitpack
-<<<<<<< HEAD
     implementation("de.saxsys:mvvmfx")
     implementation("org.fxmisc.flowless:flowless")
     implementation("org.fxmisc.richtext:richtextfx")
     implementation("com.dlsc.gemsfx:gemsfx")
     implementation("com.dlsc.pdfviewfx:pdfviewfx")
-=======
-    implementation("de.saxsys:mvvmfx:1.8.0")
-    implementation("org.fxmisc.flowless:flowless:0.7.4")
-    implementation("org.fxmisc.richtext:richtextfx:0.11.5")
-    implementation("com.dlsc.gemsfx:gemsfx:3.1.3") {
-        exclude(module = "javax.inject") // Split package, use only jakarta.inject
-        exclude(module = "commons-lang3")
-        exclude(group = "org.apache.commons.validator")
-        exclude(group = "org.apache.commons.commons-logging")
-        exclude(module = "kotlin-stdlib-jdk8")
-        exclude(group = "com.squareup.retrofit2")
-        exclude(group = "org.openjfx")
-        exclude(group = "org.apache.logging.log4j")
-        exclude(group = "tech.units")
-    }
-    implementation("com.dlsc.pdfviewfx:pdfviewfx:3.1.1") {
-        exclude(group = "org.openjfx")
-        exclude(module = "commons-lang3")
-    }
->>>>>>> e79b9cfb
 
     // Required by gemsfx
     implementation("tech.units:indriya")
@@ -98,11 +77,7 @@
     // implementation("net.java.dev.jna:jna")
     implementation("net.java.dev.jna:jna-platform")
 
-<<<<<<< HEAD
     implementation("org.eclipse.jgit:org.eclipse.jgit")
-=======
-    implementation("org.eclipse.jgit:org.eclipse.jgit:7.3.0.202506031305-r")
->>>>>>> e79b9cfb
 
     implementation("com.konghq:unirest-java-core")
 
@@ -131,10 +106,6 @@
     testImplementation("org.mockito:mockito-core")
     testImplementation("net.bytebuddy:byte-buddy")
 
-<<<<<<< HEAD
-    // recommended by https://github.com/wiremock/wiremock/issues/2149#issuecomment-1835775954
-    testImplementation("org.wiremock:wiremock-standalone")
-=======
     testImplementation("org.wiremock:wiremock:3.13.0")
     // Required by Wiremock - and our patching of Wiremock
     testImplementation("com.github.jknack:handlebars:4.3.1") {
@@ -146,7 +117,6 @@
     }
     testImplementation("com.github.koppor:wiremock-slf4j-shim:main-SNAPSHOT")
     testImplementation("com.github.koppor:wiremock-slf4j-spi-shim:main-SNAPSHOT")
->>>>>>> e79b9cfb
 
     testImplementation("com.github.javaparser:javaparser-symbol-solver-core")
 }
