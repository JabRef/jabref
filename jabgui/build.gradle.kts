--- conflicted
+++ resolved
@@ -205,88 +205,7 @@
         )
     }
 
-<<<<<<< HEAD
-=======
-    // TODO: Remove as soon as dependencies are fixed (upstream)
-    forceMerge(
-        "controlsfx",
-        "bcprov",
-        "jaxb",
-        "istack",
-        "stax"
-    )
-
-    mergedModule {
-        requires("com.google.gson")
-        requires("com.fasterxml.jackson.annotation")
-        requires("com.fasterxml.jackson.databind")
-        requires("com.fasterxml.jackson.core")
-        requires("com.fasterxml.jackson.datatype.jdk8")
-        requires("jakarta.xml.bind")
-        requires("java.compiler")
-        requires("java.datatransfer")
-        requires("java.desktop")
-        requires("java.logging")
-        requires("java.management")
-        requires("java.naming")
-        requires("java.net.http")
-        requires("java.rmi")
-        requires("java.scripting")
-        requires("java.security.jgss")
-        requires("java.security.sasl")
-        requires("java.sql")
-        requires("java.sql.rowset")
-        requires("java.transaction.xa")
-        requires("java.xml")
-        requires("javafx.base")
-        requires("javafx.controls")
-        requires("javafx.fxml")
-        requires("javafx.graphics")
-        requires("javafx.media")
-        requires("javafx.swing")
-        requires("jdk.security.jgss")
-        requires("jdk.unsupported")
-        requires("jdk.unsupported.desktop")
-        requires("jdk.xml.dom")
-        requires("org.apache.commons.lang3")
-        requires("org.apache.commons.logging")
-        requires("org.apache.commons.text")
-        requires("org.apache.commons.codec")
-        requires("org.apache.commons.io")
-        requires("org.apache.commons.compress")
-        requires("org.freedesktop.dbus")
-        requires("org.jsoup")
-        requires("org.slf4j")
-        requires("org.tukaani.xz");
-
-        uses("ai.djl.engine.EngineProvider")
-        uses("ai.djl.repository.RepositoryFactory")
-        uses("ai.djl.repository.zoo.ZooProvider")
-        uses("dev.langchain4j.spi.prompt.PromptTemplateFactory")
-        uses("kong.unirest.core.json.JsonEngine")
-        uses("org.eclipse.jgit.lib.Signer")
-        uses("org.eclipse.jgit.transport.SshSessionFactory")
-        uses("org.postgresql.shaded.com.ongres.stringprep.Profile")
-
-        provides("java.sql.Driver").with(
-            "org.postgresql.Driver")
-        provides("java.security.Provider").with(
-            "org.bouncycastle.jce.provider.BouncyCastleProvider",
-            "org.bouncycastle.pqc.jcajce.provider.BouncyCastlePQCProvider")
-        provides("kong.unirest.core.json.JsonEngine").with(
-            "kong.unirest.modules.gson.GsonEngine")
-        provides("ai.djl.repository.zoo.ZooProvider").with(
-            "ai.djl.engine.rust.zoo.RsZooProvider",
-            "ai.djl.huggingface.zoo.HfZooProvider",
-            "ai.djl.pytorch.zoo.PtZooProvider",
-            "ai.djl.repository.zoo.DefaultZooProvider")
-        provides("ai.djl.engine.EngineProvider").with(
-            "ai.djl.engine.rust.RsEngineProvider",
-            "ai.djl.pytorch.engine.PtEngineProvider")
-    }
-
     // This tasks reads resources from src/main/resourcesPackage/$OS
->>>>>>> 99c8758f
     jpackage {
         outputDir =
             "distribution"
