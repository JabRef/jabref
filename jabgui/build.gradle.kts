import org.apache.tools.ant.filters.ReplaceTokens
import org.gradle.internal.os.OperatingSystem

plugins {
    id("org.jabref.gradle.module")
    id("application")

    // Do not activate; causes issues with the modularity plugin (no tests found etc)
    // id("com.redock.classpathtofile") version "0.1.0"

    id("org.beryx.jlink") version "3.1.1"
}

group = "org.jabref"
version = project.findProperty("projVersion") ?: "100.0.0"

dependencies {
    implementation(project(":jablib"))

    implementation("org.openjfx:javafx-base")
    implementation("org.openjfx:javafx-controls")
    implementation("org.openjfx:javafx-fxml")
    // implementation("org.openjfx:javafx-graphics")
    implementation("org.openjfx:javafx-graphics")
    implementation("org.openjfx:javafx-swing")
    implementation("org.openjfx:javafx-web")

    implementation("org.slf4j:slf4j-api")
    implementation("org.tinylog:tinylog-api")
    implementation("org.tinylog:slf4j-tinylog")
    implementation("org.tinylog:tinylog-impl")
    // route all requests to java.util.logging to SLF4J (which in turn routes to tinylog)
    implementation("org.slf4j:jul-to-slf4j")
    // route all requests to log4j to SLF4J
    implementation("org.apache.logging.log4j:log4j-to-slf4j")

    implementation("org.jabref:afterburner.fx")
    implementation("org.kordamp.ikonli:ikonli-javafx")
    implementation("org.kordamp.ikonli:ikonli-materialdesign2-pack")
    implementation("com.github.sialcasa.mvvmFX:mvvmfx-validation:f195849ca9") //jitpack
    implementation("de.saxsys:mvvmfx")
    implementation("org.fxmisc.flowless:flowless")
    implementation("org.fxmisc.richtext:richtextfx")
    implementation("com.dlsc.gemsfx:gemsfx")
    implementation("com.dlsc.pdfviewfx:pdfviewfx")

    // Required by gemsfx
    implementation("tech.units:indriya")
    // Required by gemsfx and langchain4j
    implementation ("com.squareup.retrofit2:retrofit")

    implementation("org.controlsfx:controlsfx")
    implementation("org.jabref:easybind")

    implementation("org.apache.lucene:lucene-core")
    implementation("org.apache.lucene:lucene-queryparser")
    implementation("org.apache.lucene:lucene-queries")
    implementation("org.apache.lucene:lucene-analysis-common")
    implementation("org.apache.lucene:lucene-highlighter")

    implementation("org.jsoup:jsoup")

    // Because of GraalVM quirks, we need to ship that. See https://github.com/jspecify/jspecify/issues/389#issuecomment-1661130973 for details
    implementation("org.jspecify:jspecify")

    implementation("com.google.guava:guava")

    implementation("dev.langchain4j:langchain4j")

    implementation("io.github.java-diff-utils:java-diff-utils")

    implementation("org.jooq:jool")

    implementation("commons-io:commons-io")

    implementation ("org.apache.pdfbox:pdfbox")

    // implementation("net.java.dev.jna:jna")
    implementation("net.java.dev.jna:jna-platform")

    implementation("org.eclipse.jgit:org.eclipse.jgit")

    implementation("com.konghq:unirest-java-core")

    implementation("org.apache.httpcomponents.client5:httpclient5")

    implementation("com.vladsch.flexmark:flexmark-html2md-converter")

    implementation("io.github.adr:e-adr")

    implementation("org.libreoffice:unoloader")
    implementation("org.libreoffice:libreoffice")

    implementation("com.github.javakeyring:java-keyring")

    implementation("info.picocli:picocli")
    annotationProcessor("info.picocli:picocli-codegen")

    implementation("de.undercouch:citeproc-java")

    testImplementation(project(":test-support"))

    testImplementation("io.github.classgraph:classgraph")
    testImplementation("org.testfx:testfx-core")
    testImplementation("org.testfx:testfx-junit5")

    testImplementation("org.mockito:mockito-core")
    testImplementation("net.bytebuddy:byte-buddy")

    testImplementation("org.wiremock:wiremock")

    testImplementation("com.github.javaparser:javaparser-symbol-solver-core")
}

application {
    mainClass.set("org.jabref.Launcher")
    mainModule.set("org.jabref")

    applicationDefaultJvmArgs = listOf(
        // On a change here, also adapt
        //   1. "run > moduleOptions"
        //   2. "binaries.yml" (macOS part)

        // Note that the arguments are cleared for the "run" task to avoid messages like "WARNING: Unknown module: org.jabref.merged.module specified to --add-exports"

        // Enable JEP 450: Compact Object Headers
        "-XX:+UnlockExperimentalVMOptions", "-XX:+UseCompactObjectHeaders",

        "-XX:+UseZGC", "-XX:+ZUncommit",
        "-XX:+UseStringDeduplication",

        // Fix for https://github.com/JabRef/jabref/issues/11225 on linux
        "--add-opens=javafx.controls/javafx.scene.control=org.jabref",
        "--add-exports=javafx.base/com.sun.javafx.event=org.jabref",
        "--add-exports=javafx.controls/com.sun.javafx.scene.control=org.jabref",
        "--add-opens=javafx.graphics/javafx.scene=org.jabref",
        "--add-opens=javafx.controls/javafx.scene.control=org.jabref",
        "--add-opens=javafx.controls/com.sun.javafx.scene.control=org.jabref",

        "--add-opens=javafx.base/javafx.collections=org.jabref",
        "--add-opens=javafx.base/javafx.collections.transformation=org.jabref",

        "--enable-native-access=ai.djl.tokenizers,ai.djl.pytorch_engine,com.sun.jna,javafx.graphics,javafx.media,javafx.web,org.apache.lucene.core"
    )
}

/*
jacoco {
    toolVersion = "0.8.13"
}
*/

tasks.named<JavaExec>("run") {
    // "assert" statements in the code should activated when running using gradle
    enableAssertions = true

    doFirst {
        // Clear the default JVM arguments to avoid warnings
        // application.applicationDefaultJvmArgs = emptyList()
        application.applicationDefaultJvmArgs =
            listOf(
                "--enable-native-access=ai.djl.tokenizers,ai.djl.pytorch_engine,com.sun.jna,javafx.graphics,javafx.media,javafx.web,org.apache.lucene.core"
            )
    }
}

tasks.named("jpackage") {
    dependsOn("deleteInstallerTemp")
}

tasks.named("jlinkZip") {
    dependsOn("jpackage")
}

tasks.register<Delete>("deleteInstallerTemp") {
<<<<<<< HEAD
    delete(layout.buildDirectory.dir("installer"))
}

var jpackageResourceDir: String  = ""

if (OperatingSystem.current().isWindows) {
    jpackageResourceDir = "${layout.buildDirectory.get().asFile}/jpackage-resource-dir"

    tasks.register<Copy>("copyJPackageResourceDir") {
        from("${projectDir}/buildres/windows") {
            include("JabRef-post-image.wsf")
            filter<ReplaceTokens>(mapOf("jabRefRoot" to "$projectDir".replace('\\', '/')))
        }
        from("${projectDir}/buildres/windows") {
            exclude("JabRef-post-image.wsf")
        }
        into(jpackageResourceDir)
    }

    tasks.named("jpackage").configure {
        dependsOn("copyJPackageResourceDir")
    }
} else if (OperatingSystem.current().isLinux) {
    jpackageResourceDir = "${projectDir}/buildres/linux"
} else if (OperatingSystem.current().isMacOsX) {
    jpackageResourceDir = "${projectDir}/buildres/mac"
=======
    delete(file("${layout.buildDirectory.get()}/installer"))
>>>>>>> 36f9f9d1
}

jlink {
    // https://github.com/beryx/badass-jlink-plugin/issues/61#issuecomment-504640018
    addExtraDependencies(
        "javafx"
    )

    // We keep debug statements - otherwise "--strip-debug" would be included
    addOptions(
        "--compress",
        "zip-6",
        "--no-header-files",
        "--no-man-pages",
        "--bind-services",
        "--add-modules", "jdk.incubator.vector"
    )

    launcher {
        name = "JabRef"
        jvmArgs = listOf(
            // Fix for https://github.com/JabRef/jabref/issues/11188
            "--add-exports=javafx.base/com.sun.javafx.event=org.jabref.merged.module",
            "--add-exports=javafx.controls/com.sun.javafx.scene.control=org.jabref.merged.module",

            // Fix for https://github.com/JabRef/jabref/issues/11198
            "--add-opens=javafx.graphics/javafx.scene=org.jabref.merged.module",
            "--add-opens=javafx.controls/javafx.scene.control=org.jabref.merged.module",
            "--add-opens=javafx.controls/com.sun.javafx.scene.control=org.jabref.merged.module",
            // fix for https://github.com/JabRef/jabref/issues/11426
            "--add-opens=javafx.controls/javafx.scene.control.skin=org.jabref.merged.module",

            "--enable-native-access=org.jabref.merged.module"
        )
    }

    // TODO: Remove as soon as dependencies are fixed (upstream)
    forceMerge(
        "controlsfx",
        "bcprov",
        "jaxb",
        "istack",
        "stax"
    )

    mergedModule {
        requires("com.google.gson")
        requires("com.fasterxml.jackson.annotation")
        requires("com.fasterxml.jackson.databind")
        requires("com.fasterxml.jackson.core")
        requires("com.fasterxml.jackson.datatype.jdk8")
        requires("jakarta.xml.bind")
        requires("java.compiler")
        requires("java.datatransfer")
        requires("java.desktop")
        requires("java.logging")
        requires("java.management")
        requires("java.naming")
        requires("java.net.http")
        requires("java.rmi")
        requires("java.scripting")
        requires("java.security.jgss")
        requires("java.security.sasl")
        requires("java.sql")
        requires("java.sql.rowset")
        requires("java.transaction.xa")
        requires("java.xml")
        requires("javafx.base")
        requires("javafx.controls")
        requires("javafx.fxml")
        requires("javafx.graphics")
        requires("javafx.media")
        requires("javafx.swing")
        requires("jdk.security.jgss")
        requires("jdk.unsupported")
        requires("jdk.unsupported.desktop")
        requires("jdk.xml.dom")
        requires("org.apache.commons.lang3")
        requires("org.apache.commons.logging")
        requires("org.apache.commons.text")
        requires("org.apache.commons.codec")
        requires("org.apache.commons.io")
        requires("org.apache.commons.compress")
        requires("org.freedesktop.dbus")
        requires("org.jsoup")
        requires("org.slf4j")
        requires("org.tukaani.xz")

        uses("ai.djl.engine.EngineProvider")
        uses("ai.djl.repository.RepositoryFactory")
        uses("ai.djl.repository.zoo.ZooProvider")
        uses("dev.langchain4j.spi.prompt.PromptTemplateFactory")
        uses("kong.unirest.core.json.JsonEngine")
        uses("org.eclipse.jgit.lib.Signer")
        uses("org.eclipse.jgit.transport.SshSessionFactory")
        uses("org.postgresql.shaded.com.ongres.stringprep.Profile")

        provides("java.sql.Driver").with(
            "org.postgresql.Driver")
        provides("java.security.Provider").with(
            "org.bouncycastle.jce.provider.BouncyCastleProvider",
            "org.bouncycastle.pqc.jcajce.provider.BouncyCastlePQCProvider")
        provides("kong.unirest.core.json.JsonEngine").with(
            "kong.unirest.modules.gson.GsonEngine")
        provides("ai.djl.repository.zoo.ZooProvider").with(
            "ai.djl.engine.rust.zoo.RsZooProvider",
            "ai.djl.huggingface.zoo.HfZooProvider",
            "ai.djl.pytorch.zoo.PtZooProvider",
            "ai.djl.repository.zoo.DefaultZooProvider")
        provides("ai.djl.engine.EngineProvider").with(
            "ai.djl.engine.rust.RsEngineProvider",
            "ai.djl.pytorch.engine.PtEngineProvider")
    }

    // This tasks reads resources from src/main/resourcesPackage/$OS
    jpackage {
        outputDir =
            "distribution"

        if (OperatingSystem.current().isWindows) {
            // This requires WiX to be installed: https://github.com/wixtoolset/wix3/releases
            installerType =  "msi"

            imageOptions.addAll(
                listOf(
                    "--icon", "${projectDir}/src/main/resources/icons/jabref.ico"
                )
            )

            installerOptions.addAll(
                listOf(
                    "--vendor", "JabRef",
                    "--app-version", "$version",
                    "--verbose",
                    "--win-upgrade-uuid", "d636b4ee-6f10-451e-bf57-c89656780e36",
                    "--win-dir-chooser",
                    "--win-shortcut",
                    "--win-menu",
                    "--win-menu-group", "JabRef",
                    "--temp", "${layout.buildDirectory.get()}/installer",
                    "--resource-dir", jpackageResourceDir,
                    "--license-file", "$projectDir/buildres/LICENSE_with_Privacy.md",
                    "--file-associations", "$projectDir/buildres/windows/bibtexAssociations.properties"
                )
            )
        } else if (OperatingSystem.current().isLinux) {
            imageOptions.addAll(
                listOf(
                    "--icon", "$projectDir/src/main/resources/icons/JabRef-linux-icon-64.png",
                    "--app-version", "$version"
                )
            )

            installerOptions.addAll(
                listOf(
                    "--verbose",
                    "--vendor",  "JabRef",
                    "--app-version", "$version",
                    // "--temp", "$buildDir/installer",
                    "--resource-dir", jpackageResourceDir,
                    "--linux-menu-group", "Office;",
                    "--linux-rpm-license-type", "MIT",
                    // "--license-file", "$projectDir/LICENSE.md",
                    "--description", "JabRef is an open source bibliography reference manager. Simplifies reference management and literature organization for academic researchers by leveraging BibTeX, native file format for LaTeX.",
                    "--linux-shortcut",
                    "--file-associations", "$projectDir/buildres/linux/bibtexAssociations.properties"
                )
            )
        } else if (OperatingSystem.current().isMacOsX) {
            imageOptions.addAll(
                listOf(
                    "--icon",  "$projectDir/src/main/resources/icons/jabref.icns",
                    "--resource-dir", "$projectDir/buildres/mac"
                )
            )

            skipInstaller = true

            installerOptions.addAll(
                listOf(
                    "--verbose",
                    "--vendor", "JabRef",
                    "--mac-package-identifier", "JabRef",
                    "--mac-package-name", "JabRef",
                    "--app-version", "$version",
                    "--file-associations", "$projectDir/buildres/mac/bibtexAssociations.properties",
                    "--resource-dir", jpackageResourceDir
                )
            )
        }
    }
}

if (OperatingSystem.current().isWindows) {
    tasks.named("jpackageImage").configure {
        doLast {
            copy {
                from(file("$projectDir/buildres/windows")) {
                    include(
                        "jabref-firefox.json",
                        "jabref-chrome.json",
                        "JabRefHost.bat",
                        "JabRefHost.ps1"
                    )
                }
                into(file("${layout.buildDirectory.get()}/distribution/JabRef"))
            }
        }
    }
} else if (OperatingSystem.current().isLinux) {
    tasks.named("jpackageImage").configure {
        doLast {
            copy {
                from(file("$projectDir/buildres/linux")) {
                    include("native-messaging-host/**", "jabrefHost.py")
                }
                into(file("${layout.buildDirectory.get()}/distribution/JabRef/lib"))
            }
        }
    }
} else if (OperatingSystem.current().isMacOsX) {
    tasks.named("jpackageImage").configure {
        doLast {
            copy {
                from(file("$projectDir/buildres/mac")) {
                    include("native-messaging-host/**", "jabrefHost.py")
                }
                into(file("${layout.buildDirectory.get()}/distribution/JabRef.app/Contents/Resources"))
            }
        }
    }
}

javaModuleTesting.whitebox(testing.suites["test"]) {
    requires.add("org.jabref.testsupport")

    requires.add("org.junit.jupiter.api")
    requires.add("org.junit.jupiter.params")
    requires.add("org.mockito")
    requires.add("wiremock")
    requires.add("wiremock.slf4j.spi.shim")
}

tasks.test {
    jvmArgs = listOf(
        "--add-opens", "javafx.graphics/com.sun.javafx.application=org.testfx",
        "--add-reads", "org.mockito=java.prefs",
        "--add-reads", "org.jabref=wiremock"
    )
}<|MERGE_RESOLUTION|>--- conflicted
+++ resolved
@@ -173,7 +173,6 @@
 }
 
 tasks.register<Delete>("deleteInstallerTemp") {
-<<<<<<< HEAD
     delete(layout.buildDirectory.dir("installer"))
 }
 
@@ -200,9 +199,6 @@
     jpackageResourceDir = "${projectDir}/buildres/linux"
 } else if (OperatingSystem.current().isMacOsX) {
     jpackageResourceDir = "${projectDir}/buildres/mac"
-=======
-    delete(file("${layout.buildDirectory.get()}/installer"))
->>>>>>> 36f9f9d1
 }
 
 jlink {
