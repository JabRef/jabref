package org.jabref.gui.edit;

import java.util.ArrayList;
import java.util.List;
import java.util.Optional;
import java.util.function.Consumer;
import java.util.stream.Stream;

import javafx.collections.FXCollections;
import javafx.collections.ObservableList;

import org.jabref.gui.ClipBoardManager;
import org.jabref.gui.DialogService;
import org.jabref.gui.JabRefDialogService;
import org.jabref.gui.StateManager;
import org.jabref.gui.actions.StandardActions;
import org.jabref.gui.preferences.GuiPreferences;
import org.jabref.logic.journals.JournalAbbreviationRepository;
import org.jabref.logic.l10n.Localization;
import org.jabref.logic.push.CitationCommandString;
import org.jabref.logic.push.PushToApplicationPreferences;
import org.jabref.model.database.BibDatabase;
import org.jabref.model.database.BibDatabaseContext;
import org.jabref.model.entry.BibEntry;
import org.jabref.model.entry.field.StandardField;
import org.jabref.model.entry.types.StandardEntryType;

import org.junit.jupiter.api.BeforeEach;
import org.junit.jupiter.api.Test;
import org.junit.jupiter.params.ParameterizedTest;
import org.junit.jupiter.params.provider.Arguments;
import org.junit.jupiter.params.provider.MethodSource;

import static org.mockito.Mockito.any;
import static org.mockito.Mockito.mock;
import static org.mockito.Mockito.spy;
import static org.mockito.Mockito.times;
import static org.mockito.Mockito.verify;
import static org.mockito.Mockito.when;

class CopyMoreActionTest {

    private final DialogService dialogService = spy(DialogService.class);
    private final ClipBoardManager clipBoardManager = mock(ClipBoardManager.class);
    private final GuiPreferences preferences = mock(GuiPreferences.class);
    private final JournalAbbreviationRepository abbreviationRepository = mock(JournalAbbreviationRepository.class);
    private final StateManager stateManager = mock(StateManager.class);
    private final List<String> titles = new ArrayList<>();
    private final List<String> keys = new ArrayList<>();
    private final List<String> dois = new ArrayList<>();
    private final List<String> authors = new ArrayList<>();
    private final List<String> journals = new ArrayList<>();
    private final List<String> dates = new ArrayList<>();
    private final List<String> keywords = new ArrayList<>();
    private final List<String> abstracts = new ArrayList<>();

    private CopyMoreAction copyMoreAction;
    private BibEntry entry;

    @BeforeEach
    void setUp() {
        String title = "A tale from the trenches";
        String author = "Souti Chattopadhyay and Nicholas Nelson and Audrey Au and Natalia Morales and Christopher Sanchez and Rahul Pandita and Anita Sarma";
        String journal = "Journal of the American College of Nutrition";
        String date = "2001-10";
        String keyword = "software engineering, cognitive bias, empirical study";
        String abstractText = "This paper presents a study on cognitive biases in software development.";

        entry = new BibEntry(StandardEntryType.Misc)
                .withField(StandardField.AUTHOR, author)
                .withField(StandardField.TITLE, title)
                .withField(StandardField.YEAR, "2020")
                .withField(StandardField.JOURNAL, journal)
                .withField(StandardField.DATE, date)
                .withField(StandardField.KEYWORDS, keyword)
                .withField(StandardField.ABSTRACT, abstractText)
                .withField(StandardField.DOI, "10.1145/3377811.3380330")
                .withField(StandardField.SUBTITLE, "cognitive biases and software development")
                .withCitationKey("abc");
        titles.add(title);
        keys.add("abc");
        dois.add("10.1145/3377811.3380330");
        authors.add(author);
        journals.add(journal);
        dates.add(date);
        keywords.add(keyword);
        abstracts.add(abstractText);

        PushToApplicationPreferences pushToApplicationPreferences = mock(PushToApplicationPreferences.class);
        when(pushToApplicationPreferences.getCiteCommand()).thenReturn(new CitationCommandString("\\cite{", ",", "}"));
        when(preferences.getPushToApplicationPreferences()).thenReturn(pushToApplicationPreferences);
    }

    @Test
    void executeOnFail() {
        when(stateManager.getActiveDatabase()).thenReturn(Optional.empty());
        when(stateManager.getSelectedEntries()).thenReturn(FXCollections.emptyObservableList());
        copyMoreAction = new CopyMoreAction(StandardActions.COPY_TITLE, dialogService, stateManager, clipBoardManager, preferences, abbreviationRepository);
        copyMoreAction.execute();

        verify(clipBoardManager, times(0)).setContent(any(String.class));
        verify(dialogService, times(0)).notify(any(String.class));
    }

<<<<<<< HEAD
    static Stream<Arguments> getTestParams() {
        // Given is a list with 2 entries with 1 with an undefined field
        return Stream.of(
                Arguments.of(StandardActions.COPY_TITLE,
                        (Consumer<BibEntry>) entry -> entry.clearField(StandardField.TITLE),
                        Localization.lang("None of the selected entries have titles."),
                        Localization.lang("Warning: %0 out of %1 entries have undefined title.", "1", "2")),

                Arguments.of(StandardActions.COPY_KEY,
                        (Consumer<BibEntry>) BibEntry::clearCiteKey,
                        Localization.lang("None of the selected entries have citation keys."),
                        Localization.lang("Warning: %0 out of %1 entries have undefined citation key.", "1", "2")),

                Arguments.of(StandardActions.COPY_DOI,
                        (Consumer<BibEntry>) entry -> entry.clearField(StandardField.DOI),
                        Localization.lang("None of the selected entries have DOIs."),
                        Localization.lang("Warning: %0 out of %1 entries have undefined DOIs.", "1", "2")),

                Arguments.of(StandardActions.COPY_FIELD_AUTHOR,
                        (Consumer<BibEntry>) entry -> entry.clearField(StandardField.AUTHOR),
                        Localization.lang("None of the selected entries have %0.", "Author"),
                        Localization.lang("Warning: %0 out of %1 entries have undefined %2.", "1", "2", "Author")),

                Arguments.of(StandardActions.COPY_FIELD_JOURNAL,
                        (Consumer<BibEntry>) entry -> {
                            entry.clearField(StandardField.JOURNAL);
                            entry.clearField(StandardField.JOURNALTITLE);
                        },
                        Localization.lang("None of the selected entries have %0.", "Journal"),
                        Localization.lang("Warning: %0 out of %1 entries have undefined %2.", "1", "2", "Journal")),

                Arguments.of(StandardActions.COPY_FIELD_DATE,
                        (Consumer<BibEntry>) entry -> {
                            entry.clearField(StandardField.DATE);
                            entry.clearField(StandardField.YEAR);
                        },
                        Localization.lang("None of the selected entries have %0.", "Date"),
                        Localization.lang("Warning: %0 out of %1 entries have undefined %2.", "1", "2", "Date")),

                Arguments.of(StandardActions.COPY_FIELD_KEYWORDS,
                        (Consumer<BibEntry>) entry -> entry.clearField(StandardField.KEYWORDS),
                        Localization.lang("None of the selected entries have %0.", "Keywords"),
                        Localization.lang("Warning: %0 out of %1 entries have undefined %2.", "1", "2", "Keywords")),

                Arguments.of(StandardActions.COPY_FIELD_ABSTRACT,
                        (Consumer<BibEntry>) entry -> entry.clearField(StandardField.ABSTRACT),
                        Localization.lang("None of the selected entries have %0.", "Abstract"),
                        Localization.lang("Warning: %0 out of %1 entries have undefined %2.", "1", "2", "Abstract"))
        );
    }

    @ParameterizedTest
    @MethodSource("getTestParams")
    void executeWithNoValue(StandardActions action, Consumer<BibEntry> remover, String expectedNoneMessage, String ignoredWarning) {
        BibEntry modified = (BibEntry) entry.clone();
        remover.accept(modified);
        ObservableList<BibEntry> entries = FXCollections.observableArrayList(modified);
        BibDatabaseContext databaseContext = new BibDatabaseContext(new BibDatabase(entries));

        when(stateManager.getActiveDatabase()).thenReturn(Optional.of(databaseContext));
        when(stateManager.getSelectedEntries()).thenReturn(entries);
        copyMoreAction = new CopyMoreAction(action, dialogService, stateManager, clipBoardManager, preferences, abbreviationRepository);
=======
    @Test
    void executeCopyTitleWithNoTitle() {
        BibEntry entryWithNoTitle = new BibEntry(entry);
        entryWithNoTitle.clearField(StandardField.TITLE);
        ObservableList<BibEntry> entriesWithNoTitles = FXCollections.observableArrayList(entryWithNoTitle);
        BibDatabaseContext databaseContext = new BibDatabaseContext(new BibDatabase(entriesWithNoTitles));

        when(stateManager.getActiveDatabase()).thenReturn(Optional.ofNullable(databaseContext));
        when(stateManager.getSelectedEntries()).thenReturn(entriesWithNoTitles);
        copyMoreAction = new CopyMoreAction(StandardActions.COPY_TITLE, dialogService, stateManager, clipBoardManager, preferences, abbreviationRepository);
        copyMoreAction.execute();

        verify(clipBoardManager, times(0)).setContent(any(String.class));
        verify(dialogService, times(1)).notify(Localization.lang("None of the selected entries have titles."));
    }

    @Test
    void executeCopyTitleOnPartialSuccess() {
        BibEntry entryWithNoTitle = new BibEntry(entry);
        entryWithNoTitle.clearField(StandardField.TITLE);
        ObservableList<BibEntry> mixedEntries = FXCollections.observableArrayList(entryWithNoTitle, entry);
        BibDatabaseContext databaseContext = new BibDatabaseContext(new BibDatabase(mixedEntries));

        when(stateManager.getActiveDatabase()).thenReturn(Optional.ofNullable(databaseContext));
        when(stateManager.getSelectedEntries()).thenReturn(mixedEntries);
        copyMoreAction = new CopyMoreAction(StandardActions.COPY_TITLE, dialogService, stateManager, clipBoardManager, preferences, abbreviationRepository);
        copyMoreAction.execute();

        String copiedTitles = String.join("\n", titles);
        verify(clipBoardManager, times(1)).setContent(copiedTitles);
        verify(dialogService, times(1)).notify(Localization.lang("Warning: %0 out of %1 entries have undefined title.",
                Integer.toString(mixedEntries.size() - titles.size()), Integer.toString(mixedEntries.size())));
    }

    @Test
    void executeCopyTitleOnSuccess() {
        ObservableList<BibEntry> entriesWithTitles = FXCollections.observableArrayList(entry);
        BibDatabaseContext databaseContext = new BibDatabaseContext(new BibDatabase(entriesWithTitles));

        when(stateManager.getActiveDatabase()).thenReturn(Optional.ofNullable(databaseContext));
        when(stateManager.getSelectedEntries()).thenReturn(entriesWithTitles);
        copyMoreAction = new CopyMoreAction(StandardActions.COPY_TITLE, dialogService, stateManager, clipBoardManager, preferences, abbreviationRepository);
        copyMoreAction.execute();

        String copiedTitles = String.join("\n", titles);
        verify(clipBoardManager, times(1)).setContent(copiedTitles);
        verify(dialogService, times(1)).notify(Localization.lang("Copied '%0' to clipboard.",
                JabRefDialogService.shortenDialogMessage(copiedTitles)));
    }

    @Test
    void executeCopyKeyWithNoKey() {
        BibEntry entryWithNoKey = new BibEntry(entry);
        entryWithNoKey.clearCiteKey();
        ObservableList<BibEntry> entriesWithNoKeys = FXCollections.observableArrayList(entryWithNoKey);
        BibDatabaseContext databaseContext = new BibDatabaseContext(new BibDatabase(entriesWithNoKeys));

        when(stateManager.getActiveDatabase()).thenReturn(Optional.ofNullable(databaseContext));
        when(stateManager.getSelectedEntries()).thenReturn(entriesWithNoKeys);
        copyMoreAction = new CopyMoreAction(StandardActions.COPY_KEY, dialogService, stateManager, clipBoardManager, preferences, abbreviationRepository);
>>>>>>> 106b74f7
        copyMoreAction.execute();

        verify(clipBoardManager, times(0)).setContent(any(String.class));
        verify(dialogService, times(1)).notify(expectedNoneMessage);
    }

<<<<<<< HEAD
    @ParameterizedTest
    @MethodSource("getTestParams")
    void executeOnPartialSuccess(StandardActions action, Consumer<BibEntry> remover, String ignoredNone, String expectedWarning) {
        BibEntry modified = (BibEntry) entry.clone();
        remover.accept(modified);
        ObservableList<BibEntry> mixedEntries = FXCollections.observableArrayList(modified, entry);
=======
    @Test
    void executeCopyKeyOnPartialSuccess() {
        BibEntry entryWithNoKey = new BibEntry(entry);
        entryWithNoKey.clearCiteKey();
        ObservableList<BibEntry> mixedEntries = FXCollections.observableArrayList(entryWithNoKey, entry);
>>>>>>> 106b74f7
        BibDatabaseContext databaseContext = new BibDatabaseContext(new BibDatabase(mixedEntries));

        when(stateManager.getActiveDatabase()).thenReturn(Optional.of(databaseContext));
        when(stateManager.getSelectedEntries()).thenReturn(mixedEntries);
        copyMoreAction = new CopyMoreAction(action, dialogService, stateManager, clipBoardManager, preferences, abbreviationRepository);
        copyMoreAction.execute();

        String expectedClipboard = expectedClipboardString(action);
        verify(clipBoardManager, times(1)).setContent(expectedClipboard);
        verify(dialogService, times(1)).notify(expectedWarning);
    }

    @ParameterizedTest
    @MethodSource("getTestParams")
    void executeOnSuccess(StandardActions action, Consumer<BibEntry> remover, String ignoredNone, String ignoredWarning) {
        ObservableList<BibEntry> entries = FXCollections.observableArrayList(entry);
        BibDatabaseContext databaseContext = new BibDatabaseContext(new BibDatabase(entries));

        when(stateManager.getActiveDatabase()).thenReturn(Optional.of(databaseContext));
        when(stateManager.getSelectedEntries()).thenReturn(entries);
        copyMoreAction = new CopyMoreAction(action, dialogService, stateManager, clipBoardManager, preferences, abbreviationRepository);
        copyMoreAction.execute();

        String expectedClipboard = expectedClipboardString(action);
        verify(clipBoardManager, times(1)).setContent(expectedClipboard);
        verify(dialogService, times(1)).notify(Localization.lang("Copied '%0' to clipboard.",
<<<<<<< HEAD
                JabRefDialogService.shortenDialogMessage(expectedClipboard)));
=======
                JabRefDialogService.shortenDialogMessage(copiedKeys)));
    }

    @Test
    void executeCopyDoiWithNoDoi() {
        BibEntry entryWithNoDoi = new BibEntry(entry);
        entryWithNoDoi.clearField(StandardField.DOI);
        ObservableList<BibEntry> entriesWithNoDois = FXCollections.observableArrayList(entryWithNoDoi);
        BibDatabaseContext databaseContext = new BibDatabaseContext(new BibDatabase(entriesWithNoDois));

        when(stateManager.getActiveDatabase()).thenReturn(Optional.ofNullable(databaseContext));
        when(stateManager.getSelectedEntries()).thenReturn(entriesWithNoDois);
        copyMoreAction = new CopyMoreAction(StandardActions.COPY_DOI, dialogService, stateManager, clipBoardManager, preferences, abbreviationRepository);
        copyMoreAction.execute();

        verify(clipBoardManager, times(0)).setContent(any(String.class));
        verify(dialogService, times(1)).notify(Localization.lang("None of the selected entries have DOIs."));
    }

    @Test
    void executeCopyDoiOnPartialSuccess() {
        BibEntry entryWithNoDoi = new BibEntry(entry);
        entryWithNoDoi.clearField(StandardField.DOI);
        ObservableList<BibEntry> mixedEntries = FXCollections.observableArrayList(entryWithNoDoi, entry);
        BibDatabaseContext databaseContext = new BibDatabaseContext(new BibDatabase(mixedEntries));

        when(stateManager.getActiveDatabase()).thenReturn(Optional.ofNullable(databaseContext));
        when(stateManager.getSelectedEntries()).thenReturn(mixedEntries);
        copyMoreAction = new CopyMoreAction(StandardActions.COPY_DOI, dialogService, stateManager, clipBoardManager, preferences, abbreviationRepository);
        copyMoreAction.execute();

        String copiedDois = String.join("\n", dois);
        verify(clipBoardManager, times(1)).setContent(copiedDois);
        verify(dialogService, times(1)).notify(Localization.lang("Warning: %0 out of %1 entries have undefined DOIs.",
                Integer.toString(mixedEntries.size() - titles.size()), Integer.toString(mixedEntries.size())));
>>>>>>> 106b74f7
    }

    private String expectedClipboardString(StandardActions action) {
        return String.join("\n", switch (action) {
            case COPY_TITLE -> titles;
            case COPY_KEY -> keys;
            case COPY_DOI -> dois;
            case COPY_FIELD_AUTHOR -> authors;
            case COPY_FIELD_JOURNAL -> journals;
            case COPY_FIELD_DATE -> dates;
            case COPY_FIELD_KEYWORDS -> keywords;
            case COPY_FIELD_ABSTRACT -> abstracts;
            default ->
                    throw new IllegalArgumentException("Unhandled action: " + action);
        });
    }
}<|MERGE_RESOLUTION|>--- conflicted
+++ resolved
@@ -102,7 +102,6 @@
         verify(dialogService, times(0)).notify(any(String.class));
     }
 
-<<<<<<< HEAD
     static Stream<Arguments> getTestParams() {
         // Given is a list with 2 entries with 1 with an undefined field
         return Stream.of(
@@ -157,7 +156,7 @@
     @ParameterizedTest
     @MethodSource("getTestParams")
     void executeWithNoValue(StandardActions action, Consumer<BibEntry> remover, String expectedNoneMessage, String ignoredWarning) {
-        BibEntry modified = (BibEntry) entry.clone();
+        BibEntry modified = new BibEntry(entry);
         remover.accept(modified);
         ObservableList<BibEntry> entries = FXCollections.observableArrayList(modified);
         BibDatabaseContext databaseContext = new BibDatabaseContext(new BibDatabase(entries));
@@ -165,88 +164,18 @@
         when(stateManager.getActiveDatabase()).thenReturn(Optional.of(databaseContext));
         when(stateManager.getSelectedEntries()).thenReturn(entries);
         copyMoreAction = new CopyMoreAction(action, dialogService, stateManager, clipBoardManager, preferences, abbreviationRepository);
-=======
-    @Test
-    void executeCopyTitleWithNoTitle() {
-        BibEntry entryWithNoTitle = new BibEntry(entry);
-        entryWithNoTitle.clearField(StandardField.TITLE);
-        ObservableList<BibEntry> entriesWithNoTitles = FXCollections.observableArrayList(entryWithNoTitle);
-        BibDatabaseContext databaseContext = new BibDatabaseContext(new BibDatabase(entriesWithNoTitles));
-
-        when(stateManager.getActiveDatabase()).thenReturn(Optional.ofNullable(databaseContext));
-        when(stateManager.getSelectedEntries()).thenReturn(entriesWithNoTitles);
-        copyMoreAction = new CopyMoreAction(StandardActions.COPY_TITLE, dialogService, stateManager, clipBoardManager, preferences, abbreviationRepository);
-        copyMoreAction.execute();
-
-        verify(clipBoardManager, times(0)).setContent(any(String.class));
-        verify(dialogService, times(1)).notify(Localization.lang("None of the selected entries have titles."));
-    }
-
-    @Test
-    void executeCopyTitleOnPartialSuccess() {
-        BibEntry entryWithNoTitle = new BibEntry(entry);
-        entryWithNoTitle.clearField(StandardField.TITLE);
-        ObservableList<BibEntry> mixedEntries = FXCollections.observableArrayList(entryWithNoTitle, entry);
-        BibDatabaseContext databaseContext = new BibDatabaseContext(new BibDatabase(mixedEntries));
-
-        when(stateManager.getActiveDatabase()).thenReturn(Optional.ofNullable(databaseContext));
-        when(stateManager.getSelectedEntries()).thenReturn(mixedEntries);
-        copyMoreAction = new CopyMoreAction(StandardActions.COPY_TITLE, dialogService, stateManager, clipBoardManager, preferences, abbreviationRepository);
-        copyMoreAction.execute();
-
-        String copiedTitles = String.join("\n", titles);
-        verify(clipBoardManager, times(1)).setContent(copiedTitles);
-        verify(dialogService, times(1)).notify(Localization.lang("Warning: %0 out of %1 entries have undefined title.",
-                Integer.toString(mixedEntries.size() - titles.size()), Integer.toString(mixedEntries.size())));
-    }
-
-    @Test
-    void executeCopyTitleOnSuccess() {
-        ObservableList<BibEntry> entriesWithTitles = FXCollections.observableArrayList(entry);
-        BibDatabaseContext databaseContext = new BibDatabaseContext(new BibDatabase(entriesWithTitles));
-
-        when(stateManager.getActiveDatabase()).thenReturn(Optional.ofNullable(databaseContext));
-        when(stateManager.getSelectedEntries()).thenReturn(entriesWithTitles);
-        copyMoreAction = new CopyMoreAction(StandardActions.COPY_TITLE, dialogService, stateManager, clipBoardManager, preferences, abbreviationRepository);
-        copyMoreAction.execute();
-
-        String copiedTitles = String.join("\n", titles);
-        verify(clipBoardManager, times(1)).setContent(copiedTitles);
-        verify(dialogService, times(1)).notify(Localization.lang("Copied '%0' to clipboard.",
-                JabRefDialogService.shortenDialogMessage(copiedTitles)));
-    }
-
-    @Test
-    void executeCopyKeyWithNoKey() {
-        BibEntry entryWithNoKey = new BibEntry(entry);
-        entryWithNoKey.clearCiteKey();
-        ObservableList<BibEntry> entriesWithNoKeys = FXCollections.observableArrayList(entryWithNoKey);
-        BibDatabaseContext databaseContext = new BibDatabaseContext(new BibDatabase(entriesWithNoKeys));
-
-        when(stateManager.getActiveDatabase()).thenReturn(Optional.ofNullable(databaseContext));
-        when(stateManager.getSelectedEntries()).thenReturn(entriesWithNoKeys);
-        copyMoreAction = new CopyMoreAction(StandardActions.COPY_KEY, dialogService, stateManager, clipBoardManager, preferences, abbreviationRepository);
->>>>>>> 106b74f7
         copyMoreAction.execute();
 
         verify(clipBoardManager, times(0)).setContent(any(String.class));
         verify(dialogService, times(1)).notify(expectedNoneMessage);
     }
 
-<<<<<<< HEAD
     @ParameterizedTest
     @MethodSource("getTestParams")
     void executeOnPartialSuccess(StandardActions action, Consumer<BibEntry> remover, String ignoredNone, String expectedWarning) {
-        BibEntry modified = (BibEntry) entry.clone();
+        BibEntry modified = new BibEntry(entry);
         remover.accept(modified);
         ObservableList<BibEntry> mixedEntries = FXCollections.observableArrayList(modified, entry);
-=======
-    @Test
-    void executeCopyKeyOnPartialSuccess() {
-        BibEntry entryWithNoKey = new BibEntry(entry);
-        entryWithNoKey.clearCiteKey();
-        ObservableList<BibEntry> mixedEntries = FXCollections.observableArrayList(entryWithNoKey, entry);
->>>>>>> 106b74f7
         BibDatabaseContext databaseContext = new BibDatabaseContext(new BibDatabase(mixedEntries));
 
         when(stateManager.getActiveDatabase()).thenReturn(Optional.of(databaseContext));
@@ -273,45 +202,7 @@
         String expectedClipboard = expectedClipboardString(action);
         verify(clipBoardManager, times(1)).setContent(expectedClipboard);
         verify(dialogService, times(1)).notify(Localization.lang("Copied '%0' to clipboard.",
-<<<<<<< HEAD
                 JabRefDialogService.shortenDialogMessage(expectedClipboard)));
-=======
-                JabRefDialogService.shortenDialogMessage(copiedKeys)));
-    }
-
-    @Test
-    void executeCopyDoiWithNoDoi() {
-        BibEntry entryWithNoDoi = new BibEntry(entry);
-        entryWithNoDoi.clearField(StandardField.DOI);
-        ObservableList<BibEntry> entriesWithNoDois = FXCollections.observableArrayList(entryWithNoDoi);
-        BibDatabaseContext databaseContext = new BibDatabaseContext(new BibDatabase(entriesWithNoDois));
-
-        when(stateManager.getActiveDatabase()).thenReturn(Optional.ofNullable(databaseContext));
-        when(stateManager.getSelectedEntries()).thenReturn(entriesWithNoDois);
-        copyMoreAction = new CopyMoreAction(StandardActions.COPY_DOI, dialogService, stateManager, clipBoardManager, preferences, abbreviationRepository);
-        copyMoreAction.execute();
-
-        verify(clipBoardManager, times(0)).setContent(any(String.class));
-        verify(dialogService, times(1)).notify(Localization.lang("None of the selected entries have DOIs."));
-    }
-
-    @Test
-    void executeCopyDoiOnPartialSuccess() {
-        BibEntry entryWithNoDoi = new BibEntry(entry);
-        entryWithNoDoi.clearField(StandardField.DOI);
-        ObservableList<BibEntry> mixedEntries = FXCollections.observableArrayList(entryWithNoDoi, entry);
-        BibDatabaseContext databaseContext = new BibDatabaseContext(new BibDatabase(mixedEntries));
-
-        when(stateManager.getActiveDatabase()).thenReturn(Optional.ofNullable(databaseContext));
-        when(stateManager.getSelectedEntries()).thenReturn(mixedEntries);
-        copyMoreAction = new CopyMoreAction(StandardActions.COPY_DOI, dialogService, stateManager, clipBoardManager, preferences, abbreviationRepository);
-        copyMoreAction.execute();
-
-        String copiedDois = String.join("\n", dois);
-        verify(clipBoardManager, times(1)).setContent(copiedDois);
-        verify(dialogService, times(1)).notify(Localization.lang("Warning: %0 out of %1 entries have undefined DOIs.",
-                Integer.toString(mixedEntries.size() - titles.size()), Integer.toString(mixedEntries.size())));
->>>>>>> 106b74f7
     }
 
     private String expectedClipboardString(StandardActions action) {
