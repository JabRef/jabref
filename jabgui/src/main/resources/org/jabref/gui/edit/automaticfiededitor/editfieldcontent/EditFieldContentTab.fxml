<?xml version="1.0" encoding="UTF-8"?>

<?import javafx.scene.control.Button?>
<?import javafx.scene.control.CheckBox?>
<?import javafx.scene.control.ComboBox?>
<?import javafx.scene.control.Label?>
<?import javafx.scene.control.Separator?>
<?import javafx.scene.control.TextField?>
<?import javafx.scene.layout.HBox?>
<?import javafx.scene.layout.VBox?>
<?import org.jabref.gui.icon.JabRefIconView?>
<<<<<<< HEAD
<fx:root prefHeight="400.0" prefWidth="600.0" type="AnchorPane" xmlns="http://javafx.com/javafx/17" xmlns:fx="http://javafx.com/fxml/1" fx:controller="org.jabref.gui.edit.automaticfiededitor.editfieldcontent.EditFieldContentTabView">
   <children>
      <GridPane hgap="8.0" prefWidth="568.0" vgap="8.0" AnchorPane.leftAnchor="16.0" AnchorPane.rightAnchor="16.0" AnchorPane.topAnchor="0.0">
        <columnConstraints>
          <ColumnConstraints hgrow="SOMETIMES" minWidth="10.0" prefWidth="100.0" />
            <ColumnConstraints hgrow="SOMETIMES" minWidth="10.0" prefWidth="100.0" />
          <ColumnConstraints hgrow="SOMETIMES" minWidth="10.0" prefWidth="100.0" />
        </columnConstraints>
        <rowConstraints>
          <RowConstraints minHeight="10.0" prefHeight="30.0" vgrow="SOMETIMES" />
            <RowConstraints minHeight="10.0" prefHeight="30.0" vgrow="SOMETIMES" />
          <RowConstraints minHeight="10.0" prefHeight="30.0" vgrow="SOMETIMES" />
          <RowConstraints minHeight="10.0" prefHeight="30.0" vgrow="SOMETIMES" />
            <RowConstraints minHeight="10.0" prefHeight="30.0" vgrow="SOMETIMES" />
            <RowConstraints minHeight="10.0" prefHeight="30.0" vgrow="SOMETIMES" />
        </rowConstraints>
         <children>
            <CheckBox fx:id="overwriteFieldContentCheckBox"
                      mnemonicParsing="false" text="%Overwrite field content" GridPane.columnSpan="2147483647" GridPane.rowIndex="3">
               <GridPane.margin>
                  <Insets left="2.0" />
               </GridPane.margin>
            </CheckBox>
            <HBox prefHeight="100.0" prefWidth="200.0" spacing="8.0" GridPane.columnSpan="2147483647" GridPane.rowIndex="4">
               <children>
                  <Button fx:id="setValueButton" mnemonicParsing="false" onAction="#setFieldValue" text="%Set" />
                  <Button fx:id="appendValueButton" mnemonicParsing="false" onAction="#appendToFieldValue" text="%Append" />
                  <Separator maxHeight="1.7976931348623157E308" minWidth="10.0" orientation="VERTICAL" prefWidth="11.0" />
               </children>
            </HBox>
            <HBox spacing="8.0" GridPane.columnSpan="3" GridPane.hgrow="ALWAYS" GridPane.rowIndex="2" GridPane.vgrow="NEVER">
               <children>
                  <ComboBox fx:id="fieldComboBox" editable="true" maxHeight="1.7976931348623157E308" minHeight="36.0" prefHeight="36.0" prefWidth="184.0" HBox.hgrow="ALWAYS" />
                  <TextField fx:id="fieldValueTextField" minHeight="32.0" minWidth="-Infinity" prefHeight="36.0" prefWidth="184.0" promptText="%Set or append content" HBox.hgrow="ALWAYS"/>
               </children>
            </HBox>
            <HBox alignment="BOTTOM_LEFT" maxHeight="1.7976931348623157E308" maxWidth="1.7976931348623157E308" minHeight="-Infinity" minWidth="-Infinity" GridPane.hgrow="ALWAYS" GridPane.rowSpan="2" GridPane.vgrow="ALWAYS">
               <children>
                  <Label alignment="BOTTOM_LEFT" maxHeight="-Infinity" maxWidth="-Infinity" minHeight="-Infinity" minWidth="-Infinity" styleClass="sectionHeader" text="%Edit field content for selected entries">
                     <HBox.margin>
                        <Insets bottom="10.0" />
                     </HBox.margin>
                  </Label>
               </children>
            </HBox>
         </children>
      </GridPane>
   </children>
=======
<fx:root type="VBox" styleClass="edit-field-content-pane" xmlns="http://javafx.com/javafx/17"
         xmlns:fx="http://javafx.com/fxml/1"
         fx:controller="org.jabref.gui.edit.automaticfiededitor.editfieldcontent.EditFieldContentTabView">
    <Label styleClass="sectionHeader" text="%Edit field content for selected entries"/>
    <HBox styleClass="actions">
        <ComboBox fx:id="fieldComboBox" editable="true" HBox.hgrow="ALWAYS"/>
        <TextField fx:id="fieldValueTextField" promptText="%Set or append content" HBox.hgrow="ALWAYS"/>
    </HBox>
    <CheckBox fx:id="overwriteFieldContentCheckBox" mnemonicParsing="false" text="%Overwrite field content"/>
    <HBox styleClass="actions">
        <Button fx:id="setValueButton" mnemonicParsing="false" onAction="#setFieldValue" text="%Set"/>
        <Button fx:id="appendValueButton" mnemonicParsing="false" onAction="#appendToFieldValue"
                text="%Append"/>
        <Separator orientation="VERTICAL"/>
        <Button fx:id="clearFieldButton" mnemonicParsing="false" onAction="#clearField"
                text="%Clear field content">
            <graphic>
                <JabRefIconView glyph="DELETE_ENTRY"/>
            </graphic>
        </Button>
    </HBox>
>>>>>>> 74dd1d8d
</fx:root><|MERGE_RESOLUTION|>--- conflicted
+++ resolved
@@ -8,57 +8,6 @@
 <?import javafx.scene.control.TextField?>
 <?import javafx.scene.layout.HBox?>
 <?import javafx.scene.layout.VBox?>
-<?import org.jabref.gui.icon.JabRefIconView?>
-<<<<<<< HEAD
-<fx:root prefHeight="400.0" prefWidth="600.0" type="AnchorPane" xmlns="http://javafx.com/javafx/17" xmlns:fx="http://javafx.com/fxml/1" fx:controller="org.jabref.gui.edit.automaticfiededitor.editfieldcontent.EditFieldContentTabView">
-   <children>
-      <GridPane hgap="8.0" prefWidth="568.0" vgap="8.0" AnchorPane.leftAnchor="16.0" AnchorPane.rightAnchor="16.0" AnchorPane.topAnchor="0.0">
-        <columnConstraints>
-          <ColumnConstraints hgrow="SOMETIMES" minWidth="10.0" prefWidth="100.0" />
-            <ColumnConstraints hgrow="SOMETIMES" minWidth="10.0" prefWidth="100.0" />
-          <ColumnConstraints hgrow="SOMETIMES" minWidth="10.0" prefWidth="100.0" />
-        </columnConstraints>
-        <rowConstraints>
-          <RowConstraints minHeight="10.0" prefHeight="30.0" vgrow="SOMETIMES" />
-            <RowConstraints minHeight="10.0" prefHeight="30.0" vgrow="SOMETIMES" />
-          <RowConstraints minHeight="10.0" prefHeight="30.0" vgrow="SOMETIMES" />
-          <RowConstraints minHeight="10.0" prefHeight="30.0" vgrow="SOMETIMES" />
-            <RowConstraints minHeight="10.0" prefHeight="30.0" vgrow="SOMETIMES" />
-            <RowConstraints minHeight="10.0" prefHeight="30.0" vgrow="SOMETIMES" />
-        </rowConstraints>
-         <children>
-            <CheckBox fx:id="overwriteFieldContentCheckBox"
-                      mnemonicParsing="false" text="%Overwrite field content" GridPane.columnSpan="2147483647" GridPane.rowIndex="3">
-               <GridPane.margin>
-                  <Insets left="2.0" />
-               </GridPane.margin>
-            </CheckBox>
-            <HBox prefHeight="100.0" prefWidth="200.0" spacing="8.0" GridPane.columnSpan="2147483647" GridPane.rowIndex="4">
-               <children>
-                  <Button fx:id="setValueButton" mnemonicParsing="false" onAction="#setFieldValue" text="%Set" />
-                  <Button fx:id="appendValueButton" mnemonicParsing="false" onAction="#appendToFieldValue" text="%Append" />
-                  <Separator maxHeight="1.7976931348623157E308" minWidth="10.0" orientation="VERTICAL" prefWidth="11.0" />
-               </children>
-            </HBox>
-            <HBox spacing="8.0" GridPane.columnSpan="3" GridPane.hgrow="ALWAYS" GridPane.rowIndex="2" GridPane.vgrow="NEVER">
-               <children>
-                  <ComboBox fx:id="fieldComboBox" editable="true" maxHeight="1.7976931348623157E308" minHeight="36.0" prefHeight="36.0" prefWidth="184.0" HBox.hgrow="ALWAYS" />
-                  <TextField fx:id="fieldValueTextField" minHeight="32.0" minWidth="-Infinity" prefHeight="36.0" prefWidth="184.0" promptText="%Set or append content" HBox.hgrow="ALWAYS"/>
-               </children>
-            </HBox>
-            <HBox alignment="BOTTOM_LEFT" maxHeight="1.7976931348623157E308" maxWidth="1.7976931348623157E308" minHeight="-Infinity" minWidth="-Infinity" GridPane.hgrow="ALWAYS" GridPane.rowSpan="2" GridPane.vgrow="ALWAYS">
-               <children>
-                  <Label alignment="BOTTOM_LEFT" maxHeight="-Infinity" maxWidth="-Infinity" minHeight="-Infinity" minWidth="-Infinity" styleClass="sectionHeader" text="%Edit field content for selected entries">
-                     <HBox.margin>
-                        <Insets bottom="10.0" />
-                     </HBox.margin>
-                  </Label>
-               </children>
-            </HBox>
-         </children>
-      </GridPane>
-   </children>
-=======
 <fx:root type="VBox" styleClass="edit-field-content-pane" xmlns="http://javafx.com/javafx/17"
          xmlns:fx="http://javafx.com/fxml/1"
          fx:controller="org.jabref.gui.edit.automaticfiededitor.editfieldcontent.EditFieldContentTabView">
@@ -73,12 +22,6 @@
         <Button fx:id="appendValueButton" mnemonicParsing="false" onAction="#appendToFieldValue"
                 text="%Append"/>
         <Separator orientation="VERTICAL"/>
-        <Button fx:id="clearFieldButton" mnemonicParsing="false" onAction="#clearField"
-                text="%Clear field content">
-            <graphic>
-                <JabRefIconView glyph="DELETE_ENTRY"/>
-            </graphic>
-        </Button>
+
     </HBox>
->>>>>>> 74dd1d8d
 </fx:root>