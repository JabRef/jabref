.root {
    /* Note that counting for odd/even starts at 0, thus the first displayed row is even */
    -jr-row-odd-background: -fx-control-inner-background-alt;
    -jr-row-even-background: -fx-control-inner-background;
    /*
    On light theme, the text is hard to see when it's on top of the accent color. This is an alternative lighter accent color
    for better text visibility.
    */
    -jr-accent-alt: derive(-jr-accent, 15%);

    /*
    The theme color and some derived colors from it are used for icons, tab-headers, marking of selected inputs and
    hover colors for the main menu. It generally defines the look of JabRef. The highlighting colors below should
    work nicely with this base color
    */

    /* original JabRef dark blue color */
    -jr-theme: #50618F;

    -jr-accent: #a3b7e6;
    -jr-transparent-accent: rgba(163, 183, 230, 0.16);
    -jr-checked: -jr-theme;

    -jr-selected: -jr-accent;

    -jr-hover: #0002;
    -jr-hover-text: -fx-focused-text-base-color;

    /* The base gray. Most gray-tones in the application are derived from this color. */
    -jr-base: #ebebeb;

    -jr-white: #ffffff;
    -jr-gray-0: #f2f2f2;
    -jr-gray-1: #dddddd;
    -jr-gray-2: #808080;
    -jr-gray-3: #404040;
    -jr-black: #000;

    /* Some blueish greys - currently not used */
    -jr-blue-gray-1: #c8d6e5;
    -jr-blue-gray-1-darker: derive(-jr-blue-gray-1, -5%);
    -jr-blue-gray-2: #8395a7;
    -jr-blue-gray-2-darker: derive(-jr-blue-gray-2, -5%);
    -jr-blue-gray-3: #576574;
    -jr-blue-gray-3-darker: derive(-jr-blue-gray-3, -5%);
    -jr-blue-gray-4: #222f3e;
    -jr-blue-gray-4-darker: derive(-jr-blue-gray-4, -5%);

    /* Highlights */
    -jr-blue: #0abde3;
    -jr-light-blue: #48dbfb;
    -jr-purple: #7559C2;
    -jr-light-purple: #ff9ff3;
    -jr-green: #10ac84;
    -jr-light-green: #1dd1a1;
    -jr-red: #ee5253;
    -jr-light-red: #ff6b6b;
    -jr-yellow: #feca57;
    -jr-orange: #ff9f43;

    /* Background specs */
    -jr-background-alt: -fx-background;
    -jr-text-area-background: derive(-jr-base, 80%);
    -jr-search-background: -jr-text-area-background;
    -jr-toolbar: derive(-jr-base, 46.4%);
    -jr-menu-background: derive(-jr-base, 46.4%);
    -jr-menu-background-active: -jr-hover;

    -jr-menu-foreground: -fx-dark-text-color;
    -jr-menu-item-foreground: -fx-dark-text-color;
    -jr-menu-forground-active: -fx-dark-text-color;

    -jr-head-fg: -fx-text-inner-color;

    /* All icons/text on toolbars */
    -jr-theme-text: -jr-theme;

    -jr-icon-background: transparent;
    -jr-icon-background-active: #0001;
    -jr-icon-background-armed: #0002;

    /* Colors for messages and errors */
    -jr-info: -jr-light-green;
    -jr-warn: -jr-orange;
    -jr-error: -jr-light-red;

    /* Color for the small group view indicator for the number of hits */
    -jr-group-hits-bg: derive(-jr-sidepane-background, -50%);
    -jr-group-hits-fg: ladder(
            -jr-group-hits-bg,
            -fx-light-text-color 45%,
            -fx-dark-text-color 46%,
            -fx-dark-text-color 59%,
            -fx-mid-text-color 60%
    );

    /* Specific color for general tooltips */
    -jr-tooltip-bg: -jr-accent;
    -jr-tooltip-fg: -jr-black;

    /* Finally, some specific jr styles that depend on -fx definitions in *this* style */
    -jr-sidepane-background: -jr-gray-1;
    -jr-sidepane-header-background: -jr-gray-1;
    -jr-sidepane-header-color: -jr-theme-text;

    /* Specs for the scrollbars */
    -jr-scrollbar-thumb: derive(-fx-outer-border, -30%);
    -jr-scrollbar-track: derive(-fx-control-inner-background, -10%);

    -jr-separator: derive(-fx-color, -5%);

    -jr-search-text: -fx-text-base-color;

    /* For drag and drop actions */
    -jr-drag-target: -jr-purple;
    -jr-drag-target-hover: derive(-jr-purple, 80%);

    -js-summary-text-color: #000000;
    -js-summary-text-color-selected: #000000;

    /*
     Here are redefinitions of the default properties of modena. They should in principle all be derived from the
     above colors. Goal should be to make as few as possible direct color-changes to elements and only do this for
     very specific purposes.
     */
    -fx-base: -jr-base;

    /* A very light grey used for the background of windows.  See also
     * -fx-text-background-color, which should be used as the -fx-text-fill
     * value for text painted on top of backgrounds colored with -fx-background.
     */
    -fx-background: derive(-fx-base, 26.4%);

    /* Used for the inside of text boxes, password boxes, lists, trees, and
     * tables.  See also -fx-text-inner-color, which should be used as the
     * -fx-text-fill value for text painted on top of backgrounds colored
     * with -fx-control-inner-background.
     */
    -fx-control-inner-background: derive(-fx-base, 95%);
    /* Version of -fx-control-inner-background for alternative rows */
    -fx-control-inner-background-alt: derive(-fx-control-inner-background, -6%);

    /* One of these colors will be chosen based upon a ladder calculation
     * that uses the brightness of a background color.  Instead of using these
     * colors directly as -fx-text-fill values, the sections in this file should
     * use a derived color to match the background in use.  See also:
     *
     * -fx-text-base-color for text on top of -fx-base, -fx-color, and -fx-body-color
     * -fx-text-background-color for text on top of -fx-background
     * -fx-text-inner-color for text on top of -fx-control-inner-color
     * -fx-selection-bar-text for text on top of -fx-selection-bar
     */
    -fx-dark-text-color: -jr-black;
    -fx-mid-text-color: -jr-gray-3;
    -fx-light-text-color: -jr-white;

    /* We overwrite accents -> make old stick out  */
    -fx-accent: red;

    /* Default buttons color, this is similar to accent but more subtle */
    -fx-default-button: derive(-jr-accent, 50%);

    /* A bright blue for the focus indicator of objects. Typically used as the
     * first color in -fx-background-color for the "focused" pseudo-class. Also
     * typically used with insets of -1.4 to provide a glowing effect.
     */
    -fx-focus-color: -jr-accent;
    -fx-faint-focus-color: derive(-jr-accent, 50%);

    /* The color that is used in styling controls. The default value is based
     * on -fx-base, but is changed by pseudoclasses to change the base color.
     * For example, the "hover" pseudoclass will typically set -fx-color to
     * -fx-hover-base (see below) and the "armed" pseudoclass will typically
     * set -fx-color to -fx-pressed-base.
     */
    -fx-color: -fx-base;

    -fx-hover-base: derive(-fx-base, 30%);

    /* A little darker than -fx-base and used as the -fx-color for the
     * "armed" pseudoclass state.
     *
     * TODO: should this be renamed to -fx-armed-base?
     */
    -fx-pressed-base: derive(-fx-base, -6%);

    /* A little darker than -fx-color and used to draw boxes around objects such
     * as progress bars, scroll bars, scroll panes, trees, tables, and lists.
     */
    -fx-box-border: derive(-fx-color, -5%);

    /* Darker than -fx-background and used to draw boxes around text boxes and
     * password boxes.
     */
    -fx-text-box-border: derive(-fx-background, -15%);

    /* Lighter than -fx-background and used to provide a small highlight when
     * needed on top of -fx-background. This is never a shadow in Modena but
     * keep -fx-shadow-highlight-color name to be compatible with Caspian.
     */
    -fx-shadow-highlight-color: rgba(255, 255, 255, 0.07) 70%;

    /* A gradient that goes from a little darker than -fx-color on the top to
     * even more darker than -fx-color on the bottom.  Typically is the second
     * color in the -fx-background-color list as the small thin border around
     * a control. It is typically the same size as the control (i.e., insets
     * are 0).
     */
    -fx-outer-border: derive(-fx-color, -5%);

    /* A gradient that goes from a bit lighter than -fx-color on the top to
     * a little darker at the bottom.  Typically is the third color in the
     * -fx-background-color list as a thin highlight inside the outer border.
     * Insets are typically 1.
     */
    -fx-inner-border: derive(-fx-color, 65%);
    -fx-inner-border-horizontal: derive(-fx-color, 65%);
    -fx-inner-border-bottomup: derive(-fx-color, 65%);

    /*-fx-inner-border: red;*/
    /*-fx-inner-border-horizontal: green;*/
    /*-fx-inner-border-bottomup: blue;*/

    /* A gradient that goes from a little lighter than -fx-color at the top to
     * a little darker than -fx-color at the bottom and is used to fill the
     * body of many controls such as buttons.
     */
    -fx-body-color: derive(-fx-color, 20%);
    -fx-body-color-bottomup: derive(-fx-color, 20%);
    -fx-body-color-to-right: derive(-fx-color, 20%);

    /* The small thin light "shadow" for mark-like objects. Typically used in
     * conjunction with -fx-mark-color with an insets of 1 0 -1 0. */
    -fx-mark-color: -fx-text-base-color;
    -fx-mark-highlight-color: transparent;
    /*-fx-mark-highlight-color: derive(-fx-color,80%);*/

    /* Background for items in list like things such as menus, lists, trees,
     * and tables. */
    -fx-selection-bar: -jr-accent;

    /* Background color to use for selection of list cells etc. This is when
     * the control doesn't have focus or the row of a previously selected item. */
    -fx-selection-bar-non-focused: lightgrey;

    /* The color to use as -fx-text-fill when painting text on top of
     * backgrounds filled with -fx-selection-bar. */
    -fx-selection-bar-text: -fx-text-background-color;

    /* These are needed for Popup */
    -fx-background-color: inherit;
    -fx-background-radius: inherit;
    -fx-background-insets: inherit;
    -fx-padding: inherit;

    /** Focus line for keyboard focus traversal on cell based controls */
    -fx-cell-focus-inner-border: derive(-fx-selection-bar, 30%);

    -fx-focused-mark-color: -fx-focused-text-base-color;

    /* Consistent size for headers of tab-pane and side-panels*/
    -jr-header-height: 3em;

    /* AI chat style */
    -jr-ai-message-user: derive(-jr-accent, 50%);
    -jr-ai-message-user-border: -jr-theme;
    -jr-ai-message-ai: derive(-jr-accent, 80%);
    -jr-ai-message-ai-border: -jr-theme;
    -jr-ai-message-error: -jr-error;
    -jr-ai-message-error-border: derive(-jr-error, -40%);

    /* region: maintable base colors **/

    -jr-match-1-odd: -jr-row-odd-background;
    -jr-match-1-even: -jr-row-even-background;
    -jr-match-1-text-color: -fx-mid-text-color;

    -jr-match-2-odd: derive(-jr-theme, 100%);
    -jr-match-2-even: derive(-jr-match-2-odd, 10%);
    -jr-match-2-text-color: -fx-mid-text-color;

    -jr-match-3-odd: derive(-jr-theme, 50%);
    -jr-match-3-even: derive(-jr-match-3-odd, 10%);
    -jr-match-3-text-color: derive(-jr-accent, 30%);

    -jr-match-4-odd: -jr-theme;
    -jr-match-4-even: derive(-jr-match-4-odd, 10%);
    -jr-match-4-text-color: -jr-accent;

    -jr-maintable-focused-hover-text: -jr-white;

    /* endregion */
}

.unchanged {
    -rtfx-background-color: #0000;
}

.updated {
    -rtfx-background-color: rgba(41, 166, 236, 0.66);
}

.addition {
    -rtfx-background-color: rgba(29, 209, 161, 0.5);
}

.deletion {
    -rtfx-background-color: rgba(255, 107, 107, 0.55);
}

#frame {
    -fx-background-color: -jr-background-alt;
}

/*
 * The base css file defining the style that is valid for every pane and dialog.
 */

TextFlow > * {
    -fx-fill: -fx-text-background-color;
}

TextFlow > .hyperlink,
.hyperlink {
    -fx-padding: 0;
    -fx-underline: false;
    -fx-border-style: null;
    -fx-border-color: null;
    -fx-text-fill: -jr-theme;
    -fx-fill: -jr-theme;
}

TextFlow > .hyperlink:visited,
.hyperlink:visited {
    -fx-text-fill: -jr-accent;
    -fx-fill: -jr-accent;
}

.TextFlow > .hyperlink:hover,
.hyperlink:hover {
    -fx-underline: true;
}

.TextFlow > .embeddedHyperlink {
    -fx-padding: 0.166667em 0.25em 0.166667em 0.25em;
}

.glyph-icon {
    /* This adjusts text alignment within the bounds of text nodes so that
       the text is always vertically centered within the bounds. Based on
       the cap height of the text. */
    -fx-bounds-type: logical_vertical_center;

    /* The base color of icons should always be the same as the text. */
    -fx-fill: -fx-text-base-color;
}

.ikonli-font-icon {
    -fx-icon-color: -fx-text-base-color;
}

.tooltip {
    -fx-background-color: -jr-tooltip-bg;
    -fx-opacity: 95%;
    -fx-text-fill: -jr-tooltip-fg;
    -fx-font-size: 1em;
    -fx-show-delay: 300ms;
    -fx-hide-delay: 300ms;
}

.tooltip > TextFlow > Text {
    -fx-font-size: 1em;
}

TextFlow > .tooltip-text-bold {
    -fx-font-weight: bold;
}

TextFlow > .tooltip-text-italic {
    -fx-font-style: italic;
}

TextFlow > .tooltip-text-monospaced {
    -fx-font-family: monospace;
}


.radio-button > .radio,
.check-box > .box {
    -fx-background-color: transparent;
    -fx-background-insets: 0;
    -fx-background-radius: 0;
    -fx-text-fill: -fx-text-base-color;
}

.button,
.toggle-button,
.menu-button,
.choice-box,
.combo-box-base,
.combo-box-base:editable > .arrow-button {
    -fx-background-color: transparent;
    -fx-background-insets: 0;
    -fx-background-radius: 0.25em;
    -fx-text-fill: -fx-text-base-color;
}


.button {
    -fx-background-color: transparent;
    -fx-border-color: -fx-outer-border; /* rgba(0, 0, 0, 0.23); */
    -fx-border-width: 0.062em;
    -fx-border-radius: 0.25em;
    -fx-padding: 0.5em 1em 0.5em 1em;
}

.menu-button > .label {
    -fx-padding: 0 8 0 8;
}

.button:hover {
    -fx-background-color: rgba(0, 0, 0, 0.12);
}

.button:focused,
.button:pressed {
    -fx-background-color: rgba(0, 0, 0, 0.3);
}

.button:default {
    -fx-background-color: -fx-default-button;
}

.button:default:hover {
    -fx-background-color: derive(-fx-default-button, -10%);
}

.button:default:focused,
.button:default:pressed {
    -fx-background-color: derive(-fx-default-button, -20%);
}

.text-button {
    -fx-border-width: 0;
}

.contained-button {
    -fx-background-color: -jr-accent;
    -fx-border-color: -jr-accent;
}

.icon-buttonNoSpaceBottom,
.icon-buttonNoSpaceTop,
.icon-button {
    -fx-border-width: 0;
    -fx-background-color: -jr-icon-background;
    -fx-padding: 0.5em;
}

.toggle-button:hover,
.toggle-button:selected:hover,
.icon-buttonNoSpaceBottom:hover,
.icon-buttonNoSpaceTop:hover,
.icon-button:hover {
    -fx-background-color: -jr-icon-background-active;
}

.icon-buttonNoSpaceBottom:armed,
.icon-buttonNoSpaceTop:armed,
.icon-button:armed {
    -fx-background-color: -jr-icon-background-armed;
}

.icon-button:selected {
    -fx-background-color: -jr-icon-background-active;
    -fx-text-fill: white;
    -fx-fill: white;
}

.icon-button:disabled {
    -fx-opacity: 0.4;
}

.toggle-button:selected {
    -fx-background-color: -jr-icon-background-active;
    -fx-text-fill: -jr-selected;
    -fx-fill: -jr-selected;
}

.icon-buttonNoSpaceBottom {
    -fx-padding: 0.5em 0.5em -0.1em 0.5em;
}

.icon-buttonNoSpaceTop {
    -fx-padding: -0.1em 0.5em 0.5em 0.5em;
}

.progress-indicator {
    -fx-progress-color: -jr-theme;
    -fx-border-width: 0;
    -fx-background-color: -jr-icon-background;
}

.progress-indicator:hover {
    -fx-background-color: -jr-icon-background-active;
}

.progress-indicatorToolbar {
    -fx-padding: 0.5em;
}

.progress-indicatorToolbar .percentage {
    -fx-fill: null;
}

.check-box {
    -fx-label-padding: 0.0em 0.0em 0.0em 0.75em;
    -fx-text-fill: -fx-text-background-color;
}

.check-box > .box {
    -fx-border-color: -fx-outer-border; /* rgba(0, 0, 0, 0.54); */
    -fx-border-width: 0.125em;
    -fx-border-radius: 0.062em;
    -fx-padding: 0.1em 0.1em 0.2em 0.2em;
}

.check-box:selected > .box {
    -fx-background-insets: 0.125em;
    -fx-border-color: -jr-checked;
    -fx-background-color: -jr-checked;
}

.check-box > .box > .mark {
    -fx-padding: 0.2em 0.2em 0.2em 0.2em;
}

.check-box:selected > .box > .mark {
    -fx-background-color: -fx-control-inner-background;
    -fx-shape: "M6.61 11.89L3.5 8.78 2.44 9.84 6.61 14l8.95-8.95L14.5 4z";
    -fx-stroke-width: 5;
}

.radio-button > .radio {
    -fx-background-radius: 1.0em; /* large value to make sure this remains circular */
    -fx-padding: 0.35em; /* padding from outside edge to the inner dot */
    -fx-background-color: rgba(0, 0, 0, 0.54), -fx-control-inner-background;
    -fx-background-insets: 0, 0.125em;
}

.radio-button:selected > .radio {
    -fx-background-color: -jr-checked, -fx-background;
}

.radio-button > .radio > .dot {
    -fx-padding: 0.25em; /* radius of the inner dot when selected */
    -fx-background-insets: 0;
}

.radio-button:selected > .radio > .dot {
    -fx-background-color: -jr-checked;
}

.menu-bar {
    -fx-background-color: -jr-menu-background;
    -fx-background-insets: 0;
    -fx-background-radius: 0;
}

.menu-bar > .container > .menu-button > .label {
    -fx-padding: 0.41777em 0.41777em 0.41777em 0.41777em;
}

.menu-bar > .menu {
    -fx-padding: 0.0em 0.666667em 0.0em 0.666667em;
}

.menu-bar .menu-button {
    -fx-border-color: transparent;
    -fx-border-width: 0;
    -fx-border-radius: 0;
}

.menu-item {
    -fx-padding: 0.5em 0.41777em 0.5em 0.41777em;
}

.tab-pane {
    -fx-open-tab-animation: NONE;
    -fx-close-tab-animation: NONE;
}

.tab-pane > .tab-header-area > .headers-region > .tab {
    -fx-background-insets: 0;
    -fx-background-radius: 0;
    -fx-background-color: -jr-background-alt;
    -fx-border-color: -fx-outer-border;
    -fx-border-width: 0.5 0.5 0.5 0.5;
    -fx-padding: 0.3em 0.9em 0.3em 0.9em;
    -fx-pref-height: -jr-header-height;
}

.tab-pane > .tab-header-area > .headers-region > .tab .tab-label {
    -fx-text-fill: -fx-mid-text-color;
}

.tab-pane > .tab-header-area > .headers-region > .control-buttons-tab {
    -fx-border-color: -jr-theme;
    -fx-fill: -jr-theme-text;
    -fx-text-fill: -jr-theme-text;
}

.tab-pane > .tab-header-area > .headers-region > .tab:selected {
    -fx-background-color: -fx-control-inner-background;
    -fx-border-color: -jr-theme;
    -fx-border-width: 3 0 0 0;
}

.tab-pane > .tab-header-area > .headers-region > .tab:selected .tab-label {
    -fx-fill: -jr-theme-text;
    -fx-text-fill: -jr-theme-text;
}

.tab-pane > .tab-header-area > .headers-region > .tab:selected .tab-close-button {
    -fx-background-color: -jr-theme-text;
}

.tab-pane > .tab-header-area > .headers-region > .tab:selected .glyph-icon {
    -fx-fill: -fx-mid-text-color;
    -fx-text-fill: -fx-mid-text-color;
}

.tab-pane:focused > .tab-header-area > .headers-region > .tab:selected .focus-indicator {
    -fx-border-width: 0;
    -fx-border-insets: 0;
    -fx-border-radius: 0;
}

.tab-pane > .tab-header-area > .headers-region > .tab.drop {
    -fx-border-color: -jr-drag-target;
    -fx-background-color: -jr-drag-target-hover;
    -fx-border-width: 3 1 1 1;
}

.tab-pane > .tab-header-area > .headers-region > .tab.drop .tab-label {
    -fx-fill: -jr-drag-target;
    -fx-text-fill: -jr-drag-target;
}

.tab-pane > .tab-header-area > .tab-header-background {
    -fx-background-color: -jr-background-alt;
}

.tab-pane > .tab-header-area > .headers-region > .tab .glyph-icon {
    -glyph-size: 0.812em;
    -fx-fill: -fx-mid-text-color;
    -fx-text-fill: -fx-mid-text-color;
}

.tab-pane > .tab-header-area > .headers-region > .tab:selected .glyph-icon {
    -fx-fill: -jr-theme-text;
    -fx-text-fill: -jr-theme-text;
}

.tab-pane > .tab-header-area {
    -fx-padding: 0 0 0 0;
}

.tab-pane.hide-tab-bar > .tab-header-area {
    -fx-pref-height: 0;
    visibility: collapse;
}

.numberColumn > .hits:any-selected {
    -fx-background-color: derive(-jr-green, 70%);
}

.table-view,
.tree-table-view {
    -fx-background-insets: 0;
    -fx-padding: 0;
}

.table-view:focused,
.tree-table-view:focused {
    -fx-background-insets: 0;
}

.split-pane > .split-pane-divider {
    -fx-background-color: -jr-sidepane-background;
    -fx-padding: 0 .5 0 .5;
}

.table-row-cell:hover,
.table-row-cell:hover:even,
.tree-table-row-cell:hover {
    -fx-background-color: -jr-hover;
    -fx-fill: -jr-hover-text;
    -fx-text-fill: -jr-hover-text;
}

.tree-table-row-cell:selected > .tree-table-cell > .glyph-icon {
    -fx-fill: white;
    -fx-text-fill: white;
}

.table-view > .virtual-flow > .clipped-container > .sheet > .table-row-cell .table-cell:selected,
.tree-table-view > .virtual-flow > .clipped-container > .sheet > .tree-table-row-cell .tree-table-cell:selected {
    -fx-border-color: transparent;
    -fx-background-insets: 0;
}

.merge-field-value .action-icon {
    -fx-blend-mode: multiply;
    -fx-opacity: 69%;
    -fx-icon-size: 14;
    -fx-icon-color: -fx-text-background-color;
}

.merge-field-value:disabled .action-icon {
    -fx-opacity: 0%;
}

.merge-header-cell {
    -fx-border-width: 0 0 1 0;
    -fx-border-color: -jr-gray-1;
    -fx-background-color: -jr-row-even-background;
}

.merge-header {
    -fx-background-color: -jr-row-even-background;
}

.lib-change-header {
    -fx-font-size: 130%;
    -fx-padding: 0.2em 0em 0.2em 0.2em;
}

.lib-change-legend {
    -fx-font-size: 11px;
    -fx-text-fill: #555;
    -fx-padding: 4 0 0 5;
}

.table-view .groupColumnBackground {
    -fx-stroke: -jr-gray-2;
}

.scroll-pane:focused,
.split-pane:focused,
.list-view:focused,
.tree-view:focused,
.table-view:focused,
.tree-table-view:focused,
.html-editor:contains-focus {
    -fx-background-color: -fx-control-inner-background;
    -fx-background-insets: 0;
    -fx-background-radius: 0;
}

/* Selected rows */
.list-view:focused > .virtual-flow > .clipped-container > .sheet > .list-cell:filled:selected,
.tree-view:focused > .virtual-flow > .clipped-container > .sheet > .tree-cell:filled:selected,
.table-view:focused > .virtual-flow > .clipped-container > .sheet > .table-row-cell:filled:selected,
.tree-table-view:focused > .virtual-flow > .clipped-container > .sheet > .tree-table-row-cell:filled:selected,
.table-view:focused > .virtual-flow > .clipped-container > .sheet > .table-row-cell .table-cell:selected,
.tree-table-view:focused > .virtual-flow > .clipped-container > .sheet > .tree-table-row-cell .tree-table-cell:selected {
    -fx-background: -jr-selected;
    -fx-background-color: -jr-selected;
    -fx-table-cell-border-color: transparent;
}

/* Selected when control is not focused
 * In the context of the MainTable: an element is focused at a double click. A single click "just" selects it.
 */
.list-cell:filled:selected,
.tree-cell:filled:selected,
.table-row-cell:filled:selected,
.tree-table-row-cell:filled:selected,
.table-row-cell:filled > .table-cell:selected,
.tree-table-row-cell:filled > .tree-table-cell:selected {
    -fx-background: -jr-selected;
    -fx-background-color: -jr-selected;
    -fx-table-cell-border-color: transparent;
    -fx-text-fill: -jr-black;
}

.table-cell:invalid,
.list-cell:invalid {
    -fx-background-color: -jr-warn;
}

.duplicate-entry {
    -fx-background-color: -jr-light-green;
}

.file-row-text {
    -fx-fill: -jr-search-text;
}

.file-row-text:opacity {
    -fx-fill: derive(-jr-search-text, 70%);
}

.combo-box-base {
    -fx-background-color: -fx-outer-border, -fx-control-inner-background;
    -fx-background-insets: 0, 1;
    -fx-background-radius: 0, 0;
}

.combo-box > .list-cell {
    -fx-background-color: -fx-outer-border, -fx-control-inner-background;
    -fx-background-insets: 0, 1 0 1 1;
    -fx-text-fill: -fx-text-base-color;
}

.combo-box-popup > .list-view {
    -fx-background-color: -fx-control-inner-background;
    -fx-background-insets: 0;
    -fx-effect: null;
    -fx-border-width: 1;
    -fx-border-color: -fx-outer-border;
    -fx-padding: 0;
}

.combo-box-popup > .list-view > .virtual-flow > .clipped-container > .sheet > .list-cell {
    -fx-padding: 4 0 4 5;
    /* No alternate highlighting */
    -fx-background: -fx-control-inner-background;
}

.combo-box-popup > .list-view > .virtual-flow > .clipped-container > .sheet > .list-cell:filled:hover {
    -fx-background: -fx-control-inner-background;
    -fx-background-color: -jr-hover;
}

.combo-box-popup > .list-view > .virtual-flow > .clipped-container > .sheet > .list-cell:filled:selected,
.combo-box-popup > .list-view > .virtual-flow > .clipped-container > .sheet > .list-cell:filled:selected:hover {
    -fx-background: -fx-control-inner-background;
    -fx-background-insets: 0;
}

.combo-box-popup > .list-view > .placeholder > .label {
    -fx-text-fill: -fx-text-base-color;
}

.stack-pane,
.scroll-pane,
.scroll-pane > .viewport,
.split-pane {
    -fx-background-color: transparent;
    -fx-background-insets: 0, 0;
    -fx-padding: 0;
}

.accordion .titled-pane {
    -fx-skin: "org.jabref.gui.util.CustomTitledPaneSkin";
    -fx-arrow-side: right;
}

.accordion .titled-pane .title {
    -fx-background-color: transparent;
    -fx-border-color: transparent;
    -fx-background-insets: 5 5 5 5;
}

.accordion .titled-pane > *.content {
    -fx-background-color: transparent;
    -fx-border-color: transparent;
}

/*
 * The arrow button has some right padding that's added
 * by "modena.css". This simply puts the padding on the
 * left since the arrow is positioned on the right.
 */
.titled-pane > .title > .arrow-button {
    -fx-padding: 0.0em 0.0em 0.0em 0.583em;
}

.text-input {
    -fx-background-color: -fx-outer-border, -fx-control-inner-background;
    -fx-background-insets: 0, 1;
    -fx-prompt-text-fill: -jr-gray-2;
}

.text-input:focused {
    -fx-highlight-fill: derive(-jr-accent, 20%);
    -fx-background-color: -jr-accent, -fx-control-inner-background;
    -fx-background-insets: 0, 2;
    -fx-highlight-text-fill: -fx-text-inner-color;
}

.text-area {
    -fx-background-color: -fx-control-inner-background;
}

.text-area .content {
    -fx-background-color: -fx-outer-border, -fx-control-inner-background;
    -fx-background-insets: 0, 1;
    -fx-padding: 0.333333em 0.583em 0.333333em 0.583em;
    -fx-background-radius: 0;
}

.text-area:focused .content {
    -fx-background-color: -jr-accent, -fx-control-inner-background;
    -fx-background-insets: 0, 2;
    -fx-background-radius: 0;
}

.text-area > .scroll-pane > .corner {
    -fx-background-radius: 0 0 0 0;
    -fx-background-color: -fx-background;
}

.combo-box-base:editable > .text-field,
.date-picker > .text-field {
    -fx-background-color: -fx-outer-border, -fx-control-inner-background;
    -fx-background-insets: 0, 1;
    -fx-background-radius: 0;
}

.combo-box-base:editable:focused > .text-field,
.combo-box-base:editable > .text-field:focused,
.date-picker > .text-field:focused {
    -fx-background-color: -jr-accent, -fx-control-inner-background;
    -fx-background-insets: 0, 2;
    -fx-background-radius: 0;
}

.date-picker:focused > .text-field {
    -fx-background-color: -fx-control-inner-background;
    -fx-background-insets: 0;
}

.scroll-bar {
    -fx-background-color: transparent;
    -fx-opacity: 0.3;
}

.scroll-bar:horizontal .track,
.scroll-bar:vertical .track {
    -fx-background-color: -jr-scrollbar-track;
    -fx-opacity: 0.6;
    -fx-background-radius: 0em;
}


.scroll-bar:horizontal .thumb,
.scroll-bar:vertical .thumb {
    -fx-background-color: -jr-scrollbar-thumb;
    -fx-background-insets: 0, 0, 0;
    -fx-background-radius: 0em;
}

.scroll-bar .thumb:hover,
.scroll-bar .thumb:pressed {
    -fx-background-color: derive(-jr-scrollbar-thumb, -30%);
}

/* Hide increment and decrement buttons */
.scroll-bar > .increment-button,
.scroll-bar > .decrement-button {
    -fx-background-color: null;
    -fx-background-radius: 0;
    -fx-background-insets: 0;
    -fx-padding: 0;
}

/* Hide increment and decrement arrows */
.scroll-bar:horizontal > .decrement-button > .decrement-arrow,
.scroll-bar:horizontal > .increment-button > .increment-arrow,
.scroll-bar:vertical > .decrement-button > .decrement-arrow,
.scroll-bar:vertical > .increment-button > .increment-arrow {
    -fx-background-color: null;
    -fx-background-radius: 0;
    -fx-background-insets: 0;
    -fx-shape: null;
    -fx-padding: 0;
}

/* Need some padding since otherwise no scroll-bar is displayed at all */
.scroll-bar:horizontal > .decrement-button > .decrement-arrow {
    -fx-padding: 0.333em 0.167em 0.333em 0.167em; /* 4 2 4 2 */
}

.scroll-bar:vertical > .decrement-button > .decrement-arrow {
    -fx-padding: 0em 0.333em 0em 0.333em; /* 2 4 2 4 */
}

/* Restore full visibility of scrollbars for active elements */
.list-view:hover .scroll-bar,
.tree-view:hover .scroll-bar,
.table-view:hover .scroll-bar,
.tree-table-view:hover .scroll-bar,
.text-input:hover .scroll-bar,
.scroll-pane:hover .scroll-bar {
    -fx-opacity: 1;
}

.sidePaneComponentHeader {
    -fx-background-color: -jr-sidepane-header-background;
    -fx-padding: 0.3em 0.9em 0.3em 0.9em;
    -fx-pref-height: -jr-header-height;
}

.sidePaneComponentHeader > .label {
    -fx-text-fill: -jr-sidepane-header-color;
    -fx-font-weight: bold;
    -fx-padding: 0.3em 0.9em 0.3em 0.9em;
}

.sidePaneComponentHeader .glyph-icon,
.sidePaneComponentHeader .ikonli-font-icon {
    -fx-fill: -jr-sidepane-header-color;
    -fx-text-fill: -jr-sidepane-header-color;
    -fx-font-size: 1.0em;
    -fx-icon-color: -jr-theme-text;
}

.mainMenu {
    -fx-background-color: -jr-menu-background;
    -fx-background-insets: 0;
}

.menu-bar > .container {
    -fx-border-width: 0;
}

.menu-bar > .container > .menu-button:hover,
.menu-bar > .container > .menu-button:focused,
.menu-bar > .container > .menu-button:showing {
    -fx-background-color: -jr-menu-background-active;
    -fx-background: -jr-menu-background-active;
}

.menu-bar > .container > .menu-button:hover > .label,
.menu-bar > .container > .menu-button:focused > .label,
.menu-bar > .container > .menu-button:showing > .label {
    -fx-text-fill: -jr-menu-forground-active;
}

.mainMenu > .container > .menu-button > .label {
    -fx-text-fill: -jr-menu-foreground;
}

.menu-item > .label {
    -fx-text-fill: -jr-menu-item-foreground;
}

.menu-item:focused {
    -fx-text-fill: -jr-menu-background-active;
    -fx-background: -jr-menu-background-active;
    -fx-background-color: -jr-menu-background-active;
}

.menu-item:focused > .label {
    -fx-text-fill: -jr-menu-forground-active;
}

.menu-item .glyph-icon {
    -fx-fill: -jr-menu-item-foreground;
    -fx-text-fill: -jr-menu-item-foreground;
}

.menu-item:focused .glyph-icon {
    -fx-fill: -jr-menu-forground-active;
    -fx-text-fill: -jr-menu-forground-active;
}

.context-menu {
    -fx-border-color: -fx-outer-border;
    -fx-border-width: 1;
}

.separator:horizontal .line {
    -fx-border-color: -jr-separator;
    -fx-border-width: 0.3;
    -fx-border-insets: 1 15 0 20;
}

.separator:vertical .line {
    -fx-border-color: -jr-separator;
    -fx-border-width: 1;
    -fx-border-insets: 5 15 5 15;
}

.mainToolbar {
    -fx-background-color: -jr-toolbar;
    -fx-border-color: derive(-jr-toolbar, 50%);
    -fx-border-width: 0;
}

.mainToolbar .glyph-icon,
.mainToolbar .ikonli-font-icon {
    -fx-font-size: 1.7em;
    -fx-fill: -jr-theme-text;
    -fx-text-fill: -jr-theme-text;
    -fx-icon-color: -jr-theme-text;
}

.search-field {
    -fx-background-color: -jr-search-background;
    -fx-border-width: 1;
    -fx-border-color: -jr-separator;
    -fx-border-radius: 2;
    -fx-fill: -jr-search-text;
}

.search-field .button .glyph-icon {
    -fx-fill: -jr-search-text;
    -fx-text-fill: -jr-search-text;
    -fx-icon-color: -jr-search-text;
}

/*
 * The magnifying glass icon left of the search text field.
 * Currently, hits "Web search" and "Groups" only (not the searchbar on the top).
*/
.search-field-icon {
    -fx-icon-color: -jr-search-text;
    -fx-font-size: 1.7em;
}

/* search modifier buttons */
.global-search-bar .toggle-button:selected {
    -fx-background-color: transparent;
}

.global-search-bar .toggle-button:hover,
.global-search-bar .toggle-button:selected:hover {
    -fx-background-color: -jr-icon-background-active;
}

.global-search-bar .toggle-button .glyph-icon {
    -fx-icon-color: derive(-jr-search-text, 80%);
}

.global-search-bar .toggle-button:selected .glyph-icon {
    -fx-icon-color: -jr-search-text;
}

/* search text */
.global-search-bar .label {
    -fx-padding: 0em 1.8em 0em 0em;
}

.global-search-bar:illegal-search {
    -fx-background-color: derive(-jr-light-red, 70%);
}

/* The little arrow that shows up when not all tool-bar icons fit into the tool-bar.
We want to have a look that matches our icons in the tool-bar */
.mainToolbar .tool-bar-overflow-button > .arrow {
    -fx-background-color: -jr-theme-text;
}

.mainToolbar .tool-bar-overflow-button:hover > .arrow {
    -fx-background-color: -fx-mark-highlight-color, derive(-jr-theme-text, -30%);
}

.table-view,
.tree-table-view {
    -fx-border-width: 0;
    -fx-padding: 0;
    -fx-border-insets: 0;
    -fx-table-cell-border-color: transparent;
}

.column-header-background {
    -fx-background-color: -fx-control-inner-background;
    -fx-border-width: 0;
}

.column-header-background:hover {
    -fx-background-color: -fx-outer-border;
}

.column-header,
.table-view .filler,
.tree-table-view .filler {
    -fx-background-color: transparent, -fx-control-inner-background;
    -fx-background-insets: 0, 0 0.02em 0 0.02em;
    -fx-font-weight: bold;
    -fx-size: 3em;
    -fx-border-width: 0 0 1 0;
    -fx-border-color: -fx-outer-border;
}

.column-header > .label {
    -fx-padding: 0 1em 0 1em;
    -fx-alignment: center-left;
    -fx-text-fill: -jr-head-fg;
}

.column-header .glyph-icon {
    -fx-alignment: baseline-center;
    -fx-text-fill: -jr-head-fg;
    -fx-fill: -jr-head-fg;
}

.table-cell,
.tree-table-cell,
.tree-table-cell .glyph-icon {
    -fx-cell-size: 4.0em;
    -fx-padding: 0.5em 1em 0.5em 1em;
    -fx-fill: -fx-text-background-color;
    -fx-text-fill: -fx-text-background-color;
}

/* Drag and drop colored indicator */

.table-row-cell:dragOver-bottom {
    -fx-border-color: -jr-drag-target;
    -fx-border-width: 0 0 2 0;
    -fx-padding: 0 0 -2 0;
}

.table-row-cell:dragOver-center > .table-cell {
    -fx-background-color: -jr-drag-target-hover;
}

.table-row-cell:dragOver-top {
    -fx-border-color: -jr-drag-target;
    -fx-border-width: 2 0 0 0;
    -fx-padding: -2 0 0 0;
}

/* Improve the context menu of the main toolbar, when icons don't fit and you have to press the little arrow to see them */
.mainToolbar .context-menu .glyph-icon {
    -fx-fill: -jr-theme-text;
}

.mainToolbar .context-menu .glyph-icon:hover {
    -fx-fill: -jr-menu-forground-active;
    -fx-text-fill: -jr-menu-forground-active;
    -fx-background-color: -jr-icon-background-active; /* TODO: This has no effect */
}

/* This is awful, but I don't know a better way*/
.mainToolbar .context-menu * {
    -fx-background-color: -fx-control-inner-background;
}

#sidePane {
    -fx-background-color: -jr-sidepane-background;
}

.sidePaneComponent {
    -fx-background-color: -jr-sidepane-background;
}

.notification-bar > .pane {
    -fx-background-color: -jr-gray-3;
    -fx-background-radius: 0.25em;
}

.notification-bar > .pane > .title,
.notification-bar > .pane > .label,
.notification-bar > .pane > .button-bar > .container > .action {
    -fx-text-fill: -jr-base;
    -fx-padding: 1ex 1ex 1ex 1ex;
}

.notification-bar > .pane {
    -fx-effect: dropshadow(three-pass-box, rgba(0, 0, 0, 0.3), 9, 0, 0, 2);
    -fx-padding: 0.375em 0.438em 0.375em 2.0em;
    -fx-background-radius: 0;
    -fx-border-radius: 0;
}

.notification-bar > .pane > .button-bar > .container {
    -fx-padding: 0.0em 1.5em 0.0em 0.0em;
}

.notification-bar > .pane > .label {
    -fx-graphic-text-gap: 0.5em;
}

.notification-pane .notification-bar > .pane .close-button > .graphic {
    -fx-background-color: -jr-base;
}

.notification-bar > .pane > .label > .ikonli-font-icon {
    -fx-icon-size: 1.0em;
    -fx-icon-color: -jr-base;
}

.progress-bar > .bar {
    -fx-background-color: -jr-theme;
}

.progress-bar:indeterminate > .bar {
    -fx-background-color: -jr-theme;
}

.progress-bar > .track {
    -fx-background-color: -jr-accent;
}

.color-picker:armed,
.color-picker:hover,
.color-picker:focused,
.color-picker {
    -fx-background-color: transparent, transparent, transparent, transparent;
    -fx-background-radius: 0;
    -fx-background-insets: 0;
    -fx-effect: null;
}

.color-palette {
    -fx-background-color: -fx-background;
    -fx-background-radius: 0;
    -fx-background-insets: 0;
}

.color-palette-region .button {
    -fx-border-width: 0;
}

.bibEntry {

}

.bibEntry .type {
    -fx-font-size: 110%;
}

.bibEntry .title {
    -fx-font-size: 110%;
    -fx-font-weight: bold;
}

.bibEntry .year {
    -fx-font-size: 101%;
    -fx-font-weight: bold;
}

.bibEntry .journal {
    -fx-font-size: 101%;
}

.bibEntry .authors {
    -fx-font-size: 101%;
}

.bibEntry .summary {
    -fx-padding: 1ex 0ex 0ex 0ex;
}

.warning-icon {
    -fx-fill: -jr-warn;
}

.info-message {
    -fx-fill: -jr-info;
    -fx-text-fill: -jr-info;
}

.warning-message {
    -fx-fill: -jr-warn;
    -fx-text-fill: -jr-warn;
}

.error-message {
    -fx-fill: -jr-error;
    -fx-text-fill: -jr-error;
}

.error-icon {
    -fx-text-fill: -jr-error;
    -fx-fill: -jr-error;
}

.tooltip-warning {
    -fx-background-color: -jr-warn;
}

.tooltip-error {
    -fx-background-color: -jr-error;
}

.titleHeader {
    -fx-font-size: 150%;
    -fx-padding: 0em 0em 0.5em 0em;
}

.sectionHeader {
    -fx-font-size: 130%;
    -fx-padding: 1em 0em 0.2em 0em;
}

.dialog-pane {
    -fx-background-color: -fx-control-inner-background;
}

.code-area .text {
    -fx-fill: -fx-text-background-color;
}

#bibtexcodearea {
    -fx-padding: 4 4 4 4;
    -fx-background-color: -fx-control-inner-background;
}

.code-area .selection {
    -fx-fill: -jr-accent;
}

.code-area .caret {
    -fx-stroke: -fx-text-background-color;
}

.code-area .context-menu {
    -fx-font-family: sans-serif;
}

.citationsList {
    -fx-text-fill: -fx-text-base-color;
}

.citationsList .contextBox {
    -fx-border-color: -fx-outer-border;
    -fx-border-insets: 5;
    -fx-border-style: dashed;
    -fx-border-width: 2;
    -fx-padding: 12;
}

.citationsList .contextBox * {
    -fx-fill: -fx-text-base-color;
}

.citationsList .label {
    -fx-font-family: monospace;
    -fx-font-weight: bold;
    -fx-label-padding: 5 0 10 10;
}

.tags-field {
    -fx-pref-height: 1.875em;
    -fx-margin: 0;
    -fx-border-style: none;
    -fx-background-color: -fx-outer-border, -fx-control-inner-background;
}

.tags-field:focused {
    -fx-border-color: -jr-accent;
}

.tags-field > .flow-pane > .tag-view {
    -fx-background-color: -fx-default-button;
    -fx-text-fill: -fx-focused-text-base-color;
}

.tags-field > .flow-pane > .tag-view:selected {
    -fx-background-color: derive(-fx-default-button, -20%);
    -fx-text-fill: -fx-focused-text-base-color;
}

.tags-field-editor {
    -fx-border-width: 0;
    -fx-text-fill: -fx-focused-text-base-color;
    -fx-highlight-text-fill: -fx-text-inner-color;
    -fx-highlight-fill: derive(-jr-accent, 20%);
}

.searchBar:invalid {
    -fx-background-color: rgba(240, 128, 128, 0.5);
}

.searchBar:unsupported {
    -fx-background-color: rgba(255, 159, 67, 0.5);

}

.mainTable-header {
    -fx-fill: -fx-mid-text-color;
}

.fontsizeSpinner {
    -fx-pref-width: 5em;
}

.text-field:invalid {
    -fx-background-color: rgba(240, 128, 128, 0.5);
}

.rating {
    -fx-skin: "org.jabref.gui.util.CustomRatingSkin";
    -fx-padding: 0.5em 0.0em 0.0em 0.0em;
}

.rating > .container > .button {
    -fx-icon-color: derive(-fx-text-base-color, 85%);
}

.rating > .container > .button.strong {
    -fx-icon-color: -fx-text-base-color;
}

.table-column .rotated > .label {
    -fx-content-display: graphic-only;
}

.customGenerateButton {
    -fx-padding: 0.5em 2em;
    -fx-min-width: 10em;
}

.chat-message-text-area {
    -fx-border-radius: 10;
    -fx-background-radius: 10;
}

.chat-message-text-area .scroll-pane {
    -fx-background-color: transparent;
}

.chat-message-text-area .scroll-pane .viewport {
    -fx-background-color: transparent;
}

.chat-message-text-area .scroll-pane .content {
    -fx-background-color: transparent;
}

/* MainTable */

.main-table .column-icon {
    -fx-alignment: baseline-center;
    -fx-padding: 0;
}

.main-table .column-header.column-icon > .label {
    -fx-padding: 0;
    -fx-alignment: baseline-center;
}

.main-table .empty-special-field {
    visibility: hidden;
}

.main-table .table-row-cell:hover .empty-special-field {
    visibility: visible;
    -fx-icon-color: -jr-gray-2;
    -fx-fill: -jr-gray-2;
}

.main-table .table-row-cell:dragOver-bottom {
    -fx-border-color: -jr-drag-target;
    -fx-border-width: 0 0 2 0;
    -fx-padding: 0 0 -2 0;
}

.main-table .table-row-cell:dragOver-center {
    -fx-border-color: -jr-drag-target;
    -fx-border-width: 1 1 1 1;
    -fx-padding: -1 -1 -1 -1;
    -fx-background-color: -jr-drag-target-hover;
}

.main-table .table-row-cell:dragOver-top {
    -fx-border-color: -jr-drag-target;
    -fx-border-width: 2 0 0 0;
    -fx-padding: -2 0 0 0;
}

/** even and odd are swapped around somehow. Below "odd" matches lines 2, 4, ... **/

.main-table .table-row-cell:matching-search-and-groups {
    -fx-background-color: -jr-match-1-even;
}
.main-table .table-row-cell:matching-search-and-groups > .table-cell {
    -fx-text-fill: -jr-match-1-text-color;
}
.main-table .table-row-cell:matching-search-and-groups:focused > .table-cell {
    -fx-text-fill: -fx-focused-text-base-color;
}
.main-table .table-row-cell:matching-search-and-groups:focused:hover > .table-cell {
    -fx-text-fill: -jr-maintable-focused-hover-text;
}
.main-table .table-row-cell:matching-search-and-groups:focused:hover > .table-cell > .ikonli-font-icon {
    -fx-icon-color: -jr-maintable-focused-hover-text;
}
.main-table .table-row-cell:matching-search-and-groups:hover > .table-cell {
    -fx-text-fill: -jr-hover-text;
}
.main-table .table-row-cell:matching-search-and-groups > .table-cell > .ikonli-font-icon {
    -fx-icon-color: -jr-match-1-text-color;
}
.main-table .table-row-cell:matching-search-and-groups:hover > .table-cell > .ikonli-font-icon {
    -fx-icon-color: -jr-hover-text;
}
.main-table .table-row-cell:matching-search-and-groups:odd {
    -fx-background-color: -jr-match-1-odd;
}
.main-table .table-row-cell:matching-search-and-groups:selected,
.main-table .table-row-cell:matching-search-and-groups:focused,
.main-table .table-row-cell:matching-search-and-groups:focused:hover {
    -fx-background-color: -jr-selected;
}
.main-table .table-row-cell:matching-search-and-groups:hover {
    -fx-background-color: -jr-hover;
}

.main-table .table-row-cell:matching-search-not-groups {
    -fx-background-color: -jr-match-2-even;
}
.main-table .table-row-cell:matching-search-not-groups > .table-cell {
    -fx-text-fill: -jr-match-2-text-color;
}
.main-table .table-row-cell:matching-search-not-groups:focused > .table-cell {
    -fx-text-fill: -fx-focused-text-base-color;
}
.main-table .table-row-cell:matching-search-not-groups:focused:hover > .table-cell {
    -fx-text-fill: -jr-maintable-focused-hover-text;
}
.main-table .table-row-cell:matching-search-not-groups:focused:hover > .table-cell > .ikonli-font-icon {
    -fx-icon-color: -jr-maintable-focused-hover-text;
}
.main-table .table-row-cell:matching-search-not-groups:hover > .table-cell {
    -fx-text-fill: -jr-hover-text;
}
.main-table .table-row-cell:matching-search-not-groups > .table-cell > .ikonli-font-icon {
    -fx-icon-color: -jr-match-2-text-color;
}
.main-table .table-row-cell:matching-search-not-groups:hover > .table-cell > .ikonli-font-icon {
    -fx-icon-color: -jr-hover-text;
}
.main-table .table-row-cell:matching-search-not-groups:odd {
    -fx-background-color: -jr-match-2-odd;
}
.main-table .table-row-cell:matching-search-not-groups:selected,
.main-table .table-row-cell:matching-search-not-groups:focused,
.main-table .table-row-cell:matching-search-not-groups:focused:hover,
.main-table .table-row-cell:matching-search-not-groups:hover {
    -fx-background-color: -jr-selected;
}
.main-table .table-row-cell:matching-search-not-groups:hover {
    -fx-background-color: -jr-hover;
}

.main-table .table-row-cell:matching-groups-not-search {
    -fx-background-color: -jr-match-3-even;
}
.main-table .table-row-cell:matching-groups-not-search > .table-cell {
    -fx-text-fill: -jr-match-3-text-color;
}
.main-table .table-row-cell:matching-groups-not-search:focused > .table-cell {
    -fx-text-fill: -fx-focused-text-base-color;
}
.main-table .table-row-cell:matching-groups-not-search:focused:hover > .table-cell {
    -fx-text-fill: -jr-maintable-focused-hover-text;
}
.main-table .table-row-cell:matching-groups-not-search:focused:hover > .table-cell > .ikonli-font-icon {
    -fx-icon-color: -jr-maintable-focused-hover-text;
}
.main-table .table-row-cell:matching-groups-not-search:hover > .table-cell {
    -fx-text-fill: -jr-hover-text;
}
.main-table .table-row-cell:matching-groups-not-search > .table-cell > .ikonli-font-icon {
    -fx-icon-color: -jr-match-3-text-color;
}
.main-table .table-row-cell:matching-groups-not-search:hover > .table-cell > .ikonli-font-icon {
    -fx-icon-color: -jr-hover-text;
}
.main-table .table-row-cell:matching-groups-not-search:odd {
    -fx-background-color: -jr-match-3-odd;
}
.main-table .table-row-cell:matching-groups-not-search:selected,
.main-table .table-row-cell:matching-groups-not-search:focused,
.main-table .table-row-cell:matching-groups-not-search:focused:hover,
.main-table .table-row-cell:matching-groups-not-search:hover {
    -fx-background-color: -jr-selected;
}
.main-table .table-row-cell:matching-groups-not-search:hover {
    -fx-background-color: -jr-hover;
}

.main-table .table-row-cell:not-matching-search-and-groups {
    -fx-background-color: -jr-match-4-even;
}
.main-table .table-row-cell:not-matching-search-and-groups > .table-cell {
    -fx-text-fill: -jr-match-4-text-color;
}
.main-table .table-row-cell:not-matching-search-and-groups:focused > .table-cell {
    -fx-text-fill: -fx-focused-text-base-color;
}
.main-table .table-row-cell:not-matching-search-and-groups:focused:hover > .table-cell {
    -fx-text-fill: -jr-maintable-focused-hover-text;
}
.main-table .table-row-cell:not-matching-search-and-groups:focused:hover > .table-cell > .ikonli-font-icon {
    -fx-icon-color: -jr-maintable-focused-hover-text;
}
.main-table .table-row-cell:not-matching-search-and-groups:hover > .table-cell {
    -fx-text-fill: -jr-hover-text;
}
.main-table .table-row-cell:not-matching-search-and-groups > .table-cell > .ikonli-font-icon {
    -fx-icon-color: -jr-match-4-text-color;
}
.main-table.table-row-cell:not-matching-search-and-groups:hover > .table-cell > .ikonli-font-icon {
    -fx-icon-color: -jr-hover-text;
}
.main-table .table-row-cell:not-matching-search-and-groups:odd {
    -fx-background-color: -jr-match-4-odd;
}
.main-table .table-row-cell:not-matching-search-and-groups:selected,
.main-table .table-row-cell:not-matching-search-and-groups:focused,
.main-table .table-row-cell:not-matching-search-and-groups:focused:hover {
    -fx-background-color: -jr-selected;
}
.main-table .table-row-cell:not-matching-search-and-groups:hover {
    -fx-background-color: -jr-hover;
}

.rating > .container {
    -fx-spacing: 2;
}

.rating > .container > .button {
    -fx-pref-width: 16;
    -fx-pref-height: 10;
    -fx-background-repeat: no-repeat no-repeat;
    -fx-background-size: 16 16;
    -fx-border-style: none;
    -fx-border-width: 0;
    -fx-padding: 0;
}

.rating > .container > .button.strong {

}

.rating > .container > .button:hover {
    -fx-effect: dropshadow(three-pass-box, rgba(0, 0, 0, 0.6), 8, 0.0, 0, 0);
}

.welcome-label {
    -fx-font-size: 2.75em;
    -fx-text-fill: -jr-theme-text;
    -fx-font-family: "Arial";
}

.welcome-description-label {
    -fx-font-size: 1.75em;
    -fx-font-family: "Arial";
}

.welcome-header-label {
    -fx-font-size: 1.5em;
    -fx-font-weight: bold;
    -fx-font-family: "Arial";
}

.welcome-no-recent-label {
    -fx-font-size: 1.25em;
    -fx-text-fill: -jr-theme;
    -fx-font-family: "Arial";
}

.welcome-hyperlink {
    -fx-font-size: 1.25em;
    -fx-text-fill: -jr-theme;
}

.welcome-hyperlink:visited {
    -fx-text-fill: -jr-theme;
}


/* Welcome Tab Layout Styles */
.welcome-main-container {
    -fx-max-width: 768px;
    -fx-spacing: 28px;
    -fx-alignment: center;
    -fx-padding: 32px 24px;
}

.welcome-top-titles {
    -fx-spacing: 10px;
    -fx-alignment: left;
    -fx-padding: 0 0 20px 0;
}

.welcome-columns-container {
    -fx-spacing: 40px;
    -fx-alignment: top-center;
}

.welcome-left-column,
.welcome-right-column {
    -fx-min-width: 0;
    -fx-pref-width: 50%;
    -fx-max-width: 600px;
}

.welcome-content-column {
    -fx-spacing: 25px;
    -fx-alignment: top-left;
}

.welcome-section {
    -fx-spacing: 12px;
    -fx-alignment: top-left;
}

.welcome-links-content {
    -fx-spacing: 8px;
    -fx-alignment: top-left;
}


/* Welcome Community  */

.welcome-community-content {
    -fx-spacing: 12px;
    -fx-alignment: top-left;
}

.welcome-community-icons {
    -fx-hgap: 12px;
    -fx-vgap: 8px;
    -fx-alignment: center-left;
}

.welcome-community-links {
    -fx-spacing: 15px;
    -fx-alignment: center-left;
}

.welcome-community-link {
    -fx-font-size: 1.0em;
    -fx-text-fill: -jr-theme;
    -fx-font-family: "Arial";
}

.welcome-community-link:hover {
    -fx-underline: true;
    -fx-text-fill: derive(-jr-theme, -20%);
}

.welcome-community-version {
    -fx-alignment: center-left;
    -fx-padding: 5px 0 0 0;
}

.welcome-community-version-text {
    -fx-font-size: 0.9em;
    -fx-text-fill: -jr-gray-2;
    -fx-font-family: "Arial";
}

/* AboutDialog */
#aboutDialog .about-heading {
    -fx-font-size: 30;
    -fx-text-fill: -jr-theme;
}

#aboutDialog .about-heading:pressed {
    -fx-text-fill: -jr-selected;
}

#aboutDialog .top-padding {
    -fx-padding: 5 0 0 0;
}

#aboutDialog .dev-heading {
    -fx-font-size: 18;
    -fx-padding: -10 0 0 0;
}

#aboutDialog .sub-heading {
    -fx-font-size: 18;
    -fx-padding: 0.312em;
}

#aboutDialog .about-top {
    -fx-padding: 0 5 15 5;
}

#aboutDialog .space {
    -fx-padding: 0 5 0 5;
}

#aboutDialog .space-after {
    -fx-padding: 0 5 0 0;
}

#aboutDialog .info-sections {
    -fx-padding: 0.312em;
}

#aboutDialog .contrib-section {
    -fx-padding: 5 5 10 5;
}

#aboutDialog .logo-pane {
    -fx-fill: transparent;
}

#aboutDialog .logo-pane SVGPath {
    -fx-fill: #4f5f8f;
}

/* DocumentViewer */
#documentViewerDialog #mainPane {
    -fx-background-color: -fx-accented-background;
    -fx-padding: 0;
}

#documentViewerDialog .document-viewer .page {
    -fx-padding: 0em 0em 1em 0em;
    -fx-background-insets: 0;
}

/* EntryEditor */
#entryEditor .editorPane {
    -fx-hgap: 10;
    -fx-vgap: 6;
    -fx-background-color: -fx-control-inner-background;
    -fx-padding: 5 5 5 15;
}

#entryEditor Text {
    -fx-text-fill: -fx-text-base-color;
    -fx-fill: -fx-text-base-color;
}

#entryEditor .date-picker > .date-picker-display-node {
    -fx-text-origin: baseline;
}

#entryEditor .date-picker > .date-picker-display-node *.text {
    -fx-text-origin: bottom;
}

#entryEditor .combo-box > *.text {
    -fx-text-origin: baseline;
}

#entryEditor #typeLabel {
    -fx-padding: 0.1em;
    -fx-font-size: 1.166667em;
    -fx-font-weight: bold;
    -fx-text-fill: -jr-theme-text;
}

#entryEditor #typeLabel:hover {
    -fx-padding: 0.1em;
    -fx-font-size: 1.166667em;
    -fx-font-weight: bold;
    -fx-background-color: -jr-icon-background-active;
}

#entryEditor #typeLabel .context-menu {
    -fx-font-size: 0.92em;
    -fx-font-weight: normal;
}

#entryEditor #typeLabel .tooltip {
    -fx-font-size: 1em;
    -fx-font-weight: normal;
}

#entryEditor .icon-button.narrow {
    -fx-padding: 0.1em;
}

#entryEditor .icon-buttonNoSpaceBottom.narrow {
    -fx-padding: 0.1em 0.1em -0.2em 0.1em;
}

#entryEditor .icon-buttonNoSpaceTop.narrow {
    -fx-padding: -0.2em 0.1em 0.1em 0.1em;
}

#entryEditor .tool-bar {
    -fx-background-color: -jr-background-alt;
    -fx-background-insets: 0;
}

#entryEditor .tool-bar .glyph-icon {
    -glyph-size: 1.0em;
    -fx-font-size: 2em;
    -fx-fill: -jr-theme-text;
    -fx-text-fill: -jr-theme-text;
}

#entryEditor .warning-icon {
    -fx-fill: -jr-warn;
}

#entryEditor .error-icon {
    -fx-text-fill: -jr-error;
    -fx-fill: -jr-error;
}

#entryEditor .tooltip-warning {
    -fx-background-color: -jr-warn;
}

#entryEditor .tooltip-error {
    -fx-background-color: -jr-error;
}

#entryEditor .code-area .context-menu {
    -fx-font-family: sans-serif;
}

#entryEditor #related-articles-tab {
    -fx-padding: 20 20 20 20;
    -fx-background-color: -fx-control-inner-background;
}

#entryEditor .ai-tab {
    -fx-padding: 20 20 20 20;
    -fx-background-color: -fx-control-inner-background;
}

#entryEditor .gdpr-notice {
    -fx-border-color: -jr-warn;
    -fx-border-insets: 5;
    -fx-border-style: dashed;
    -fx-border-width: 2;
    -fx-padding: 12;
    -fx-font-size: 1.3em;
}

#entryEditor .recommendation-item {
    -fx-padding: 0 0 0 20;
}

#entryEditor #bibtexSourceCodeArea {
    -fx-padding: 4 4 4 4;
    -fx-background-color: -fx-control-inner-background;
}

#entryEditor #bibtexSourceCodeArea .search {
    -rtfx-background-color: #ffff00;
    -fx-fill: #7800A9;
    -fx-font-size: 1.2em;
    -fx-font-weight: bolder;
}

#entryEditor #citationsPane {
    -fx-padding: 0;
    -fx-background-color: -fx-control-inner-background;
}

#entryEditor #citationsPane *,
#entryEditor #scitePane Label,
#entryEditor #scitePane Text {
    -fx-fill: -fx-text-background-color;
}

#entryEditor .heading {
    -fx-font-size: 1.5em;
    -fx-font-weight: bold;
}

#entryEditor .description {
    -fx-font-style: italic;
}

#entryEditor .scite-tallies-label {
    -fx-font-size: 1.5em;
    -fx-font-weight: bold;
}

#entryEditor .scite-error-box {
    -fx-padding: 30 0 0 30;
}

#entryEditor .scite-message-box {
    -fx-padding: 30 0 0 30;
}

#entryEditor #scite-error-label {
    -fx-font-size: 1.5em;
    -fx-font-weight: bold;
    -fx-text-fill: -jr-error;
}

/* ErrorConsole */

#errorConsole .list-content {
    -fx-padding: 0.625em;
}

#errorConsole .info-section {
    -fx-padding: 0.625em;
    -fx-background-color: -fx-background;
}

#errorConsole .info-section .glyph-icon {
    -fx-font-size: 24.0;
}

#errorConsole .exception .glyph-icon {
    -fx-font-size: 18.0;
    -fx-fill: -jr-error;
}

#errorConsole .output .glyph-icon {
    -fx-font-size: 18.0;
    -fx-fill: -jr-warn;
}

#errorConsole .log .glyph-icon {
    -fx-font-size: 18.0;
    -fx-fill: -jr-info;
}

#errorConsole .custom-buttons {
    -fx-padding: 0.312em;
}

#errorConsole .exception {
    -fx-text-fill: -fx-text-base-color;
}

#errorConsole .output {
    -fx-text-fill: -fx-text-base-color;
}

#errorConsole .log {
    -fx-text-fill: -fx-text-base-color;
}

/* GroupTree */

#groupTree:focused,
#groupTree:filled:selected {
    -fx-background-color: -jr-sidepane-background;
    -fx-table-cell-border-color: transparent;
}

#groupTree, .tree-table-row-cell {
    -fx-background-color: -jr-sidepane-background;
}

#groupTree .tree-table-cell {
    -fx-padding: 0.35em 0em 0.25em 0em;
}

#groupTree .numberColumn {
    -fx-alignment: top-right;
    -fx-padding: 0.35em 0.2em 0.25em 0em;
}

#groupTree .numberColumn > .hits {
    -fx-font-size: 0.75em;
    -fx-background-color: -jr-group-hits-bg;
    -fx-padding: 0.4em 0.4em 0.4em 0.4em;
    -fx-background-insets: 0;
    -fx-background-radius: 0.7em;
}

#groupTree .numberColumn > .hits .text {
    -fx-fill: -jr-group-hits-fg;
}

#groupTree .numberColumn > .hits:any-selected {
    -fx-background-color: derive(-jr-green, 70%);
}

#groupTree .numberColumn > .hits:all-selected {
    -fx-background-color: -jr-green;
}

#groupTree .expansionNodeColumn {
    -fx-alignment: top-right;
}

#groupTree .tree-table-row-cell:dragOver-bottom {
    -fx-border-color: -jr-drag-target;
    -fx-border-width: 0 0 2 0;
    -fx-padding: 0 0 -2 0;
}

#groupTree .tree-table-row-cell:dragOver-center {
    -fx-border-color: -jr-drag-target;
    -fx-border-width: 1 1 1 1;
    -fx-padding: -1 -1 -1 -1;
    -fx-background-color: -jr-drag-target-hover;
}

#groupTree .tree-table-row-cell:dragOver-top {
    -fx-border-color: -jr-drag-target;
    -fx-border-width: 2 0 0 0;
    -fx-padding: -2 0 0 0;
}

#groupTree .tree-table-row-cell:sub > .tree-table-cell {
    -fx-padding: 0.20em 0em 0.20em 0em;
}

#groupTree .tree-table-row-cell:sub > .numberColumn {
    -fx-padding: 0.20em 0.2em 0.20em 0em;
}

#groupTree .tree-table-row-cell:root {
    -fx-border-width: 0 0 1 0;
    -fx-border-color: -jr-separator;
}

#groupTree .tree-table-row-cell:root > .tree-table-cell {
    -fx-padding: 0.65em 0em 0.65em 1em;
}

#groupTree .tree-table-row-cell:root > .numberColumn {
    -fx-padding: 0.40em 0.2em 0.40em 0em;
}

#groupTree .tree-table-row-cell:root > .expansionNodeColumn {
    -fx-padding: 0.45em 0.2em 0.45em 0.2em;
}

#groupTree .tree-table-row-cell:empty {
    -fx-background-color: transparent; /* hide cells which are not bound to a group */
}

#groupTree .column-header-background {
    visibility: hidden; /* hide column header */
    -fx-padding: -0.8em;
}

#groupTree .tree-table-row-cell > .tree-table-cell > .tree-disclosure-node > .arrow {
    -fx-background-color: -fx-mid-text-color;
    -fx-max-height: 0.5em;
    -fx-max-width: 0.5em;
    -fx-padding: 0.333333em 0.229em 0.333333em 0.229em; /* 4 */
    -fx-shape: "m64,416l96,96l256,-256l-256,-256l-96,96l160,160l-160,160z";
}

#groupTree .tree-table-row-cell:expanded > .tree-table-cell > .tree-disclosure-node > .arrow {
    -fx-rotate: 90;
}

#groupTree .tree-table-row-cell > .tree-table-cell > .icon {
    -fx-translate-x: -0.4em;
}

#groupFilterBar {
    -fx-background-color: -jr-search-background;
    -fx-border-color: -jr-separator;
    -fx-border-width: 1 0 0 0;
    -fx-padding: 0em 1em 0em 1em;
}

#groupFilterBar .glyph-icon {
    -fx-font-size: 2em;
}

#groupBar .glyph-icon {
    -fx-font-size: 2em;
}

/* ImportEntriesDialog */

#importEntriesDialog .addEntryButton {
    -fx-font-size: 2em;
}

#importEntriesDialog .addEntryButton:selected {
    -fx-background-color: transparent;
    -fx-fill: -jr-selected;
}

#importEntriesDialog .entry-container {
    -fx-padding: 0.5em 0em 0.5em 0em;
}

/* ManageStudyDefinition */

.slr-tab {
    -fx-padding: 1em;
}

/* MultiMergeEntries */

#multiMergeEntries .text-changed {
    -fx-fill: -jr-orange;
}

#multiMergeEntries .text-added {
    -fx-fill: -jr-green;
}

#multiMergeEntries .text-removed {
    -fx-fill: -jr-red;
}

#multiMergeEntries .grid-pane {
    -fx-hgap: 10;
    -fx-vgap: 10;
}

#multiMergeEntries .toggle-button {
    -fx-border-insets: 0;
    -fx-background-insets: 0;
    -fx-border-image-insets: 0;
    -fx-padding: 0.5em;
    -fx-background-radius: 0;
}

#multiMergeEntries .box {
    -fx-spacing: 10;
}

/* ParseLatexResult */

#referenceListView {
    -fx-background-color: -jr-sidepane-background;
}

#referenceListView > .virtual-flow > .clipped-container > .sheet > .list-cell {
    -fx-padding: 4 4 4 4;
    -fx-background: transparent;
    -fx-text-fill: -fx-text-base-color;
}

#referenceListView > .virtual-flow > .clipped-container > .sheet > .list-cell * {
    -fx-text-fill: -fx-text-base-color;
}

#parseLatexResultDialog > .split-pane > .split-pane-divider {
    -fx-padding: 0 4 0 4;
    -fx-background-color: transparent;
}

#parseLatexResultDialog .button-bar > .container {
    -fx-border-width: 1 0 0 0;
    -fx-border-color: -jr-sidepane-background;
}

/* PreferenceDialog */
#preferencesDialog #sidepane {
    -fx-background-color: -jr-sidepane-background;
}

#preferencesDialog #preferenceTabList {
    -fx-background-color: transparent;
}

#preferencesDialog #preferenceTabList > .virtual-flow > .clipped-container > .sheet > .list-cell {
    -fx-padding: 8 8 8 8;
    -fx-background: transparent;
    -fx-text-fill: -fx-text-base-color;
}

#preferencesDialog .button-bar > .container {
    -fx-border-width: 1 0 0 0;
    -fx-border-color: -jr-sidepane-background;
}

#preferencesDialog #preferenceTabList > .virtual-flow > .clipped-container > .sheet > .list-cell:filled:selected {
    -fx-background: -fx-control-inner-background;
}

#preferencesDialog > .split-pane > .split-pane-divider {
    -fx-padding: 0 4 0 4;
    -fx-background-color: transparent;
}

#preferencesDialog .preferencesTab {
    -fx-padding: 0.5em;
}

#preferencesDialog *:search-highlight {
    -fx-background-color: -jr-light-red;
}

#preferencesDialog .code-area {
    -fx-padding: 0;
    -fx-border-width: 1;
    -fx-background-color: transparent;
}

#preferencesDialog .code-area .text {
    -fx-fill: -fx-text-background-color;
}

#preferencesDialog .code-area .tagmark {
    -fx-fill: gray;
}

#preferencesDialog .code-area .anytag {
    -fx-fill: crimson;
}

#preferencesDialog .code-area .paren {
    -fx-fill: firebrick;
    -fx-font-weight: bold;
}

#preferencesDialog .code-area .attribute {
    -fx-fill: darkviolet;
}

#preferencesDialog .code-area .avalue {
    -fx-fill: green;
}

#preferencesDialog .code-area .comment {
    -fx-fill: teal;
}

#preferencesDialog .code-area .highlight-keyword {
    -fx-text-fill: -jr-purple;
}

#preferencesDialog .code-area .context-menu .menu-item .label {
    -fx-padding: 2;
}

/* CitationRelationsTab */

#citationRelationsTab .addEntryButton {
    -fx-font-size: 2em;
}

#citationRelationsTab .addEntryButton:selected {
    -fx-background-color: transparent;
    -fx-fill: -jr-selected;
}

#citationRelationsTab .entry-container {
    -fx-padding: 0.5em 0em 0.5em 0em;
}

/* JournalInfo */
.journalInfo {
    -fx-background-color: -jr-background-alt;
}

.journalInfo .info-heading {
    -fx-font-size: 2.5em;
    -fx-text-fill: -jr-theme;
}

.journalInfo .info-label {
    -fx-font-size: 1.25em;
    -fx-text-fill: -jr-theme;
}

.journalInfo .hIndex {
    -fx-font-size: 2em;
}

.journalInfo .grid-cell {
    -fx-border-color: transparent -fx-outer-border -fx-outer-border transparent;
    -fx-border-width: 0 0.062em 0.062em 0;
}

.journalInfo .grid-cell-r {
    -fx-border-color: transparent -fx-outer-border transparent transparent;
    -fx-border-width: 0 0.062em 0 0;
}

journalInfo .grid-cell-b {
    -fx-border-color: transparent transparent -fx-outer-border transparent;
    -fx-border-width: 0 0 0.062em 0;
}

/* KeyBindingsTab */

.keybinding-table {
    -fx-table-cell-border-color: transparent;
    -fx-background-color: transparent;
}

.keybinding-table .tree-table-row-cell {
    -fx-background-color: transparent;
    /* visibility: hidden; */
}

.keybinding-table .tree-table-row-cell:selected > .tree-table-cell > .icon,
.keybinding-table .tree-table-row-cell:pressed > .tree-table-cell > .icon {
    -fx-fill: white;
}

/* ThreeWayMergeView */
.three-way-merge .merged-field .styled-text-area {
    -fx-background-color: -fx-outer-border, -fx-control-inner-background;
    -fx-background-insets: 0, 1;
    -fx-prompt-text-fill: -fx-mid-text-color;
}

.three-way-merge .merged-field .styled-text-area:focused {
    -fx-highlight-fill: derive(-jr-accent, 20%);
    -fx-background-color: -jr-accent, -fx-control-inner-background;
    -fx-background-insets: 0, 2;
    -fx-highlight-text-fill: -fx-text-inner-color;
}

.three-way-merge .merge-field-value:selected .selection-box {
    -fx-background-color: -jr-accent-alt;
    -fx-border-color: -jr-accent;
}

.three-way-merge .merge-field-value .selection-box {
    -fx-background-color: #0000;
    -fx-border-color: #0000;
    -fx-border-radius: 8;
    -fx-background-radius: 8;
    -fx-border-width: 2.5;
}

.three-way-merge .styled-text-area .text {
    -fx-fill: -fx-text-background-color;
}

.three-way-merge .field-cell:odd {
    -fx-background-color: -jr-row-odd-background;
}

.three-way-merge .field-cell:even {
    -fx-background-color: -jr-row-even-background;
}

.three-way-merge .field-cell {
    -fx-padding: 8;
}

.three-way-merge .merge-toolbox {
    -fx-background-color: -jr-menu-background;
}

.three-way-merge .merge-header-cell .label {
    -fx-font-weight: bold;
    -fx-padding: 1, 0, 1, 0;
}

.three-way-merge .field-name .glyph-icon,
.three-way-merge .field-name .ikonli-font-icon {
    -fx-icon-size: 17;
    -fx-icon-color: -jr-theme-text;
}

/* Miscellaneous */

.chatHistory {
    -fx-border-color: black;
}

#styleSelectDialog .currentStyleLabel {
    -fx-font-size: 1em;
}

#styleSelectDialog .currentStyleNameLabel {
    -fx-font-size: 1em;
    -fx-font-weight: bold;
    -fx-text-fill: -jr-theme;
}

.exampleQuestionStyle {
    -fx-background-color: transparent;
    -fx-padding: 2px 10px;
    -fx-background-radius: 20px;
    -fx-border-radius: 20px;
    -fx-border-width: 0.062em;
    -fx-border-color: -fx-outer-border;
    -fx-font-weight: bold;
    -fx-underline: false !important;
    -fx-text-fill: -fx-text-base-color;
}

.exampleQuestionStyle:hover {
    -fx-background-color: rgba(0, 0, 0, 0.12);
}

.refresh {
    -fx-background-color: transparent;
}

.text-button-blue {
    -fx-background-color: transparent;
    -fx-text-fill: -jr-theme;
    -fx-font-size: 1.25em;
    -fx-border-color: transparent;
}


/* Quick Settings */
.quick-settings-content {
    -fx-spacing: 8px;
    -fx-alignment: top-center;
}

.quick-settings-button {
    -fx-background-color: derive(-jr-base, 10%);
    -fx-border-color: -jr-gray-1;
    -fx-border-width: 1px;
    -fx-border-radius: 4px;
    -fx-background-radius: 4px;
    -fx-padding: 8px 12px;
    -fx-alignment: center-left;
    -fx-graphic-text-gap: 8px;
    -fx-font-size: 1.0em;
    -fx-text-fill: -fx-text-base-color;
    -fx-cursor: hand;
}

.quick-settings-button:hover {
    -fx-background-color: -jr-hover;
    -fx-border-color: -jr-accent;
}

.quick-settings-button .glyph-icon,
.quick-settings-button .ikonli-font-icon {
    -fx-icon-color: -jr-theme-text;
    -fx-fill: -jr-theme-text;
    -fx-font-size: 1.1em;
}

.quick-settings-dialog-container {
    -fx-padding: 16px;
    -fx-spacing: 16px;
    -fx-pref-width: 512px;
}

.quick-settings-dialog-container > HBox {
    -fx-alignment: center-left;
    -fx-spacing: 8px;
}

.quick-settings-dialog-container > ScrollPane {
    -fx-border-width: 1px;
    -fx-border-color: derive(-fx-base, -20%);
    -fx-border-radius: 4px;
}

/* Quick Settings: Theme Selection */
.theme-option {
    -fx-padding: 8px;
    -fx-border-radius: 4px;
    -fx-background-radius: 4px;
    -fx-spacing: 12px;
    -fx-alignment: center-left;
}

.theme-option:hover {
    -fx-background-color: rgba(0, 0, 0, 0.05);
}

/* Wireframe base styles */
.wireframe-container {
    -fx-border-width: 1px;
    -fx-border-radius: 4px;
    -fx-background-radius: 4px;
    -fx-effect: dropshadow(three-pass-box, rgba(0, 0, 0, 0.1), 2, 0, 0, 1);
}

.wireframe-menubar {
    -fx-padding: 3px 1px;
}

.wireframe-menu-item {
    -fx-border-radius: 1px;
    -fx-background-radius: 1px;
}

.wireframe-toolbar {
    -fx-padding: 2px;
    -fx-spacing: 6px;
}

.wireframe-tool-item {
    -fx-border-radius: 1px;
    -fx-background-radius: 1px;
}

.wireframe-search {
    -fx-border-width: 0.5px;
    -fx-border-radius: 2px;
    -fx-background-radius: 2px;
}

.wireframe-search-field {
    -fx-border-radius: 1px;
    -fx-background-radius: 1px;
}

.wireframe-sidebar {
    -fx-padding: 4px 2px;
}

.wireframe-sidebar-item {
    -fx-border-radius: 1px;
    -fx-background-radius: 1px;
}

.wireframe-welcome-tab-area {
    -fx-padding: 4px;
    -fx-alignment: center;
}

.wireframe-welcome-tab-item {
    -fx-border-radius: 1px;
    -fx-background-radius: 1px;
}

/* Wireframe light colors */
.wireframe-light .wireframe-container {
    -fx-border-color: #ccc;
}

.wireframe-light .wireframe-menubar {
    -fx-background-color: #f9f9f9;
}

.wireframe-light .wireframe-menu-item {
    -fx-background-color: -jr-gray-1;
}

.wireframe-light .wireframe-toolbar {
    -fx-background-color: #f9f9f9;
}

.wireframe-light .wireframe-tool-item {
    -fx-background-color: #50618f;
}

.wireframe-light .wireframe-search {
    -fx-background-color: #ffffff;
    -fx-border-color: #dddddd;
}

.wireframe-light .wireframe-search-field {
    -fx-background-color: #f8f8f8;
}

.wireframe-light .wireframe-sidebar {
    -fx-background-color: #dddddd;
}

.wireframe-light .wireframe-sidebar-item {
    -fx-background-color: #50618f;
}

.wireframe-light .wireframe-welcome-tab-area {
    -fx-background-color: #f3f3f3;
}

.wireframe-light .wireframe-welcome-tab-item {
    -fx-background-color: #dddddd;
}

/* Wireframe dark colors */
.wireframe-dark .wireframe-container {
    -fx-border-color: #424758;
}

.wireframe-dark .wireframe-menubar {
    -fx-background-color: #141824;
}

.wireframe-dark .wireframe-menu-item {
    -fx-background-color: #424758;
}

.wireframe-dark .wireframe-toolbar {
    -fx-background-color: #141824;
}

.wireframe-dark .wireframe-tool-item {
    -fx-background-color: #2c9490;
}

.wireframe-dark .wireframe-search {
    -fx-background-color: #2c2e3b;
    -fx-border-color: #424758;
}

.wireframe-dark .wireframe-search-field {
    -fx-background-color: #424758;
}

.wireframe-dark .wireframe-sidebar {
    -fx-background-color: #212330;
}

.wireframe-dark .wireframe-sidebar-item {
    -fx-background-color: #2c9490;
}

.wireframe-dark .wireframe-welcome-tab-area {
    -fx-background-color: #272b38;
}

.wireframe-dark .wireframe-welcome-tab-item {
    -fx-background-color: #7d8591;
}

/* Wireframe custom theme colors */
.wireframe-custom .wireframe-container {
    -fx-border-color: #50618F;
}

.wireframe-custom .wireframe-menubar {
    -fx-background-color: #f5ffe5;
}

.wireframe-custom .wireframe-menu-item {
    -fx-background-color: #346963;
}

.wireframe-custom .wireframe-toolbar {
    -fx-background-color: #f5ffe5;
}

.wireframe-custom .wireframe-tool-item {
    -fx-background-color: #2E838C;
}

.wireframe-custom .wireframe-search {
    -fx-background-color: #ffffff;
    -fx-border-color: #2E838C;
}

.wireframe-custom .wireframe-search-field {
    -fx-background-color: #f0f3ff;
}

.wireframe-custom .wireframe-sidebar {
    -fx-background-color: #e1ebd1;
}

.wireframe-custom .wireframe-sidebar-item {
    -fx-background-color: #2E838C;
}

.wireframe-custom .wireframe-welcome-tab-area {
    -fx-background-color: #E8F2D8;
}

.wireframe-custom .wireframe-welcome-tab-item {
    -fx-background-color: #2E838C;
}

/* Quick Settings: Push Application Configuration */
.applications-list {
    -fx-pref-height: 200px;
    -fx-pref-width: 400px;
}

.application-item {
    -fx-padding: 8px;
    -fx-border-radius: 4px;
    -fx-background-color: transparent;
}

.detected-application {
    -fx-background-color: derive(-jr-accent, 80%);
    -fx-font-weight: bold;
}

.application-item:filled:selected {
    -fx-background-color: -jr-accent;
    -fx-text-fill: white;
}

.detected-application .glyph-icon,
.detected-application .ikonli-font-icon {
    -fx-icon-color: -jr-theme-text;
    -fx-fill: -jr-theme-text;
}

/* Quick Settings: Help Button */
.help-button {
    -fx-min-width: 28px;
    -fx-max-width: 28px;
    -fx-min-height: 28px;
    -fx-max-height: 28px;
    -fx-padding: 4px;
    -fx-background-radius: 4px;
    -fx-border-radius: 4px;
}

.help-button .glyph-icon,
.help-button .ikonli-font-icon {
    -fx-icon-size: 16px;
    -fx-icon-fill: -jr-theme-accent;
}

/* Quick Settings: Online Fetchers */
.fetchers-container {
    -fx-padding: 12px;
    -fx-spacing: 12px;
}

/* Walkthrough Styles */
.walkthrough-overlay {
    -fx-background-color: transparent;
}

/* Tooltip Content */
.walkthrough-tooltip-content-container {
    -fx-spacing: 0.75em;
    -fx-padding: 1em;
}

.walkthrough-tooltip-title {
    -fx-text-fill: -jr-theme;
    -fx-font-size: 1.4em;
    -fx-font-weight: bold;
}

.walkthrough-tooltip-content {
    -fx-spacing: 0.5em;
}

.walkthrough-tooltip-actions {
    -fx-spacing: 0;
}

.walkthrough-panel {
    -fx-background-color: -jr-white;
    -fx-effect: dropshadow(gaussian, rgba(0,0,0,0.3), 10, 0, 0, 2);
    -fx-padding: 1em;
    -fx-spacing: 1em;
}

.walkthrough-title {
    -fx-text-fill: -jr-theme;
    -fx-font-size: 3em;
    -fx-font-weight: bold;
}

.walkthrough-side-panel-vertical .walkthrough-title,
.walkthrough-side-panel-horizontal .walkthrough-title {
    -fx-font-size: 2em;
}

.walkthrough-side-panel-vertical,
.walkthrough-side-panel-horizontal {
    -fx-padding: 2em;
}

.walkthrough-side-panel-vertical {
    -fx-pref-width: 32em;
    -fx-max-width: 32em;
    -fx-min-width: 32em;
}

.walkthrough-side-panel-horizontal {
    -fx-pref-height: 18em;
    -fx-max-height: 18em;
    -fx-min-height: 18em;
}

.walkthrough-content {
    -fx-spacing: 0.8em;
}

.walkthrough-step-counter {
    -fx-background-color: -jr-base;
    -fx-text-fill: -jr-gray-3;
    -fx-font-size: 1em;
    -fx-background-radius: 100;
    -fx-padding: 0.25em 0.75em;
    -fx-alignment: center;
}

.walkthrough-text-content {
    -fx-text-fill: -jr-gray-3;
    -fx-font-size: 1.2em;
    -fx-wrap-text: true;
    -fx-alignment: baseline-left;
}

.walkthrough-info-container {
    -fx-border-color: -jr-theme;
    -fx-border-width: 0 0 0 1;
    -fx-padding: 0 0 0 0.75em;
    -fx-spacing: 0.25em;
    -fx-alignment: center-left;
}

.walkthrough-info-container .ikonli-font-icon {
    -fx-icon-color: -jr-theme;
    -fx-font-size: 1.2em;
}

.walkthrough-info-container label {
    -fx-text-fill: -jr-theme;
    -fx-font-size: 1.2em;
    -fx-wrap-text: true;
    -fx-alignment: center-left;
}

.walkthrough-actions {
    -fx-spacing: 0;
}

.walkthrough-right-actions {
    -fx-spacing: 4;
}

.walkthrough-continue-button {
    -fx-background-color: -jr-theme;
    -fx-text-fill: -jr-white;
    -fx-font-size: 1.1em;
    -fx-border-radius: 4;
    -fx-background-radius: 4;
    -fx-padding: 0.25em 0.5em;
}

.walkthrough-skip-button {
    -fx-background-color: transparent;
    -fx-text-fill: -jr-theme;
    -fx-font-size: 1.1em;
    -fx-border-color: -jr-theme;
    -fx-border-width: 0.5;
    -fx-border-radius: 4;
    -fx-background-radius: 4;
    -fx-padding: 0.25em 0.5em;
}

.walkthrough-back-button {
    -fx-background-color: transparent;
    -fx-text-fill: -jr-theme;
    -fx-font-size: 1.1em;
    -fx-border-radius: 4;
    -fx-background-radius: 4;
    -fx-padding: 0.25em 0.5em;
<<<<<<< HEAD
=======
}

.walkthrough-fullscreen-content {
    -fx-padding: 0.1875em;
    -fx-spacing: 1em;
    -fx-max-width: 48em;
    -fx-fill-width: true;
}

/* Markdown styles */
.markdown-textflow {
    -fx-line-spacing: 2;
    -fx-text-alignment: left;
}

.markdown-textflow > * {
    -fx-fill: -fx-text-base-color;
}

.markdown-h1 {
    -fx-font-size: 2em;
    -fx-font-weight: bold;
}

.markdown-h2 {
    -fx-font-size: 1.5em;
    -fx-font-weight: bold;
}

.markdown-h3 {
    -fx-font-size: 1.25em;
    -fx-font-weight: bold;
}

.markdown-h4 {
    -fx-font-size: 1.1em;
    -fx-font-weight: bold;
}

.markdown-h5 {
    -fx-font-size: 1em;
    -fx-font-weight: bold;
}

.markdown-h6 {
    -fx-font-size: 0.875em;
    -fx-font-weight: bold;
}

.markdown-bold {
    -fx-font-weight: bold;
}

.markdown-italic {
    -fx-font-style: italic;
}

.markdown-code {
    -fx-font-family: monospace;
    -fx-fill: -jr-theme;
    -fx-effect: dropshadow(gaussian, rgba(0, 0, 0, 0.1), 1, 0, 0, 1);
}

.markdown-code-block {
    -fx-font-family: monospace;
    -fx-fill: -fx-text-base-color;
}

.markdown-list-bullet {
    -fx-fill: -jr-theme;
    -fx-font-weight: bold;
}

.markdown-list-number {
    -fx-fill: -jr-theme;
    -fx-font-weight: bold;
}

.markdown-blockquote-marker {
    -fx-fill: transparent;
}

.markdown-blockquote {
    -fx-fill: -fx-mid-text-color;
    -fx-font-style: italic;
}

.markdown-link {
    -fx-text-fill: -jr-theme;
    -fx-underline: true;
}

.markdown-link:hover {
    -fx-text-fill: #004499;
>>>>>>> f52fcb40
}<|MERGE_RESOLUTION|>--- conflicted
+++ resolved
@@ -3026,16 +3026,8 @@
     -fx-border-radius: 4;
     -fx-background-radius: 4;
     -fx-padding: 0.25em 0.5em;
-<<<<<<< HEAD
-=======
-}
-
-.walkthrough-fullscreen-content {
-    -fx-padding: 0.1875em;
-    -fx-spacing: 1em;
-    -fx-max-width: 48em;
-    -fx-fill-width: true;
-}
+}
+
 
 /* Markdown styles */
 .markdown-textflow {
@@ -3122,5 +3114,4 @@
 
 .markdown-link:hover {
     -fx-text-fill: #004499;
->>>>>>> f52fcb40
 }