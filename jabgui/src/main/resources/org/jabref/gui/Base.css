--- conflicted
+++ resolved
@@ -2526,93 +2526,6 @@
     -fx-border-color: transparent;
 }
 
-<<<<<<< HEAD
-/* Markdown styles */
-.markdown-textflow {
-    -fx-line-spacing: 2;
-    -fx-text-alignment: left;
-}
-
-.markdown-textflow > * {
-    -fx-fill: -fx-text-base-color;
-}
-
-.markdown-h1 {
-    -fx-font-size: 2em;
-    -fx-font-weight: bold;
-}
-
-.markdown-h2 {
-    -fx-font-size: 1.5em;
-    -fx-font-weight: bold;
-}
-
-.markdown-h3 {
-    -fx-font-size: 1.25em;
-    -fx-font-weight: bold;
-}
-
-.markdown-h4 {
-    -fx-font-size: 1.1em;
-    -fx-font-weight: bold;
-}
-
-.markdown-h5 {
-    -fx-font-size: 1em;
-    -fx-font-weight: bold;
-}
-
-.markdown-h6 {
-    -fx-font-size: 0.875em;
-    -fx-font-weight: bold;
-}
-
-.markdown-bold {
-    -fx-font-weight: bold;
-}
-
-.markdown-italic {
-    -fx-font-style: italic;
-}
-
-.markdown-code {
-    -fx-font-family: monospace;
-    -fx-fill: -jr-theme;
-    -fx-effect: dropshadow(gaussian, rgba(0, 0, 0, 0.1), 1, 0, 0, 1);
-}
-
-.markdown-code-block {
-    -fx-font-family: monospace;
-    -fx-fill: -fx-text-base-color;
-}
-
-.markdown-list-bullet {
-    -fx-fill: -jr-theme;
-    -fx-font-weight: bold;
-}
-
-.markdown-list-number {
-    -fx-fill: -jr-theme;
-    -fx-font-weight: bold;
-}
-
-.markdown-blockquote-marker {
-    -fx-fill: transparent;
-}
-
-.markdown-blockquote {
-    -fx-fill: -fx-mid-text-color;
-    -fx-font-style: italic;
-}
-
-.markdown-link {
-    -fx-text-fill: -jr-theme;
-    -fx-underline: true;
-}
-
-.markdown-link:hover {
-    -fx-text-fill: #004499;
-=======
 /* Walkthrough Styles */
 .walkthrough-overlay {
     -fx-background-color: transparent;
@@ -2755,5 +2668,91 @@
     -fx-spacing: 1em;
     -fx-max-width: 48em;
     -fx-fill-width: true;
->>>>>>> 4c8e64a2
+}
+
+/* Markdown styles */
+.markdown-textflow {
+    -fx-line-spacing: 2;
+    -fx-text-alignment: left;
+}
+
+.markdown-textflow > * {
+    -fx-fill: -fx-text-base-color;
+}
+
+.markdown-h1 {
+    -fx-font-size: 2em;
+    -fx-font-weight: bold;
+}
+
+.markdown-h2 {
+    -fx-font-size: 1.5em;
+    -fx-font-weight: bold;
+}
+
+.markdown-h3 {
+    -fx-font-size: 1.25em;
+    -fx-font-weight: bold;
+}
+
+.markdown-h4 {
+    -fx-font-size: 1.1em;
+    -fx-font-weight: bold;
+}
+
+.markdown-h5 {
+    -fx-font-size: 1em;
+    -fx-font-weight: bold;
+}
+
+.markdown-h6 {
+    -fx-font-size: 0.875em;
+    -fx-font-weight: bold;
+}
+
+.markdown-bold {
+    -fx-font-weight: bold;
+}
+
+.markdown-italic {
+    -fx-font-style: italic;
+}
+
+.markdown-code {
+    -fx-font-family: monospace;
+    -fx-fill: -jr-theme;
+    -fx-effect: dropshadow(gaussian, rgba(0, 0, 0, 0.1), 1, 0, 0, 1);
+}
+
+.markdown-code-block {
+    -fx-font-family: monospace;
+    -fx-fill: -fx-text-base-color;
+}
+
+.markdown-list-bullet {
+    -fx-fill: -jr-theme;
+    -fx-font-weight: bold;
+}
+
+.markdown-list-number {
+    -fx-fill: -jr-theme;
+    -fx-font-weight: bold;
+}
+
+.markdown-blockquote-marker {
+    -fx-fill: transparent;
+}
+
+.markdown-blockquote {
+    -fx-fill: -fx-mid-text-color;
+    -fx-font-style: italic;
+}
+
+.markdown-link {
+    -fx-text-fill: -jr-theme;
+    -fx-underline: true;
+}
+
+.markdown-link:hover {
+    -fx-text-fill: #004499;
 }