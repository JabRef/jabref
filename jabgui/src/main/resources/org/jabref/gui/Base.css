.root {
    /* Note that counting for odd/even starts at 0, thus the first displayed row is even */
    -jr-row-odd-background: -fx-control-inner-background-alt;
    -jr-row-even-background: -fx-control-inner-background;
    /*
    On light theme, the text is hard to see when it's on top of the accent color. This is an alternative lighter accent color
    for better text visibility.
    */
    -jr-accent-alt: derive(-jr-accent, 15%);

    /*
    The theme color and some derived colors from it are used for icons, tab-headers, marking of selected inputs and
    hover colors for the main menu. It generally defines the look of JabRef. The highlighting colors below should
    work nicely with this base color
    */

    /* original JabRef dark blue color */
    -jr-theme: #50618F;

    -jr-accent: #a3b7e6;
    -jr-transparent-accent: rgba(163, 183, 230, 0.16);
    -jr-checked: -jr-theme;

    -jr-selected: -jr-accent;

    -jr-hover: #0002;
    -jr-hover-text: -fx-focused-text-base-color;

    /* The base gray. Most gray-tones in the application are derived from this color. */
    -jr-base: #ebebeb;

    -jr-white: #ffffff;
    -jr-gray-0: #f2f2f2;
    -jr-gray-1: #dddddd;
    -jr-gray-2: #808080;
    -jr-gray-3: #404040;
    -jr-black: #000;

    /* Some blueish greys - currently not used */
    -jr-blue-gray-1: #c8d6e5;
    -jr-blue-gray-1-darker: derive(-jr-blue-gray-1, -5%);
    -jr-blue-gray-2: #8395a7;
    -jr-blue-gray-2-darker: derive(-jr-blue-gray-2, -5%);
    -jr-blue-gray-3: #576574;
    -jr-blue-gray-3-darker: derive(-jr-blue-gray-3, -5%);
    -jr-blue-gray-4: #222f3e;
    -jr-blue-gray-4-darker: derive(-jr-blue-gray-4, -5%);

    /* Highlights */
    -jr-blue: #0abde3;
    -jr-light-blue: #48dbfb;
    -jr-purple: #7559C2;
    -jr-light-purple: #ff9ff3;
    -jr-green: #10ac84;
    -jr-light-green: #1dd1a1;
    -jr-red: #ee5253;
    -jr-light-red: #ff6b6b;
    -jr-yellow: #feca57;
    -jr-orange: #ff9f43;

    /* Background specs */
    -jr-background-alt: -fx-background;
    -jr-text-area-background: derive(-jr-base, 80%);
    -jr-search-background: -jr-text-area-background;
    -jr-toolbar: derive(-jr-base, 46.4%);
    -jr-menu-background: derive(-jr-base, 46.4%);
    -jr-menu-background-active: -jr-hover;

    -jr-menu-foreground: -fx-dark-text-color;
    -jr-menu-item-foreground: -fx-dark-text-color;
    -jr-menu-forground-active: -fx-dark-text-color;

    -jr-head-fg: -fx-text-inner-color;

    /* All icons/text on toolbars */
    -jr-theme-text: -jr-theme;

    -jr-icon-background: transparent;
    -jr-icon-background-active: #0001;
    -jr-icon-background-armed: #0002;

    /* Colors for messages and errors */
    -jr-info: -jr-light-green;
    -jr-warn: -jr-orange;
    -jr-error: -jr-light-red;

    /* Color for the small group view indicator for the number of hits */
    -jr-group-hits-bg: derive(-jr-sidepane-background, -50%);
    -jr-group-hits-fg: ladder(
            -jr-group-hits-bg,
            -fx-light-text-color 45%,
            -fx-dark-text-color 46%,
            -fx-dark-text-color 59%,
            -fx-mid-text-color 60%
    );

    /* Specific color for general tooltips */
    -jr-tooltip-bg: -jr-accent;
    -jr-tooltip-fg: -jr-black;

    /* Finally, some specific jr styles that depend on -fx definitions in *this* style */
    -jr-sidepane-background: -jr-gray-1;
    -jr-sidepane-header-background: -jr-gray-1;
    -jr-sidepane-header-color: -jr-theme-text;

    /* Specs for the scrollbars */
    -jr-scrollbar-thumb: derive(-fx-outer-border, -30%);
    -jr-scrollbar-track: derive(-fx-control-inner-background, -10%);

    -jr-separator: derive(-fx-color, -5%);

    -jr-search-text: -fx-text-base-color;

    /* For drag and drop actions */
    -jr-drag-target: -jr-purple;
    -jr-drag-target-hover: derive(-jr-purple, 80%);

    -js-summary-text-color: #000000;
    -js-summary-text-color-selected: #000000;

    /*
     Here are redefinitions of the default properties of modena. They should in principle all be derived from the
     above colors. Goal should be to make as few as possible direct color-changes to elements and only do this for
     very specific purposes.
     */
    -fx-base: -jr-base;

    /* A very light grey used for the background of windows.  See also
     * -fx-text-background-color, which should be used as the -fx-text-fill
     * value for text painted on top of backgrounds colored with -fx-background.
     */
    -fx-background: derive(-fx-base, 26.4%);

    /* Used for the inside of text boxes, password boxes, lists, trees, and
     * tables.  See also -fx-text-inner-color, which should be used as the
     * -fx-text-fill value for text painted on top of backgrounds colored
     * with -fx-control-inner-background.
     */
    -fx-control-inner-background: derive(-fx-base, 95%);
    /* Version of -fx-control-inner-background for alternative rows */
    -fx-control-inner-background-alt: derive(-fx-control-inner-background, -6%);

    /* One of these colors will be chosen based upon a ladder calculation
     * that uses the brightness of a background color.  Instead of using these
     * colors directly as -fx-text-fill values, the sections in this file should
     * use a derived color to match the background in use.  See also:
     *
     * -fx-text-base-color for text on top of -fx-base, -fx-color, and -fx-body-color
     * -fx-text-background-color for text on top of -fx-background
     * -fx-text-inner-color for text on top of -fx-control-inner-color
     * -fx-selection-bar-text for text on top of -fx-selection-bar
     */
    -fx-dark-text-color: -jr-black;
    -fx-mid-text-color: -jr-gray-3;
    -fx-light-text-color: -jr-white;

    /* We overwrite accents -> make old stick out  */
    -fx-accent: red;

    /* Default buttons color, this is similar to accent but more subtle */
    -fx-default-button: derive(-jr-accent, 50%);

    /* A bright blue for the focus indicator of objects. Typically used as the
     * first color in -fx-background-color for the "focused" pseudo-class. Also
     * typically used with insets of -1.4 to provide a glowing effect.
     */
    -fx-focus-color: -jr-accent;
    -fx-faint-focus-color: derive(-jr-accent, 50%);

    /* The color that is used in styling controls. The default value is based
     * on -fx-base, but is changed by pseudoclasses to change the base color.
     * For example, the "hover" pseudoclass will typically set -fx-color to
     * -fx-hover-base (see below) and the "armed" pseudoclass will typically
     * set -fx-color to -fx-pressed-base.
     */
    -fx-color: -fx-base;

    -fx-hover-base: derive(-fx-base, 30%);

    /* A little darker than -fx-base and used as the -fx-color for the
     * "armed" pseudoclass state.
     *
     * TODO: should this be renamed to -fx-armed-base?
     */
    -fx-pressed-base: derive(-fx-base, -6%);

    /* A little darker than -fx-color and used to draw boxes around objects such
     * as progress bars, scroll bars, scroll panes, trees, tables, and lists.
     */
    -fx-box-border: derive(-fx-color, -5%);

    /* Darker than -fx-background and used to draw boxes around text boxes and
     * password boxes.
     */
    -fx-text-box-border: derive(-fx-background, -15%);

    /* Lighter than -fx-background and used to provide a small highlight when
     * needed on top of -fx-background. This is never a shadow in Modena but
     * keep -fx-shadow-highlight-color name to be compatible with Caspian.
     */
    -fx-shadow-highlight-color: rgba(255, 255, 255, 0.07) 70%;

    /* A gradient that goes from a little darker than -fx-color on the top to
     * even more darker than -fx-color on the bottom.  Typically is the second
     * color in the -fx-background-color list as the small thin border around
     * a control. It is typically the same size as the control (i.e., insets
     * are 0).
     */
    -fx-outer-border: derive(-fx-color, -5%);

    /* A gradient that goes from a bit lighter than -fx-color on the top to
     * a little darker at the bottom.  Typically is the third color in the
     * -fx-background-color list as a thin highlight inside the outer border.
     * Insets are typically 1.
     */
    -fx-inner-border: derive(-fx-color, 65%);
    -fx-inner-border-horizontal: derive(-fx-color, 65%);
    -fx-inner-border-bottomup: derive(-fx-color, 65%);

    /*-fx-inner-border: red;*/
    /*-fx-inner-border-horizontal: green;*/
    /*-fx-inner-border-bottomup: blue;*/

    /* A gradient that goes from a little lighter than -fx-color at the top to
     * a little darker than -fx-color at the bottom and is used to fill the
     * body of many controls such as buttons.
     */
    -fx-body-color: derive(-fx-color, 20%);
    -fx-body-color-bottomup: derive(-fx-color, 20%);
    -fx-body-color-to-right: derive(-fx-color, 20%);

    /* The small thin light "shadow" for mark-like objects. Typically used in
     * conjunction with -fx-mark-color with an insets of 1 0 -1 0. */
    -fx-mark-color: -fx-text-base-color;
    -fx-mark-highlight-color: transparent;
    /*-fx-mark-highlight-color: derive(-fx-color,80%);*/

    /* Background for items in list like things such as menus, lists, trees,
     * and tables. */
    -fx-selection-bar: -jr-accent;

    /* Background color to use for selection of list cells etc. This is when
     * the control doesn't have focus or the row of a previously selected item. */
    -fx-selection-bar-non-focused: lightgrey;

    /* The color to use as -fx-text-fill when painting text on top of
     * backgrounds filled with -fx-selection-bar. */
    -fx-selection-bar-text: -fx-text-background-color;

    /* These are needed for Popup */
    -fx-background-color: inherit;
    -fx-background-radius: inherit;
    -fx-background-insets: inherit;
    -fx-padding: inherit;

    /** Focus line for keyboard focus traversal on cell based controls */
    -fx-cell-focus-inner-border: derive(-fx-selection-bar, 30%);

    -fx-focused-mark-color: -fx-focused-text-base-color;

    /* Consistent size for headers of tab-pane and side-panels*/
    -jr-header-height: 3em;

    /* AI chat style */
    -jr-ai-message-user: derive(-jr-accent, 50%);
    -jr-ai-message-user-border: -jr-theme;
    -jr-ai-message-ai: derive(-jr-accent, 80%);
    -jr-ai-message-ai-border: -jr-theme;
    -jr-ai-message-error: -jr-error;
    -jr-ai-message-error-border: derive(-jr-error, -40%);

    /* region: maintable base colors **/

    -jr-match-1-odd: -jr-row-odd-background;
    -jr-match-1-even: -jr-row-even-background;
    -jr-match-1-text-color: -fx-mid-text-color;

    -jr-match-2-odd: derive(-jr-theme, 100%);
    -jr-match-2-even: derive(-jr-match-2-odd, 10%);
    -jr-match-2-text-color: -fx-mid-text-color;

    -jr-match-3-odd: derive(-jr-theme, 50%);
    -jr-match-3-even: derive(-jr-match-3-odd, 10%);
    -jr-match-3-text-color: derive(-jr-accent, 30%);

    -jr-match-4-odd: -jr-theme;
    -jr-match-4-even: derive(-jr-match-4-odd, 10%);
    -jr-match-4-text-color: -jr-accent;

    -jr-maintable-focused-hover-text: -jr-white;

    /* endregion */
}

.unchanged {
    -rtfx-background-color: #0000;
}

.updated {
    -rtfx-background-color: rgba(41, 166, 236, 0.66);
}

.addition {
    -rtfx-background-color: rgba(29, 209, 161, 0.5);
}

.deletion {
    -rtfx-background-color: rgba(255, 107, 107, 0.55);
}

#frame {
    -fx-background-color: -jr-background-alt;
}

/*
 * The base css file defining the style that is valid for every pane and dialog.
 */

TextFlow > * {
    -fx-fill: -fx-text-background-color;
}

TextFlow > .hyperlink,
.hyperlink {
    -fx-padding: 0;
    -fx-underline: false;
    -fx-border-style: null;
    -fx-border-color: null;
    -fx-text-fill: -jr-theme;
    -fx-fill: -jr-theme;
}

TextFlow > .hyperlink:visited,
.hyperlink:visited {
    -fx-text-fill: -jr-accent;
    -fx-fill: -jr-accent;
}

.TextFlow > .hyperlink:hover,
.hyperlink:hover {
    -fx-underline: true;
}

.TextFlow > .embeddedHyperlink {
    -fx-padding: 0.166667em 0.25em 0.166667em 0.25em;
}

.glyph-icon {
    /* This adjusts text alignment within the bounds of text nodes so that
       the text is always vertically centered within the bounds. Based on
       the cap height of the text. */
    -fx-bounds-type: logical_vertical_center;

    /* The base color of icons should always be the same as the text. */
    -fx-fill: -fx-text-base-color;
}

.ikonli-font-icon {
    -fx-icon-color: -fx-text-base-color;
}

.tooltip {
    -fx-background-color: -jr-tooltip-bg;
    -fx-opacity: 95%;
    -fx-text-fill: -jr-tooltip-fg;
    -fx-font-size: 1em;
    -fx-show-delay: 300ms;
    -fx-hide-delay: 300ms;
}

.tooltip > TextFlow > Text {
    -fx-font-size: 1em;
}

TextFlow > .tooltip-text-bold {
    -fx-font-weight: bold;
}

TextFlow > .tooltip-text-italic {
    -fx-font-style: italic;
}

TextFlow > .tooltip-text-monospaced {
    -fx-font-family: monospace;
}


.radio-button > .radio,
.check-box > .box {
    -fx-background-color: transparent;
    -fx-background-insets: 0;
    -fx-background-radius: 0;
    -fx-text-fill: -fx-text-base-color;
}

.button,
.toggle-button,
.menu-button,
.choice-box,
.combo-box-base,
.combo-box-base:editable > .arrow-button {
    -fx-background-color: transparent;
    -fx-background-insets: 0;
    -fx-background-radius: 0.25em;
    -fx-text-fill: -fx-text-base-color;
}


.button {
    -fx-background-color: transparent;
    -fx-border-color: -fx-outer-border; /* rgba(0, 0, 0, 0.23); */
    -fx-border-width: 0.062em;
    -fx-border-radius: 0.25em;
    -fx-padding: 0.5em 1em 0.5em 1em;
}

.menu-button > .label {
    -fx-padding: 0 8 0 8;
}

.button:hover {
    -fx-background-color: rgba(0, 0, 0, 0.12);
}

.button:focused,
.button:pressed {
    -fx-background-color: rgba(0, 0, 0, 0.3);
}

.button:default {
    -fx-background-color: -fx-default-button;
}

.button:default:hover {
    -fx-background-color: derive(-fx-default-button, -10%);
}

.button:default:focused,
.button:default:pressed {
    -fx-background-color: derive(-fx-default-button, -20%);
}

.text-button {
    -fx-border-width: 0;
}

.contained-button {
    -fx-background-color: -jr-accent;
    -fx-border-color: -jr-accent;
}

.icon-buttonNoSpaceBottom,
.icon-buttonNoSpaceTop,
.icon-button {
    -fx-border-width: 0;
    -fx-background-color: -jr-icon-background;
    -fx-padding: 0.5em;
}

.toggle-button:hover,
.toggle-button:selected:hover,
.icon-buttonNoSpaceBottom:hover,
.icon-buttonNoSpaceTop:hover,
.icon-button:hover {
    -fx-background-color: -jr-icon-background-active;
}

.icon-buttonNoSpaceBottom:armed,
.icon-buttonNoSpaceTop:armed,
.icon-button:armed {
    -fx-background-color: -jr-icon-background-armed;
}

.icon-button:selected {
    -fx-background-color: -jr-icon-background-active;
    -fx-text-fill: white;
    -fx-fill: white;
}

.icon-button:disabled {
    -fx-opacity: 0.4;
}

.toggle-button:selected {
    -fx-background-color: -jr-icon-background-active;
    -fx-text-fill: -jr-selected;
    -fx-fill: -jr-selected;
}

.icon-buttonNoSpaceBottom {
    -fx-padding: 0.5em 0.5em -0.1em 0.5em;
}

.icon-buttonNoSpaceTop {
    -fx-padding: -0.1em 0.5em 0.5em 0.5em;
}

.progress-indicator {
    -fx-progress-color: -jr-theme;
    -fx-border-width: 0;
    -fx-background-color: -jr-icon-background;
}

.progress-indicator:hover {
    -fx-background-color: -jr-icon-background-active;
}

.progress-indicatorToolbar {
    -fx-padding: 0.5em;
}

.progress-indicatorToolbar .percentage {
    -fx-fill: null;
}

.check-box {
    -fx-label-padding: 0.0em 0.0em 0.0em 0.75em;
    -fx-text-fill: -fx-text-background-color;
}

.check-box > .box {
    -fx-border-color: -fx-outer-border; /* rgba(0, 0, 0, 0.54); */
    -fx-border-width: 0.125em;
    -fx-border-radius: 0.062em;
    -fx-padding: 0.1em 0.1em 0.2em 0.2em;
}

.check-box:selected > .box {
    -fx-background-insets: 0.125em;
    -fx-border-color: -jr-checked;
    -fx-background-color: -jr-checked;
}

.check-box > .box > .mark {
    -fx-padding: 0.2em 0.2em 0.2em 0.2em;
}

.check-box:selected > .box > .mark {
    -fx-background-color: -fx-control-inner-background;
    -fx-shape: "M6.61 11.89L3.5 8.78 2.44 9.84 6.61 14l8.95-8.95L14.5 4z";
    -fx-stroke-width: 5;
}

.radio-button > .radio {
    -fx-background-radius: 1.0em; /* large value to make sure this remains circular */
    -fx-padding: 0.35em; /* padding from outside edge to the inner dot */
    -fx-background-color: rgba(0, 0, 0, 0.54), -fx-control-inner-background;
    -fx-background-insets: 0, 0.125em;
}

.radio-button:selected > .radio {
    -fx-background-color: -jr-checked, -fx-background;
}

.radio-button > .radio > .dot {
    -fx-padding: 0.25em; /* radius of the inner dot when selected */
    -fx-background-insets: 0;
}

.radio-button:selected > .radio > .dot {
    -fx-background-color: -jr-checked;
}

.menu-bar {
    -fx-background-color: -jr-menu-background;
    -fx-background-insets: 0;
    -fx-background-radius: 0;
}

.menu-bar > .container > .menu-button > .label {
    -fx-padding: 0.41777em 0.41777em 0.41777em 0.41777em;
}

.menu-bar > .menu {
    -fx-padding: 0.0em 0.666667em 0.0em 0.666667em;
}

.menu-bar .menu-button {
    -fx-border-color: transparent;
    -fx-border-width: 0;
    -fx-border-radius: 0;
}

.menu-item {
    -fx-padding: 0.5em 0.41777em 0.5em 0.41777em;
}

.tab-pane {
    -fx-open-tab-animation: NONE;
    -fx-close-tab-animation: NONE;
}

.tab-pane > .tab-header-area > .headers-region > .tab {
    -fx-background-insets: 0;
    -fx-background-radius: 0;
    -fx-background-color: -jr-background-alt;
    -fx-border-color: -fx-outer-border;
    -fx-border-width: 0.5 0.5 0.5 0.5;
    -fx-padding: 0.3em 0.9em 0.3em 0.9em;
    -fx-pref-height: -jr-header-height;
}

.tab-pane > .tab-header-area > .headers-region > .tab .tab-label {
    -fx-text-fill: -fx-mid-text-color;
}

.tab-pane > .tab-header-area > .headers-region > .control-buttons-tab {
    -fx-border-color: -jr-theme;
    -fx-fill: -jr-theme-text;
    -fx-text-fill: -jr-theme-text;
}

.tab-pane > .tab-header-area > .headers-region > .tab:selected {
    -fx-background-color: -fx-control-inner-background;
    -fx-border-color: -jr-theme;
    -fx-border-width: 3 0 0 0;
}

.tab-pane > .tab-header-area > .headers-region > .tab:selected .tab-label {
    -fx-fill: -jr-theme-text;
    -fx-text-fill: -jr-theme-text;
}

.tab-pane > .tab-header-area > .headers-region > .tab:selected .tab-close-button {
    -fx-background-color: -jr-theme-text;
}

.tab-pane > .tab-header-area > .headers-region > .tab:selected .glyph-icon {
    -fx-fill: -fx-mid-text-color;
    -fx-text-fill: -fx-mid-text-color;
}

.tab-pane:focused > .tab-header-area > .headers-region > .tab:selected .focus-indicator {
    -fx-border-width: 0;
    -fx-border-insets: 0;
    -fx-border-radius: 0;
}

.tab-pane > .tab-header-area > .headers-region > .tab.drop {
    -fx-border-color: -jr-drag-target;
    -fx-background-color: -jr-drag-target-hover;
    -fx-border-width: 3 1 1 1;
}

.tab-pane > .tab-header-area > .headers-region > .tab.drop .tab-label {
    -fx-fill: -jr-drag-target;
    -fx-text-fill: -jr-drag-target;
}

.tab-pane > .tab-header-area > .tab-header-background {
    -fx-background-color: -jr-background-alt;
}

.tab-pane > .tab-header-area > .headers-region > .tab .glyph-icon {
    -glyph-size: 0.812em;
    -fx-fill: -fx-mid-text-color;
    -fx-text-fill: -fx-mid-text-color;
}

.tab-pane > .tab-header-area > .headers-region > .tab:selected .glyph-icon {
    -fx-fill: -jr-theme-text;
    -fx-text-fill: -jr-theme-text;
}

.tab-pane > .tab-header-area {
    -fx-padding: 0 0 0 0;
}

.tab-pane.hide-tab-bar > .tab-header-area {
    -fx-pref-height: 0;
    visibility: collapse;
}

.numberColumn > .hits:any-selected {
    -fx-background-color: derive(-jr-green, 70%);
}

.table-view,
.tree-table-view {
    -fx-background-insets: 0;
    -fx-padding: 0;
}

.table-view:focused,
.tree-table-view:focused {
    -fx-background-insets: 0;
}

.split-pane > .split-pane-divider {
    -fx-background-color: -jr-sidepane-background;
    -fx-padding: 0 .5 0 .5;
}

.table-row-cell:hover,
.table-row-cell:hover:even,
.tree-table-row-cell:hover {
    -fx-background-color: -jr-hover;
    -fx-fill: -jr-hover-text;
    -fx-text-fill: -jr-hover-text;
}

.tree-table-row-cell:selected > .tree-table-cell > .glyph-icon {
    -fx-fill: white;
    -fx-text-fill: white;
}

.table-view > .virtual-flow > .clipped-container > .sheet > .table-row-cell .table-cell:selected,
.tree-table-view > .virtual-flow > .clipped-container > .sheet > .tree-table-row-cell .tree-table-cell:selected {
    -fx-border-color: transparent;
    -fx-background-insets: 0;
}

.merge-field-value .action-icon {
    -fx-blend-mode: multiply;
    -fx-opacity: 69%;
    -fx-icon-size: 14;
    -fx-icon-color: -fx-text-background-color;
}

.merge-field-value:disabled .action-icon {
    -fx-opacity: 0%;
}

.merge-header-cell {
    -fx-border-width: 0 0 1 0;
    -fx-border-color: -jr-gray-1;
    -fx-background-color: -jr-row-even-background;
}

.merge-header {
    -fx-background-color: -jr-row-even-background;
}

.lib-change-header {
    -fx-font-size: 130%;
    -fx-padding: 0.2em 0em 0.2em 0.2em;
}

.lib-change-legend {
    -fx-font-size: 11px;
    -fx-text-fill: #555;
    -fx-padding: 4 0 0 5;
}

.table-view .groupColumnBackground {
    -fx-stroke: -jr-gray-2;
}

.scroll-pane:focused,
.split-pane:focused,
.list-view:focused,
.tree-view:focused,
.table-view:focused,
.tree-table-view:focused,
.html-editor:contains-focus {
    -fx-background-color: -fx-control-inner-background;
    -fx-background-insets: 0;
    -fx-background-radius: 0;
}

/* Selected rows */
.list-view:focused > .virtual-flow > .clipped-container > .sheet > .list-cell:filled:selected,
.tree-view:focused > .virtual-flow > .clipped-container > .sheet > .tree-cell:filled:selected,
.table-view:focused > .virtual-flow > .clipped-container > .sheet > .table-row-cell:filled:selected,
.tree-table-view:focused > .virtual-flow > .clipped-container > .sheet > .tree-table-row-cell:filled:selected,
.table-view:focused > .virtual-flow > .clipped-container > .sheet > .table-row-cell .table-cell:selected,
.tree-table-view:focused > .virtual-flow > .clipped-container > .sheet > .tree-table-row-cell .tree-table-cell:selected {
    -fx-background: -jr-selected;
    -fx-background-color: -jr-selected;
    -fx-table-cell-border-color: transparent;
}

/* Selected when control is not focused
 * In the context of the MainTable: an element is focused at a double click. A single click "just" selects it.
 */
.list-cell:filled:selected,
.tree-cell:filled:selected,
.table-row-cell:filled:selected,
.tree-table-row-cell:filled:selected,
.table-row-cell:filled > .table-cell:selected,
.tree-table-row-cell:filled > .tree-table-cell:selected {
    -fx-background: -jr-selected;
    -fx-background-color: -jr-selected;
    -fx-table-cell-border-color: transparent;
    -fx-text-fill: -jr-black;
}

.table-cell:invalid,
.list-cell:invalid {
    -fx-background-color: -jr-warn;
}

.duplicate-entry {
    -fx-background-color: -jr-light-green;
}

.file-row-text {
    -fx-fill: -jr-search-text;
}

.file-row-text:opacity {
    -fx-fill: derive(-jr-search-text, 70%);
}

.combo-box-base {
    -fx-background-color: -fx-outer-border, -fx-control-inner-background;
    -fx-background-insets: 0, 1;
    -fx-background-radius: 0, 0;
}

.combo-box > .list-cell {
    -fx-background-color: -fx-outer-border, -fx-control-inner-background;
    -fx-background-insets: 0, 1 0 1 1;
    -fx-text-fill: -fx-text-base-color;
}

.combo-box-popup > .list-view {
    -fx-background-color: -fx-control-inner-background;
    -fx-background-insets: 0;
    -fx-effect: null;
    -fx-border-width: 1;
    -fx-border-color: -fx-outer-border;
    -fx-padding: 0;
}

.combo-box-popup > .list-view > .virtual-flow > .clipped-container > .sheet > .list-cell {
    -fx-padding: 4 0 4 5;
    /* No alternate highlighting */
    -fx-background: -fx-control-inner-background;
}

.combo-box-popup > .list-view > .virtual-flow > .clipped-container > .sheet > .list-cell:filled:hover {
    -fx-background: -fx-control-inner-background;
    -fx-background-color: -jr-hover;
}

.combo-box-popup > .list-view > .virtual-flow > .clipped-container > .sheet > .list-cell:filled:selected,
.combo-box-popup > .list-view > .virtual-flow > .clipped-container > .sheet > .list-cell:filled:selected:hover {
    -fx-background: -fx-control-inner-background;
    -fx-background-insets: 0;
}

.combo-box-popup > .list-view > .placeholder > .label {
    -fx-text-fill: -fx-text-base-color;
}

.stack-pane,
.scroll-pane,
.scroll-pane > .viewport,
.split-pane {
    -fx-background-color: transparent;
    -fx-background-insets: 0, 0;
    -fx-padding: 0;
}

.accordion .titled-pane {
    -fx-skin: "org.jabref.gui.util.CustomTitledPaneSkin";
    -fx-arrow-side: right;
}

.accordion .titled-pane .title {
    -fx-background-color: transparent;
    -fx-border-color: transparent;
    -fx-background-insets: 5 5 5 5;
}

.accordion .titled-pane > *.content {
    -fx-background-color: transparent;
    -fx-border-color: transparent;
}

/*
 * The arrow button has some right padding that's added
 * by "modena.css". This simply puts the padding on the
 * left since the arrow is positioned on the right.
 */
.titled-pane > .title > .arrow-button {
    -fx-padding: 0.0em 0.0em 0.0em 0.583em;
}

.text-input {
    -fx-background-color: -fx-outer-border, -fx-control-inner-background;
    -fx-background-insets: 0, 1;
    -fx-prompt-text-fill: -jr-gray-2;
}

.text-input:focused {
    -fx-highlight-fill: derive(-jr-accent, 20%);
    -fx-background-color: -jr-accent, -fx-control-inner-background;
    -fx-background-insets: 0, 2;
    -fx-highlight-text-fill: -fx-text-inner-color;
}

.text-area {
    -fx-background-color: -fx-control-inner-background;
}

.text-area .content {
    -fx-background-color: -fx-outer-border, -fx-control-inner-background;
    -fx-background-insets: 0, 1;
    -fx-padding: 0.333333em 0.583em 0.333333em 0.583em;
    -fx-background-radius: 0;
}

.text-area:focused .content {
    -fx-background-color: -jr-accent, -fx-control-inner-background;
    -fx-background-insets: 0, 2;
    -fx-background-radius: 0;
}

.text-area > .scroll-pane > .corner {
    -fx-background-radius: 0 0 0 0;
    -fx-background-color: -fx-background;
}

.combo-box-base:editable > .text-field,
.date-picker > .text-field {
    -fx-background-color: -fx-outer-border, -fx-control-inner-background;
    -fx-background-insets: 0, 1;
    -fx-background-radius: 0;
}

.combo-box-base:editable:focused > .text-field,
.combo-box-base:editable > .text-field:focused,
.date-picker > .text-field:focused {
    -fx-background-color: -jr-accent, -fx-control-inner-background;
    -fx-background-insets: 0, 2;
    -fx-background-radius: 0;
}

.date-picker:focused > .text-field {
    -fx-background-color: -fx-control-inner-background;
    -fx-background-insets: 0;
}

.scroll-bar {
    -fx-background-color: transparent;
    -fx-opacity: 0.3;
}

.scroll-bar:horizontal .track,
.scroll-bar:vertical .track {
    -fx-background-color: -jr-scrollbar-track;
    -fx-opacity: 0.6;
    -fx-background-radius: 0em;
}


.scroll-bar:horizontal .thumb,
.scroll-bar:vertical .thumb {
    -fx-background-color: -jr-scrollbar-thumb;
    -fx-background-insets: 0, 0, 0;
    -fx-background-radius: 0em;
}

.scroll-bar .thumb:hover,
.scroll-bar .thumb:pressed {
    -fx-background-color: derive(-jr-scrollbar-thumb, -30%);
}

/* Hide increment and decrement buttons */
.scroll-bar > .increment-button,
.scroll-bar > .decrement-button {
    -fx-background-color: null;
    -fx-background-radius: 0;
    -fx-background-insets: 0;
    -fx-padding: 0;
}

/* Hide increment and decrement arrows */
.scroll-bar:horizontal > .decrement-button > .decrement-arrow,
.scroll-bar:horizontal > .increment-button > .increment-arrow,
.scroll-bar:vertical > .decrement-button > .decrement-arrow,
.scroll-bar:vertical > .increment-button > .increment-arrow {
    -fx-background-color: null;
    -fx-background-radius: 0;
    -fx-background-insets: 0;
    -fx-shape: null;
    -fx-padding: 0;
}

/* Need some padding since otherwise no scroll-bar is displayed at all */
.scroll-bar:horizontal > .decrement-button > .decrement-arrow {
    -fx-padding: 0.333em 0.167em 0.333em 0.167em; /* 4 2 4 2 */
}

.scroll-bar:vertical > .decrement-button > .decrement-arrow {
    -fx-padding: 0em 0.333em 0em 0.333em; /* 2 4 2 4 */
}

/* Restore full visibility of scrollbars for active elements */
.list-view:hover .scroll-bar,
.tree-view:hover .scroll-bar,
.table-view:hover .scroll-bar,
.tree-table-view:hover .scroll-bar,
.text-input:hover .scroll-bar,
.scroll-pane:hover .scroll-bar {
    -fx-opacity: 1;
}

.sidePaneComponentHeader {
    -fx-background-color: -jr-sidepane-header-background;
    -fx-padding: 0.3em 0.9em 0.3em 0.9em;
    -fx-pref-height: -jr-header-height;
}

.sidePaneComponentHeader > .label {
    -fx-text-fill: -jr-sidepane-header-color;
    -fx-font-weight: bold;
    -fx-padding: 0.3em 0.9em 0.3em 0.9em;
}

.sidePaneComponentHeader .glyph-icon,
.sidePaneComponentHeader .ikonli-font-icon {
    -fx-fill: -jr-sidepane-header-color;
    -fx-text-fill: -jr-sidepane-header-color;
    -fx-font-size: 1.0em;
    -fx-icon-color: -jr-theme-text;
}

.mainMenu {
    -fx-background-color: -jr-menu-background;
    -fx-background-insets: 0;
}

.menu-bar > .container {
    -fx-border-width: 0;
}

.menu-bar > .container > .menu-button:hover,
.menu-bar > .container > .menu-button:focused,
.menu-bar > .container > .menu-button:showing {
    -fx-background-color: -jr-menu-background-active;
    -fx-background: -jr-menu-background-active;
}

.menu-bar > .container > .menu-button:hover > .label,
.menu-bar > .container > .menu-button:focused > .label,
.menu-bar > .container > .menu-button:showing > .label {
    -fx-text-fill: -jr-menu-forground-active;
}

.mainMenu > .container > .menu-button > .label {
    -fx-text-fill: -jr-menu-foreground;
}

.menu-item > .label {
    -fx-text-fill: -jr-menu-item-foreground;
}

.menu-item:focused {
    -fx-text-fill: -jr-menu-background-active;
    -fx-background: -jr-menu-background-active;
    -fx-background-color: -jr-menu-background-active;
}

.menu-item:focused > .label {
    -fx-text-fill: -jr-menu-forground-active;
}

.menu-item .glyph-icon {
    -fx-fill: -jr-menu-item-foreground;
    -fx-text-fill: -jr-menu-item-foreground;
}

.menu-item:focused .glyph-icon {
    -fx-fill: -jr-menu-forground-active;
    -fx-text-fill: -jr-menu-forground-active;
}

.context-menu {
    -fx-border-color: -fx-outer-border;
    -fx-border-width: 1;
}

.separator:horizontal .line {
    -fx-border-color: -jr-separator;
    -fx-border-width: 0.3;
    -fx-border-insets: 1 15 0 20;
}

.separator:vertical .line {
    -fx-border-color: -jr-separator;
    -fx-border-width: 1;
    -fx-border-insets: 5 15 5 15;
}

.mainToolbar {
    -fx-background-color: -jr-toolbar;
    -fx-border-color: derive(-jr-toolbar, 50%);
    -fx-border-width: 0;
}

.mainToolbar .glyph-icon,
.mainToolbar .ikonli-font-icon {
    -fx-font-size: 1.7em;
    -fx-fill: -jr-theme-text;
    -fx-text-fill: -jr-theme-text;
    -fx-icon-color: -jr-theme-text;
}

.search-field {
    -fx-background-color: -jr-search-background;
    -fx-border-width: 1;
    -fx-border-color: -jr-separator;
    -fx-border-radius: 2;
    -fx-fill: -jr-search-text;
}

.search-field .button .glyph-icon {
    -fx-fill: -jr-search-text;
    -fx-text-fill: -jr-search-text;
    -fx-icon-color: -jr-search-text;
}

/*
 * The magnifying glass icon left of the search text field.
 * Currently, hits "Web search" and "Groups" only (not the searchbar on the top).
*/
.search-field-icon {
    -fx-icon-color: -jr-search-text;
    -fx-font-size: 1.7em;
}

/* search modifier buttons */
.global-search-bar .toggle-button:selected {
    -fx-background-color: transparent;
}

.global-search-bar .toggle-button:hover,
.global-search-bar .toggle-button:selected:hover {
    -fx-background-color: -jr-icon-background-active;
}

.global-search-bar .toggle-button .glyph-icon {
    -fx-icon-color: derive(-jr-search-text, 80%);
}

.global-search-bar .toggle-button:selected .glyph-icon {
    -fx-icon-color: -jr-search-text;
}

/* search text */
.global-search-bar .label {
    -fx-padding: 0em 1.8em 0em 0em;
}

.global-search-bar:illegal-search {
    -fx-background-color: derive(-jr-light-red, 70%);
}

/* The little arrow that shows up when not all tool-bar icons fit into the tool-bar.
We want to have a look that matches our icons in the tool-bar */
.mainToolbar .tool-bar-overflow-button > .arrow {
    -fx-background-color: -jr-theme-text;
}

.mainToolbar .tool-bar-overflow-button:hover > .arrow {
    -fx-background-color: -fx-mark-highlight-color, derive(-jr-theme-text, -30%);
}

.table-view,
.tree-table-view {
    -fx-border-width: 0;
    -fx-padding: 0;
    -fx-border-insets: 0;
    -fx-table-cell-border-color: transparent;
}

.column-header-background {
    -fx-background-color: -fx-control-inner-background;
    -fx-border-width: 0;
}

.column-header-background:hover {
    -fx-background-color: -fx-outer-border;
}

.column-header,
.table-view .filler,
.tree-table-view .filler {
    -fx-background-color: transparent, -fx-control-inner-background;
    -fx-background-insets: 0, 0 0.02em 0 0.02em;
    -fx-font-weight: bold;
    -fx-size: 3em;
    -fx-border-width: 0 0 1 0;
    -fx-border-color: -fx-outer-border;
}

.column-header > .label {
    -fx-padding: 0 1em 0 1em;
    -fx-alignment: center-left;
    -fx-text-fill: -jr-head-fg;
}

.column-header .glyph-icon {
    -fx-alignment: baseline-center;
    -fx-text-fill: -jr-head-fg;
    -fx-fill: -jr-head-fg;
}

.table-cell,
.tree-table-cell,
.tree-table-cell .glyph-icon {
    -fx-cell-size: 4.0em;
    -fx-padding: 0.5em 1em 0.5em 1em;
    -fx-fill: -fx-text-background-color;
    -fx-text-fill: -fx-text-background-color;
}

/* Drag and drop colored indicator */

.table-row-cell:dragOver-bottom {
    -fx-border-color: -jr-drag-target;
    -fx-border-width: 0 0 2 0;
    -fx-padding: 0 0 -2 0;
}

.table-row-cell:dragOver-center > .table-cell {
    -fx-background-color: -jr-drag-target-hover;
}

.table-row-cell:dragOver-top {
    -fx-border-color: -jr-drag-target;
    -fx-border-width: 2 0 0 0;
    -fx-padding: -2 0 0 0;
}

/* Improve the context menu of the main toolbar, when icons don't fit and you have to press the little arrow to see them */
.mainToolbar .context-menu .glyph-icon {
    -fx-fill: -jr-theme-text;
}

.mainToolbar .context-menu .glyph-icon:hover {
    -fx-fill: -jr-menu-forground-active;
    -fx-text-fill: -jr-menu-forground-active;
    -fx-background-color: -jr-icon-background-active; /* TODO: This has no effect */
}

/* This is awful, but I don't know a better way*/
.mainToolbar .context-menu * {
    -fx-background-color: -fx-control-inner-background;
}

#sidePane {
    -fx-background-color: -jr-sidepane-background;
}

.sidePaneComponent {
    -fx-background-color: -jr-sidepane-background;
}

.notification-bar > .pane {
    -fx-background-color: -jr-gray-3;
    -fx-background-radius: 0.25em;
}

.notification-bar > .pane > .title,
.notification-bar > .pane > .label,
.notification-bar > .pane > .button-bar > .container > .action {
    -fx-text-fill: -jr-base;
    -fx-padding: 1ex 1ex 1ex 1ex;
}

.notification-bar > .pane {
    -fx-effect: dropshadow(three-pass-box, rgba(0, 0, 0, 0.3), 9, 0, 0, 2);
    -fx-padding: 0.375em 0.438em 0.375em 2.0em;
    -fx-background-radius: 0;
    -fx-border-radius: 0;
}

.notification-bar > .pane > .button-bar > .container {
    -fx-padding: 0.0em 1.5em 0.0em 0.0em;
}

.notification-bar > .pane > .label {
    -fx-graphic-text-gap: 0.5em;
}

.notification-pane .notification-bar > .pane .close-button > .graphic {
    -fx-background-color: -jr-base;
}

.notification-bar > .pane > .label > .ikonli-font-icon {
    -fx-icon-size: 1.0em;
    -fx-icon-color: -jr-base;
}

.progress-bar > .bar {
    -fx-background-color: -jr-theme;
}

.progress-bar:indeterminate > .bar {
    -fx-background-color: -jr-theme;
}

.progress-bar > .track {
    -fx-background-color: -jr-accent;
}

.color-picker:armed,
.color-picker:hover,
.color-picker:focused,
.color-picker {
    -fx-background-color: transparent, transparent, transparent, transparent;
    -fx-background-radius: 0;
    -fx-background-insets: 0;
    -fx-effect: null;
}

.color-palette {
    -fx-background-color: -fx-background;
    -fx-background-radius: 0;
    -fx-background-insets: 0;
}

.color-palette-region .button {
    -fx-border-width: 0;
}

.bibEntry {

}

.bibEntry .type {
    -fx-font-size: 110%;
}

.bibEntry .title {
    -fx-font-size: 110%;
    -fx-font-weight: bold;
}

.bibEntry .year {
    -fx-font-size: 101%;
    -fx-font-weight: bold;
}

.bibEntry .journal {
    -fx-font-size: 101%;
}

.bibEntry .authors {
    -fx-font-size: 101%;
}

.bibEntry .summary {
    -fx-padding: 1ex 0ex 0ex 0ex;
}

.warning-icon {
    -fx-fill: -jr-warn;
}

.info-message {
    -fx-fill: -jr-info;
    -fx-text-fill: -jr-info;
}

.warning-message {
    -fx-fill: -jr-warn;
    -fx-text-fill: -jr-warn;
}

.error-message {
    -fx-fill: -jr-error;
    -fx-text-fill: -jr-error;
}

.error-icon {
    -fx-text-fill: -jr-error;
    -fx-fill: -jr-error;
}

.tooltip-warning {
    -fx-background-color: -jr-warn;
}

.tooltip-error {
    -fx-background-color: -jr-error;
}

.titleHeader {
    -fx-font-size: 150%;
    -fx-padding: 0em 0em 0.5em 0em;
}

.sectionHeader {
    -fx-font-size: 130%;
    -fx-padding: 1em 0em 0.2em 0em;
}

.dialog-pane {
    -fx-font-size: 1em;
    -fx-background-color: -fx-control-inner-background;
}

.code-area .text {
    -fx-fill: -fx-text-background-color;
}

#bibtexcodearea {
    -fx-padding: 4 4 4 4;
    -fx-background-color: -fx-control-inner-background;
}

.code-area .selection {
    -fx-fill: -jr-accent;
}

.code-area .caret {
    -fx-stroke: -fx-text-background-color;
}

.code-area .context-menu {
    -fx-font-family: sans-serif;
}

.citationsList {
    -fx-text-fill: -fx-text-base-color;
}

.citationsList .contextBox {
    -fx-border-color: -fx-outer-border;
    -fx-border-insets: 5;
    -fx-border-style: dashed;
    -fx-border-width: 2;
    -fx-padding: 12;
}

.citationsList .contextBox * {
    -fx-fill: -fx-text-base-color;
}

.citationsList .label {
    -fx-font-family: monospace;
    -fx-font-weight: bold;
    -fx-label-padding: 5 0 10 10;
}

.tags-field {
    -fx-pref-height: 1.875em;
    -fx-margin: 0;
    -fx-border-style: none;
    -fx-background-color: -fx-outer-border, -fx-control-inner-background;
}

.tags-field:focused {
    -fx-border-color: -jr-accent;
}

.tags-field > .flow-pane > .tag-view {
    -fx-background-color: -fx-default-button;
    -fx-text-fill: -fx-focused-text-base-color;
}

.tags-field > .flow-pane > .tag-view:selected {
    -fx-background-color: derive(-fx-default-button, -20%);
    -fx-text-fill: -fx-focused-text-base-color;
}

.tags-field-editor {
    -fx-border-width: 0;
    -fx-text-fill: -fx-focused-text-base-color;
    -fx-highlight-text-fill: -fx-text-inner-color;
    -fx-highlight-fill: derive(-jr-accent, 20%);
}

.searchBar:invalid {
    -fx-background-color: rgba(240, 128, 128, 0.5);
}

.searchBar:unsupported {
    -fx-background-color: rgba(255, 159, 67, 0.5);

}

.mainTable-header {
    -fx-fill: -fx-mid-text-color;
}

.fontsizeSpinner {
    -fx-pref-width: 5em;
}

.text-field:invalid {
    -fx-background-color: rgba(240, 128, 128, 0.5);
}

.rating {
    -fx-skin: "org.jabref.gui.util.CustomRatingSkin";
    -fx-padding: 0.5em 0.0em 0.0em 0.0em;
}

.rating > .container > .button {
    -fx-icon-color: derive(-fx-text-base-color, 85%);
}

.rating > .container > .button.strong {
    -fx-icon-color: -fx-text-base-color;
}

.table-column .rotated > .label {
    -fx-content-display: graphic-only;
}

.customGenerateButton {
    -fx-padding: 0.5em 2em;
    -fx-min-width: 10em;
}

.chat-message-text-area {
    -fx-border-radius: 10;
    -fx-background-radius: 10;
}

.chat-message-text-area .scroll-pane {
    -fx-background-color: transparent;
}

.chat-message-text-area .scroll-pane .viewport {
    -fx-background-color: transparent;
}

.chat-message-text-area .scroll-pane .content {
    -fx-background-color: transparent;
}

/* MainTable */

.main-table .column-icon {
    -fx-alignment: baseline-center;
    -fx-padding: 0;
}

.main-table .column-header.column-icon > .label {
    -fx-padding: 0;
    -fx-alignment: baseline-center;
}

.main-table .empty-special-field {
    visibility: hidden;
}

.main-table .table-row-cell:hover .empty-special-field {
    visibility: visible;
    -fx-icon-color: -jr-gray-2;
    -fx-fill: -jr-gray-2;
}

.main-table .table-row-cell:dragOver-bottom {
    -fx-border-color: -jr-drag-target;
    -fx-border-width: 0 0 2 0;
    -fx-padding: 0 0 -2 0;
}

.main-table .table-row-cell:dragOver-center {
    -fx-border-color: -jr-drag-target;
    -fx-border-width: 1 1 1 1;
    -fx-padding: -1 -1 -1 -1;
    -fx-background-color: -jr-drag-target-hover;
}

.main-table .table-row-cell:dragOver-top {
    -fx-border-color: -jr-drag-target;
    -fx-border-width: 2 0 0 0;
    -fx-padding: -2 0 0 0;
}

/** even and odd are swapped around somehow. Below "odd" matches lines 2, 4, ... **/

.main-table .table-row-cell:matching-search-and-groups {
    -fx-background-color: -jr-match-1-even;
}
.main-table .table-row-cell:matching-search-and-groups > .table-cell {
    -fx-text-fill: -jr-match-1-text-color;
}
.main-table .table-row-cell:matching-search-and-groups:focused > .table-cell {
    -fx-text-fill: -fx-focused-text-base-color;
}
.main-table .table-row-cell:matching-search-and-groups:focused:hover > .table-cell {
    -fx-text-fill: -jr-maintable-focused-hover-text;
}
.main-table .table-row-cell:matching-search-and-groups:focused:hover > .table-cell > .ikonli-font-icon {
    -fx-icon-color: -jr-maintable-focused-hover-text;
}
.main-table .table-row-cell:matching-search-and-groups:hover > .table-cell {
    -fx-text-fill: -jr-hover-text;
}
.main-table .table-row-cell:matching-search-and-groups > .table-cell > .ikonli-font-icon {
    -fx-icon-color: -jr-match-1-text-color;
}
.main-table .table-row-cell:matching-search-and-groups:hover > .table-cell > .ikonli-font-icon {
    -fx-icon-color: -jr-hover-text;
}
.main-table .table-row-cell:matching-search-and-groups:odd {
    -fx-background-color: -jr-match-1-odd;
}
.main-table .table-row-cell:matching-search-and-groups:selected,
.main-table .table-row-cell:matching-search-and-groups:focused,
.main-table .table-row-cell:matching-search-and-groups:focused:hover {
    -fx-background-color: -jr-selected;
}
.main-table .table-row-cell:matching-search-and-groups:hover {
    -fx-background-color: -jr-hover;
}

.main-table .table-row-cell:matching-search-not-groups {
    -fx-background-color: -jr-match-2-even;
}
.main-table .table-row-cell:matching-search-not-groups > .table-cell {
    -fx-text-fill: -jr-match-2-text-color;
}
.main-table .table-row-cell:matching-search-not-groups:focused > .table-cell {
    -fx-text-fill: -fx-focused-text-base-color;
}
.main-table .table-row-cell:matching-search-not-groups:focused:hover > .table-cell {
    -fx-text-fill: -jr-maintable-focused-hover-text;
}
.main-table .table-row-cell:matching-search-not-groups:focused:hover > .table-cell > .ikonli-font-icon {
    -fx-icon-color: -jr-maintable-focused-hover-text;
}
.main-table .table-row-cell:matching-search-not-groups:hover > .table-cell {
    -fx-text-fill: -jr-hover-text;
}
.main-table .table-row-cell:matching-search-not-groups > .table-cell > .ikonli-font-icon {
    -fx-icon-color: -jr-match-2-text-color;
}
.main-table .table-row-cell:matching-search-not-groups:hover > .table-cell > .ikonli-font-icon {
    -fx-icon-color: -jr-hover-text;
}
.main-table .table-row-cell:matching-search-not-groups:odd {
    -fx-background-color: -jr-match-2-odd;
}
.main-table .table-row-cell:matching-search-not-groups:selected,
.main-table .table-row-cell:matching-search-not-groups:focused,
.main-table .table-row-cell:matching-search-not-groups:focused:hover,
.main-table .table-row-cell:matching-search-not-groups:hover {
    -fx-background-color: -jr-selected;
}
.main-table .table-row-cell:matching-search-not-groups:hover {
    -fx-background-color: -jr-hover;
}

.main-table .table-row-cell:matching-groups-not-search {
    -fx-background-color: -jr-match-3-even;
}
.main-table .table-row-cell:matching-groups-not-search > .table-cell {
    -fx-text-fill: -jr-match-3-text-color;
}
.main-table .table-row-cell:matching-groups-not-search:focused > .table-cell {
    -fx-text-fill: -fx-focused-text-base-color;
}
.main-table .table-row-cell:matching-groups-not-search:focused:hover > .table-cell {
    -fx-text-fill: -jr-maintable-focused-hover-text;
}
.main-table .table-row-cell:matching-groups-not-search:focused:hover > .table-cell > .ikonli-font-icon {
    -fx-icon-color: -jr-maintable-focused-hover-text;
}
.main-table .table-row-cell:matching-groups-not-search:hover > .table-cell {
    -fx-text-fill: -jr-hover-text;
}
.main-table .table-row-cell:matching-groups-not-search > .table-cell > .ikonli-font-icon {
    -fx-icon-color: -jr-match-3-text-color;
}
.main-table .table-row-cell:matching-groups-not-search:hover > .table-cell > .ikonli-font-icon {
    -fx-icon-color: -jr-hover-text;
}
.main-table .table-row-cell:matching-groups-not-search:odd {
    -fx-background-color: -jr-match-3-odd;
}
.main-table .table-row-cell:matching-groups-not-search:selected,
.main-table .table-row-cell:matching-groups-not-search:focused,
.main-table .table-row-cell:matching-groups-not-search:focused:hover,
.main-table .table-row-cell:matching-groups-not-search:hover {
    -fx-background-color: -jr-selected;
}
.main-table .table-row-cell:matching-groups-not-search:hover {
    -fx-background-color: -jr-hover;
}

.main-table .table-row-cell:not-matching-search-and-groups {
    -fx-background-color: -jr-match-4-even;
}
.main-table .table-row-cell:not-matching-search-and-groups > .table-cell {
    -fx-text-fill: -jr-match-4-text-color;
}
.main-table .table-row-cell:not-matching-search-and-groups:focused > .table-cell {
    -fx-text-fill: -fx-focused-text-base-color;
}
.main-table .table-row-cell:not-matching-search-and-groups:focused:hover > .table-cell {
    -fx-text-fill: -jr-maintable-focused-hover-text;
}
.main-table .table-row-cell:not-matching-search-and-groups:focused:hover > .table-cell > .ikonli-font-icon {
    -fx-icon-color: -jr-maintable-focused-hover-text;
}
.main-table .table-row-cell:not-matching-search-and-groups:hover > .table-cell {
    -fx-text-fill: -jr-hover-text;
}
.main-table .table-row-cell:not-matching-search-and-groups > .table-cell > .ikonli-font-icon {
    -fx-icon-color: -jr-match-4-text-color;
}
.main-table.table-row-cell:not-matching-search-and-groups:hover > .table-cell > .ikonli-font-icon {
    -fx-icon-color: -jr-hover-text;
}
.main-table .table-row-cell:not-matching-search-and-groups:odd {
    -fx-background-color: -jr-match-4-odd;
}
.main-table .table-row-cell:not-matching-search-and-groups:selected,
.main-table .table-row-cell:not-matching-search-and-groups:focused,
.main-table .table-row-cell:not-matching-search-and-groups:focused:hover {
    -fx-background-color: -jr-selected;
}
.main-table .table-row-cell:not-matching-search-and-groups:hover {
    -fx-background-color: -jr-hover;
}

.rating > .container {
    -fx-spacing: 2;
}

.rating > .container > .button {
    -fx-pref-width: 16;
    -fx-pref-height: 10;
    -fx-background-repeat: no-repeat no-repeat;
    -fx-background-size: 16 16;
    -fx-border-style: none;
    -fx-border-width: 0;
    -fx-padding: 0;
}

.rating > .container > .button.strong {

}

.rating > .container > .button:hover {
    -fx-effect: dropshadow(three-pass-box, rgba(0, 0, 0, 0.6), 8, 0.0, 0, 0);
}

.welcome-label {
    -fx-font-size: 2.75em;
    -fx-text-fill: -jr-theme-text;
    -fx-font-family: "Arial";
}

.welcome-description-label {
    -fx-font-size: 1.75em;
    -fx-font-family: "Arial";
}

.welcome-header-label {
    -fx-font-size: 1.5em;
    -fx-font-weight: bold;
    -fx-font-family: "Arial";
}

.welcome-no-recent-label {
    -fx-font-size: 1.25em;
    -fx-text-fill: -jr-theme;
    -fx-font-family: "Arial";
}

.welcome-hyperlink {
    -fx-font-size: 1.25em;
    -fx-text-fill: -jr-theme;
}

.welcome-hyperlink:visited {
    -fx-text-fill: -jr-theme;
}


/* Welcome Tab Layout Styles */
.welcome-main-container {
    -fx-max-width: 64em;
    -fx-spacing: 2.333em;
    -fx-alignment: center;
    -fx-padding: 2.667em 2em;
}

.welcome-top-titles {
    -fx-spacing: 0.833em;
    -fx-alignment: left;
    -fx-padding: 0 0 1.667em 0;
}

.welcome-columns-container {
    -fx-spacing: 3.333em;
    -fx-alignment: top-center;
}

.welcome-left-column,
.welcome-right-column {
    -fx-min-width: 0;
    -fx-pref-width: 50%;
    -fx-max-width: 50em;
}

.welcome-content-column {
    -fx-spacing: 2.083em;
    -fx-alignment: top-left;
}

.welcome-section {
    -fx-spacing: 1em;
    -fx-alignment: top-left;
}

.welcome-links-content {
    -fx-spacing: 0.667em;
    -fx-alignment: top-left;
}


/* Welcome Community  */
.welcome-community-content {
    -fx-spacing: 1em;
    -fx-alignment: top-left;
}

.welcome-community-icons {
    -fx-hgap: 1em;
    -fx-vgap: 0.667em;
    -fx-alignment: center-left;
}

.welcome-community-links {
    -fx-spacing: 1.25em;
    -fx-alignment: center-left;
}

.welcome-community-link {
    -fx-font-size: 1.0em;
    -fx-text-fill: -jr-theme;
    -fx-font-family: "Arial";
}

.welcome-community-link:hover {
    -fx-underline: true;
    -fx-text-fill: derive(-jr-theme, -20%);
}

.welcome-community-version {
    -fx-alignment: center-left;
    -fx-padding: 0.417em 0 0 0;
}

.welcome-community-version-text {
    -fx-font-size: 0.9em;
    -fx-text-fill: -jr-gray-2;
    -fx-font-family: "Arial";
}

/* AboutDialog */
#aboutDialog .about-heading {
    -fx-font-size: 30;
    -fx-text-fill: -jr-theme;
}

#aboutDialog .about-heading:pressed {
    -fx-text-fill: -jr-selected;
}

#aboutDialog .top-padding {
    -fx-padding: 5 0 0 0;
}

#aboutDialog .dev-heading {
    -fx-font-size: 18;
    -fx-padding: -10 0 0 0;
}

#aboutDialog .sub-heading {
    -fx-font-size: 18;
    -fx-padding: 0.312em;
}

#aboutDialog .about-top {
    -fx-padding: 0 5 15 5;
}

#aboutDialog .space {
    -fx-padding: 0 5 0 5;
}

#aboutDialog .space-after {
    -fx-padding: 0 5 0 0;
}

#aboutDialog .info-sections {
    -fx-padding: 0.312em;
}

#aboutDialog .contrib-section {
    -fx-padding: 5 5 10 5;
}

#aboutDialog .logo-pane {
    -fx-fill: transparent;
}

#aboutDialog .logo-pane SVGPath {
    -fx-fill: #4f5f8f;
}

/* DocumentViewer */
#documentViewerDialog #mainPane {
    -fx-background-color: -fx-accented-background;
    -fx-padding: 0;
}

#documentViewerDialog .document-viewer .page {
    -fx-padding: 0em 0em 1em 0em;
    -fx-background-insets: 0;
}

/* EntryEditor */
#entryEditor .editorPane {
    -fx-hgap: 10;
    -fx-vgap: 6;
    -fx-background-color: -fx-control-inner-background;
    -fx-padding: 5 5 5 15;
}

#entryEditor Text {
    -fx-text-fill: -fx-text-base-color;
    -fx-fill: -fx-text-base-color;
}

#entryEditor .date-picker > .date-picker-display-node {
    -fx-text-origin: baseline;
}

#entryEditor .date-picker > .date-picker-display-node *.text {
    -fx-text-origin: bottom;
}

#entryEditor .combo-box > *.text {
    -fx-text-origin: baseline;
}

#entryEditor #typeLabel {
    -fx-padding: 0.1em;
    -fx-font-size: 1.166667em;
    -fx-font-weight: bold;
    -fx-text-fill: -jr-theme-text;
}

#entryEditor #typeLabel:hover {
    -fx-padding: 0.1em;
    -fx-font-size: 1.166667em;
    -fx-font-weight: bold;
    -fx-background-color: -jr-icon-background-active;
}

#entryEditor #typeLabel .context-menu {
    -fx-font-size: 0.92em;
    -fx-font-weight: normal;
}

#entryEditor #typeLabel .tooltip {
    -fx-font-size: 1em;
    -fx-font-weight: normal;
}

#entryEditor .icon-button.narrow {
    -fx-padding: 0.1em;
}

#entryEditor .icon-buttonNoSpaceBottom.narrow {
    -fx-padding: 0.1em 0.1em -0.2em 0.1em;
}

#entryEditor .icon-buttonNoSpaceTop.narrow {
    -fx-padding: -0.2em 0.1em 0.1em 0.1em;
}

#entryEditor .tool-bar {
    -fx-background-color: -jr-background-alt;
    -fx-background-insets: 0;
}

#entryEditor .tool-bar .glyph-icon {
    -glyph-size: 1.0em;
    -fx-font-size: 2em;
    -fx-fill: -jr-theme-text;
    -fx-text-fill: -jr-theme-text;
}

#entryEditor .warning-icon {
    -fx-fill: -jr-warn;
}

#entryEditor .error-icon {
    -fx-text-fill: -jr-error;
    -fx-fill: -jr-error;
}

#entryEditor .tooltip-warning {
    -fx-background-color: -jr-warn;
}

#entryEditor .tooltip-error {
    -fx-background-color: -jr-error;
}

#entryEditor .code-area .context-menu {
    -fx-font-family: sans-serif;
}

#entryEditor #related-articles-tab {
    -fx-padding: 20 20 20 20;
    -fx-background-color: -fx-control-inner-background;
}

#entryEditor .ai-tab {
    -fx-padding: 20 20 20 20;
    -fx-background-color: -fx-control-inner-background;
}

#entryEditor .gdpr-notice {
    -fx-border-color: -jr-warn;
    -fx-border-insets: 5;
    -fx-border-style: dashed;
    -fx-border-width: 2;
    -fx-padding: 12;
    -fx-font-size: 1.3em;
}

#entryEditor .recommendation-item {
    -fx-padding: 0 0 0 20;
}

#entryEditor #bibtexSourceCodeArea {
    -fx-padding: 4 4 4 4;
    -fx-background-color: -fx-control-inner-background;
}

#entryEditor #bibtexSourceCodeArea .search {
    -rtfx-background-color: #ffff00;
    -fx-fill: #7800A9;
    -fx-font-size: 1.2em;
    -fx-font-weight: bolder;
}

#entryEditor #citationsPane {
    -fx-padding: 0;
    -fx-background-color: -fx-control-inner-background;
}

#entryEditor #citationsPane *,
#entryEditor #scitePane Label,
#entryEditor #scitePane Text {
    -fx-fill: -fx-text-background-color;
}

#entryEditor .heading {
    -fx-font-size: 1.5em;
    -fx-font-weight: bold;
}

#entryEditor .description {
    -fx-font-style: italic;
}

#entryEditor .scite-tallies-label {
    -fx-font-size: 1.5em;
    -fx-font-weight: bold;
}

#entryEditor .scite-error-box {
    -fx-padding: 30 0 0 30;
}

#entryEditor .scite-message-box {
    -fx-padding: 30 0 0 30;
}

#entryEditor #scite-error-label {
    -fx-font-size: 1.5em;
    -fx-font-weight: bold;
    -fx-text-fill: -jr-error;
}

/* ErrorConsole */

#errorConsole .list-content {
    -fx-padding: 0.625em;
}

#errorConsole .info-section {
    -fx-padding: 0.625em;
    -fx-background-color: -fx-background;
}

#errorConsole .info-section .glyph-icon {
    -fx-font-size: 24.0;
}

#errorConsole .exception .glyph-icon {
    -fx-font-size: 18.0;
    -fx-fill: -jr-error;
}

#errorConsole .output .glyph-icon {
    -fx-font-size: 18.0;
    -fx-fill: -jr-warn;
}

#errorConsole .log .glyph-icon {
    -fx-font-size: 18.0;
    -fx-fill: -jr-info;
}

#errorConsole .custom-buttons {
    -fx-padding: 0.312em;
}

#errorConsole .exception {
    -fx-text-fill: -fx-text-base-color;
}

#errorConsole .output {
    -fx-text-fill: -fx-text-base-color;
}

#errorConsole .log {
    -fx-text-fill: -fx-text-base-color;
}

/* GroupTree */

#groupTree:focused,
#groupTree:filled:selected {
    -fx-background-color: -jr-sidepane-background;
    -fx-table-cell-border-color: transparent;
}

#groupTree, .tree-table-row-cell {
    -fx-background-color: -jr-sidepane-background;
}

#groupTree .tree-table-cell {
    -fx-padding: 0.35em 0em 0.25em 0em;
}

#groupTree .numberColumn {
    -fx-alignment: top-right;
    -fx-padding: 0.35em 0.2em 0.25em 0em;
}

#groupTree .numberColumn > .hits {
    -fx-font-size: 0.75em;
    -fx-background-color: -jr-group-hits-bg;
    -fx-padding: 0.4em 0.4em 0.4em 0.4em;
    -fx-background-insets: 0;
    -fx-background-radius: 0.7em;
}

#groupTree .numberColumn > .hits .text {
    -fx-fill: -jr-group-hits-fg;
}

#groupTree .numberColumn > .hits:any-selected {
    -fx-background-color: derive(-jr-green, 70%);
}

#groupTree .numberColumn > .hits:all-selected {
    -fx-background-color: -jr-green;
}

#groupTree .expansionNodeColumn {
    -fx-alignment: top-right;
}

#groupTree .tree-table-row-cell:dragOver-bottom {
    -fx-border-color: -jr-drag-target;
    -fx-border-width: 0 0 2 0;
    -fx-padding: 0 0 -2 0;
}

#groupTree .tree-table-row-cell:dragOver-center {
    -fx-border-color: -jr-drag-target;
    -fx-border-width: 1 1 1 1;
    -fx-padding: -1 -1 -1 -1;
    -fx-background-color: -jr-drag-target-hover;
}

#groupTree .tree-table-row-cell:dragOver-top {
    -fx-border-color: -jr-drag-target;
    -fx-border-width: 2 0 0 0;
    -fx-padding: -2 0 0 0;
}

#groupTree .tree-table-row-cell:sub > .tree-table-cell {
    -fx-padding: 0.20em 0em 0.20em 0em;
}

#groupTree .tree-table-row-cell:sub > .numberColumn {
    -fx-padding: 0.20em 0.2em 0.20em 0em;
}

#groupTree .tree-table-row-cell:root {
    -fx-border-width: 0 0 1 0;
    -fx-border-color: -jr-separator;
}

#groupTree .tree-table-row-cell:root > .tree-table-cell {
    -fx-padding: 0.65em 0em 0.65em 1em;
}

#groupTree .tree-table-row-cell:root > .numberColumn {
    -fx-padding: 0.40em 0.2em 0.40em 0em;
}

#groupTree .tree-table-row-cell:root > .expansionNodeColumn {
    -fx-padding: 0.45em 0.2em 0.45em 0.2em;
}

#groupTree .tree-table-row-cell:empty {
    -fx-background-color: transparent; /* hide cells which are not bound to a group */
}

#groupTree .column-header-background {
    visibility: hidden; /* hide column header */
    -fx-padding: -0.8em;
}

#groupTree .tree-table-row-cell > .tree-table-cell > .tree-disclosure-node > .arrow {
    -fx-background-color: -fx-mid-text-color;
    -fx-max-height: 0.5em;
    -fx-max-width: 0.5em;
    -fx-padding: 0.333333em 0.229em 0.333333em 0.229em; /* 4 */
    -fx-shape: "m64,416l96,96l256,-256l-256,-256l-96,96l160,160l-160,160z";
}

#groupTree .tree-table-row-cell:expanded > .tree-table-cell > .tree-disclosure-node > .arrow {
    -fx-rotate: 90;
}

#groupTree .tree-table-row-cell > .tree-table-cell > .icon {
    -fx-translate-x: -0.4em;
}

#groupFilterBar {
    -fx-background-color: -jr-search-background;
    -fx-border-color: -jr-separator;
    -fx-border-width: 1 0 0 0;
    -fx-padding: 0em 1em 0em 1em;
}

#groupFilterBar .glyph-icon {
    -fx-font-size: 2em;
}

#groupBar .glyph-icon {
    -fx-font-size: 2em;
}

/* ImportEntriesDialog */

#importEntriesDialog .addEntryButton {
    -fx-font-size: 2em;
}

#importEntriesDialog .addEntryButton:selected {
    -fx-background-color: transparent;
    -fx-fill: -jr-selected;
}

#importEntriesDialog .entry-container {
    -fx-padding: 0.5em 0em 0.5em 0em;
}

/* ManageStudyDefinition */

.slr-tab {
    -fx-padding: 1em;
}

/* MultiMergeEntries */

#multiMergeEntries .text-changed {
    -fx-fill: -jr-orange;
}

#multiMergeEntries .text-added {
    -fx-fill: -jr-green;
}

#multiMergeEntries .text-removed {
    -fx-fill: -jr-red;
}

#multiMergeEntries .grid-pane {
    -fx-hgap: 10;
    -fx-vgap: 10;
}

#multiMergeEntries .toggle-button {
    -fx-border-insets: 0;
    -fx-background-insets: 0;
    -fx-border-image-insets: 0;
    -fx-padding: 0.5em;
    -fx-background-radius: 0;
}

#multiMergeEntries .box {
    -fx-spacing: 10;
}

/* ParseLatexResult */

#referenceListView {
    -fx-background-color: -jr-sidepane-background;
}

#referenceListView > .virtual-flow > .clipped-container > .sheet > .list-cell {
    -fx-padding: 4 4 4 4;
    -fx-background: transparent;
    -fx-text-fill: -fx-text-base-color;
}

#referenceListView > .virtual-flow > .clipped-container > .sheet > .list-cell * {
    -fx-text-fill: -fx-text-base-color;
}

#parseLatexResultDialog > .split-pane > .split-pane-divider {
    -fx-padding: 0 4 0 4;
    -fx-background-color: transparent;
}

#parseLatexResultDialog .button-bar > .container {
    -fx-border-width: 1 0 0 0;
    -fx-border-color: -jr-sidepane-background;
}

/* PreferenceDialog */
#preferencesDialog #sidepane {
    -fx-background-color: -jr-sidepane-background;
}

#preferencesDialog #preferenceTabList {
    -fx-background-color: transparent;
}

#preferencesDialog #preferenceTabList > .virtual-flow > .clipped-container > .sheet > .list-cell {
    -fx-padding: 8 8 8 8;
    -fx-background: transparent;
    -fx-text-fill: -fx-text-base-color;
}

#preferencesDialog .button-bar > .container {
    -fx-border-width: 1 0 0 0;
    -fx-border-color: -jr-sidepane-background;
}

#preferencesDialog #preferenceTabList > .virtual-flow > .clipped-container > .sheet > .list-cell:filled:selected {
    -fx-background: -fx-control-inner-background;
}

#preferencesDialog > .split-pane > .split-pane-divider {
    -fx-padding: 0 4 0 4;
    -fx-background-color: transparent;
}

#preferencesDialog .preferencesTab {
    -fx-padding: 0.5em;
}

#preferencesDialog *:search-highlight {
    -fx-background-color: -jr-light-red;
}

#preferencesDialog .code-area {
    -fx-padding: 0;
    -fx-border-width: 1;
    -fx-background-color: transparent;
}

#preferencesDialog .code-area .text {
    -fx-fill: -fx-text-background-color;
}

#preferencesDialog .code-area .tagmark {
    -fx-fill: gray;
}

#preferencesDialog .code-area .anytag {
    -fx-fill: crimson;
}

#preferencesDialog .code-area .paren {
    -fx-fill: firebrick;
    -fx-font-weight: bold;
}

#preferencesDialog .code-area .attribute {
    -fx-fill: darkviolet;
}

#preferencesDialog .code-area .avalue {
    -fx-fill: green;
}

#preferencesDialog .code-area .comment {
    -fx-fill: teal;
}

#preferencesDialog .code-area .highlight-keyword {
    -fx-text-fill: -jr-purple;
}

#preferencesDialog .code-area .context-menu .menu-item .label {
    -fx-padding: 2;
}

/* CitationRelationsTab */

#citationRelationsTab .addEntryButton {
    -fx-font-size: 2em;
}

#citationRelationsTab .addEntryButton:selected {
    -fx-background-color: transparent;
    -fx-fill: -jr-selected;
}

#citationRelationsTab .entry-container {
    -fx-padding: 0.5em 0em 0.5em 0em;
}

/* JournalInfo */
.journalInfo {
    -fx-background-color: -jr-background-alt;
}

.journalInfo .info-heading {
    -fx-font-size: 2.5em;
    -fx-text-fill: -jr-theme;
}

.journalInfo .info-label {
    -fx-font-size: 1.25em;
    -fx-text-fill: -jr-theme;
}

.journalInfo .hIndex {
    -fx-font-size: 2em;
}

.journalInfo .grid-cell {
    -fx-border-color: transparent -fx-outer-border -fx-outer-border transparent;
    -fx-border-width: 0 0.062em 0.062em 0;
}

.journalInfo .grid-cell-r {
    -fx-border-color: transparent -fx-outer-border transparent transparent;
    -fx-border-width: 0 0.062em 0 0;
}

journalInfo .grid-cell-b {
    -fx-border-color: transparent transparent -fx-outer-border transparent;
    -fx-border-width: 0 0 0.062em 0;
}

/* KeyBindingsTab */

.keybinding-table {
    -fx-table-cell-border-color: transparent;
    -fx-background-color: transparent;
}

.keybinding-table .tree-table-row-cell {
    -fx-background-color: transparent;
    /* visibility: hidden; */
}

.keybinding-table .tree-table-row-cell:selected > .tree-table-cell > .icon,
.keybinding-table .tree-table-row-cell:pressed > .tree-table-cell > .icon {
    -fx-fill: white;
}

/* ThreeWayMergeView */
.three-way-merge .merged-field .styled-text-area {
    -fx-background-color: -fx-outer-border, -fx-control-inner-background;
    -fx-background-insets: 0, 1;
    -fx-prompt-text-fill: -fx-mid-text-color;
}

.three-way-merge .merged-field .styled-text-area:focused {
    -fx-highlight-fill: derive(-jr-accent, 20%);
    -fx-background-color: -jr-accent, -fx-control-inner-background;
    -fx-background-insets: 0, 2;
    -fx-highlight-text-fill: -fx-text-inner-color;
}

.three-way-merge .merge-field-value:selected .selection-box {
    -fx-background-color: -jr-accent-alt;
    -fx-border-color: -jr-accent;
}

.three-way-merge .merge-field-value .selection-box {
    -fx-background-color: #0000;
    -fx-border-color: #0000;
    -fx-border-radius: 8;
    -fx-background-radius: 8;
    -fx-border-width: 2.5;
}

.three-way-merge .styled-text-area .text {
    -fx-fill: -fx-text-background-color;
}

.three-way-merge .field-cell:odd {
    -fx-background-color: -jr-row-odd-background;
}

.three-way-merge .field-cell:even {
    -fx-background-color: -jr-row-even-background;
}

.three-way-merge .field-cell {
    -fx-padding: 8;
}

.three-way-merge .merge-toolbox {
    -fx-background-color: -jr-menu-background;
}

.three-way-merge .merge-header-cell .label {
    -fx-font-weight: bold;
    -fx-padding: 1, 0, 1, 0;
}

.three-way-merge .field-name .glyph-icon,
.three-way-merge .field-name .ikonli-font-icon {
    -fx-icon-size: 17;
    -fx-icon-color: -jr-theme-text;
}

/* Miscellaneous */

.chatHistory {
    -fx-border-color: black;
}

#styleSelectDialog .currentStyleLabel {
    -fx-font-size: 1em;
}

#styleSelectDialog .currentStyleNameLabel {
    -fx-font-size: 1em;
    -fx-font-weight: bold;
    -fx-text-fill: -jr-theme;
}

.exampleQuestionStyle {
    -fx-background-color: transparent;
    -fx-padding: 2px 10px;
    -fx-background-radius: 20px;
    -fx-border-radius: 20px;
    -fx-border-width: 0.062em;
    -fx-border-color: -fx-outer-border;
    -fx-font-weight: bold;
    -fx-underline: false !important;
    -fx-text-fill: -fx-text-base-color;
}

.exampleQuestionStyle:hover {
    -fx-background-color: rgba(0, 0, 0, 0.12);
}

.refresh {
    -fx-background-color: transparent;
}

.text-button-blue {
    -fx-background-color: transparent;
    -fx-text-fill: -jr-theme;
    -fx-font-size: 1.25em;
    -fx-border-color: transparent;
}


/* Quick Settings */

.quick-settings-container,
.walkthroughs-container {
    -fx-spacing: 0.6667em;
    -fx-alignment: top-left;
}

.quick-settings-scroll-pane {
    -fx-max-height: 13.333em; /* item-size * 4 + gap * 3 = (0.0833 * 2 + 0.833 * 2 + 1) * 4 + 0.667 * 3 */
    -fx-min-height: 13.333em;
    -fx-pref-height: 13.333em;
}

.quick-settings-button {
    -fx-background-color: derive(-jr-base, 10%);
    -fx-border-color: -jr-gray-1;
    -fx-border-width: 0.08333em;
    -fx-border-radius: 0.333em;
    -fx-background-radius: 0.333em;
    -fx-padding: 0.833em 1.167em;
    -fx-alignment: center-left;
    -fx-graphic-text-gap: 0.667em;
    -fx-font-size: 1.0em;
    -fx-text-fill: -fx-text-base-color;
    -fx-cursor: hand;
}

.quick-settings-button:hover {
    -fx-background-color: -jr-hover;
    -fx-border-color: -jr-accent;
}

.quick-settings-button .glyph-icon,
.quick-settings-button .ikonli-font-icon {
    -fx-icon-color: -jr-theme-text;
    -fx-fill: -jr-theme-text;
    -fx-font-size: 1.1em;
}

.quick-settings-dialog-container {
    -fx-padding: 1.333em;
    -fx-spacing: 1.333em;
    -fx-pref-width: 42.667em;
    -fx-font-size: 1em;
}

.quick-settings-dialog-container > HBox {
    -fx-alignment: center-left;
    -fx-spacing: 0.667em;
}

.quick-settings-dialog-container > ScrollPane {
    -fx-border-width: 0.083em;
    -fx-border-color: derive(-fx-base, -20%);
    -fx-border-radius: 0.333em;
}

/* Quick Settings: Theme Selection */
.theme-option {
    -fx-padding: 0.667em;
    -fx-border-radius: 0.333em;
    -fx-background-radius: 0.333em;
    -fx-spacing: 1em;
    -fx-alignment: center-left;
}

.theme-option:hover {
    -fx-background-color: rgba(0, 0, 0, 0.05);
}

/* Wireframe base styles */
.wireframe-container {
    -fx-border-width: 0.0625em;
    -fx-border-radius: 0.25em;
    -fx-background-radius: 0.25em;
    -fx-effect: dropshadow(three-pass-box , rgba(0,0,0,0.1) , 0.125em, 0.0 , 0 , 0.0625em );
    -fx-border-color: -jr-wf-border-color;
}

.wireframe-menubar {
    -fx-padding: 0.1875em 0.0625em;
    -fx-background-color: -jr-wf-menubar-bg;
}

.wireframe-menu-item {
    -fx-border-radius: 0.0625em;
    -fx-background-radius: 0.0625em;
    -fx-background-color: -jr-wf-menu-item-bg;
}

.wireframe-toolbar {
    -fx-padding: 0.125em;
    -fx-spacing: 0.375em;
    -fx-background-color: -jr-wf-toolbar-bg;
}

.wireframe-tool-item {
    -fx-border-radius: 0.0625em;
    -fx-background-radius: 0.0625em;
    -fx-background-color: -jr-wf-tool-item-bg;
}

.wireframe-search {
    -fx-border-width: 0.03125em;
    -fx-border-radius: 0.125em;
    -fx-background-radius: 0.125em;
    -fx-background-color: -jr-wf-search-bg;
    -fx-border-color: -jr-wf-search-border;
}

.wireframe-search-field {
    -fx-border-radius: 0.0625em;
    -fx-background-radius: 0.0625em;
    -fx-background-color: -jr-wf-search-field-bg;
}

.wireframe-sidebar {
    -fx-padding: 0.25em 0.125em;
    -fx-background-color: -jr-wf-sidebar-bg;
}

.wireframe-sidebar-item {
    -fx-border-radius: 0.0625em;
    -fx-background-radius: 0.0625em;
    -fx-background-color: -jr-wf-sidebar-item-bg;
}

.wireframe-welcome-tab-area {
    -fx-padding: 0.25em;
    -fx-alignment: center;
    -fx-background-color: -jr-wf-welcome-area-bg;
}

.wireframe-welcome-tab-item {
    -fx-border-radius: 0.0625em;
    -fx-background-radius: 0.0625em;
    -fx-background-color: -jr-wf-welcome-item-bg;
}

/* Other color scheme */
.wireframe-light {
    -jr-wf-menubar-bg: #f9f9f9;
    -jr-wf-menu-item-bg: -jr-gray-1;
    -jr-wf-toolbar-bg: #f9f9f9;
    -jr-wf-tool-item-bg: -jr-theme;
    -jr-wf-search-bg: -jr-white;
    -jr-wf-search-border: #dddddd;
    -jr-wf-search-field-bg: #f8f8f8;
    -jr-wf-sidebar-bg: -jr-gray-1;
    -jr-wf-sidebar-item-bg: -jr-theme;
    -jr-wf-welcome-area-bg: #f3f3f3;
    -jr-wf-welcome-item-bg: #dddddd;
}

.wireframe-dark {
    -jr-wf-menubar-bg: #141824;
    -jr-wf-menu-item-bg: #424758;
    -jr-wf-toolbar-bg: #141824;
    -jr-wf-tool-item-bg: #2c9490;
    -jr-wf-search-bg: #2c2e3b;
    -jr-wf-search-border: #424758;
    -jr-wf-search-field-bg: #424758;
    -jr-wf-sidebar-bg: #212330;
    -jr-wf-sidebar-item-bg: #2c9490;
    -jr-wf-welcome-area-bg: #272b38;
    -jr-wf-welcome-item-bg: #7d8591;
}

.wireframe-custom {
    -jr-wf-menubar-bg: #f5ffe5;
    -jr-wf-menu-item-bg: #346963;
    -jr-wf-toolbar-bg: #f5ffe5;
    -jr-wf-tool-item-bg: #2E838C;
    -jr-wf-search-bg: -jr-white;
    -jr-wf-search-border: #2E838C;
    -jr-wf-search-field-bg: #f0f3ff;
    -jr-wf-sidebar-bg: #e1ebd1;
    -jr-wf-sidebar-item-bg: #2E838C;
    -jr-wf-welcome-area-bg: #E8F2D8;
    -jr-wf-welcome-item-bg: #2E838C;
}

/* Quick Settings: Optimization Checkboxes */
.optimization-checkboxes {
    -fx-padding: 0 0 0 1em;
    -fx-spacing: 1.333em;
}

/* Quick Settings: Push Application Configuration */
.applications-list {
    -fx-pref-height: 16.667em;
    -fx-pref-width: 33.333em;
}

.application-item {
    -fx-padding: 0.667em;
    -fx-border-radius: 0.333em;
    -fx-background-color: transparent;
}

.detected-application {
    -fx-background-color: derive(-jr-accent, 80%);
    -fx-font-weight: bold;
}

.application-item:filled:selected {
    -fx-background-color: -jr-accent;
    -fx-text-fill: white;
}

.detected-application .glyph-icon,
.detected-application .ikonli-font-icon {
    -fx-icon-color: -jr-theme-text;
    -fx-fill: -jr-theme-text;
}

/* Quick Settings: Online Fetchers */
.fetchers-container {
    -fx-padding: 1em;
    -fx-spacing: 1em;
}

/* Walkthrough Styles */
.walkthrough-overlay {
    -fx-background-color: transparent;
}

.walkthrough-spotlight {
    /* -jr-blue-gray-4 with 75% Alpha */
    -fx-fill: rgba(34, 47, 62, 0.75);
}

.walkthrough-ping {
    /* -jr-accent with 75% Alpha */
    -fx-fill: rgba(163, 183, 230, 0.75);
}

.walkthrough-darken {
    /* -jr-blue-gray-4 with 75% Alpha */
    -fx-fill: rgba(34, 47, 62, 0.75);
}

/* Tooltip Content */
.walkthrough-tooltip-content-container {
    -fx-spacing: 1em;
    -fx-padding: 1em;
}

.walkthrough-title-container {
    -fx-max-width: infinity;
}

.walkthrough-tooltip-title,
.walkthrough-title,
.walkthrough-tooltip-title .markdown-h2,
.walkthrough-title .markdown-h2 {
    -fx-text-fill: -jr-theme;
    -fx-fill: -jr-theme;
    -fx-font-weight: bold;
    -fx-font-size: 1.75em;
    -fx-line-spacing: -0.25em;
}

.walkthrough-side-panel-vertical,
.walkthrough-side-panel-horizontal {
    -fx-spacing: 1em;
    -fx-padding: 2em;
    -fx-background-color: derive(-jr-gray-1, 40%);
}

.walkthrough-side-panel-vertical {
    -fx-pref-width: 32em;
    -fx-max-width: 32em;
    -fx-min-width: 32em;
}

.walkthrough-side-panel-horizontal {
    -fx-pref-height: 18em;
    -fx-max-height: 18em;
    -fx-min-height: 18em;
}

.walkthrough-content {
    -fx-spacing: 1.5em;
}

/* Text content containers and flows */
.walkthrough-text-container {
    -fx-max-width: infinity;
}

.walkthrough-text-content {
    -fx-text-fill: -jr-gray-3;
    -fx-font-size: 1.2em;
    -fx-line-spacing: 0.5em;
}

/* Info block styling */
.walkthrough-info-container {
    -fx-border-color: -jr-theme;
    -fx-border-width: 0 0 0 0.15em;
    -fx-padding: 0 0 0 0.75em;
    -fx-spacing: 0.5em;
    -fx-alignment: top-left;
}

.walkthrough-info-container .ikonli-font-icon {
    -fx-icon-color: -jr-theme;
    /* 20px is used, since using em seems to lead infinite icon size growth */
    -fx-icon-size: 20px;
    /* Center align icon with the text */
    -fx-translate-y: -0.05em;
}

.walkthrough-info-text {
    -fx-text-fill: -jr-theme;
    -fx-font-size: 1.2em;
    -fx-line-spacing: 0.5em;
}

/* Action buttons */
.walkthrough-actions {
    -fx-spacing: 0;
}

.walkthrough-right-actions {
    -fx-spacing: 0.5em;
}

.walkthrough-continue-button {
    -fx-background-color: -jr-theme;
    -fx-text-fill: -jr-white;
    -fx-font-size: 1.1em;
    -fx-border-radius: 0.25em;
    -fx-background-radius: 0.25em;
    -fx-padding: 0.25em 0.5em;
}

.walkthrough-skip-button {
    -fx-background-color: transparent;
    -fx-text-fill: -jr-theme;
    -fx-font-size: 1.1em;
    -fx-border-color: -jr-theme;
    -fx-border-width: 0.08em;
    -fx-border-radius: 0.25em;
    -fx-background-radius: 0.25em;
    -fx-padding: 0.25em 0.5em;
}

.walkthrough-back-button {
    -fx-background-color: transparent;
    -fx-text-fill: -jr-theme;
    -fx-font-size: 1.1em;
    -fx-border-radius: 0.25em;
    -fx-background-radius: 0.25em;
    -fx-padding: 0.25em 0.5em;
}

<<<<<<< HEAD
.walkthrough-quit-button {
    -fx-background-color: -jr-gray-1;
    -fx-border-color: transparent;
    /* For easy clipping */
    -fx-padding: 0.5em;
    -fx-min-width: 2em;
    -fx-min-height: 2em;
    -fx-pref-width: 2em;
    -fx-pref-height: 2em;
    -fx-max-width: 2em;
    -fx-max-height: 2em;
}

.walkthrough-quit-button:hover {
    -fx-background-color: derive(-jr-gray-1, -20%);
}

.walkthrough-quit-button:pressed {
    -fx-background-color: derive(-jr-gray-1, 30%);
}

.walkthrough-quit-button .glyph-icon,
.walkthrough-quit-button .ikonli-font-icon {
    -fx-icon-color: -jr-theme;
    -fx-fill: -jr-theme;
    -fx-text-fill: -jr-theme;
    -fx-font-size: 1.2em;
}

.walkthrough-fullscreen-content {
    -fx-padding: 0.1875em;
    -fx-spacing: 1em;
    -fx-max-width: 48em;
    -fx-fill-width: true;
}
=======
>>>>>>> 784e3700

/* Markdown styles */
.markdown-textflow {
    -fx-text-alignment: left;
}

.markdown-textflow > * {
    -fx-fill: -fx-text-base-color;
}

.markdown-h1 {
    -fx-font-size: 2em;
    -fx-font-weight: bold;
}

.markdown-h2 {
    -fx-font-size: 1.5em;
    -fx-font-weight: bold;
}

.markdown-h3 {
    -fx-font-size: 1.25em;
    -fx-font-weight: bold;
}

.markdown-h4 {
    -fx-font-size: 1.1em;
    -fx-font-weight: bold;
}

.markdown-h5 {
    -fx-font-size: 1em;
    -fx-font-weight: bold;
}

.markdown-h6 {
    -fx-font-size: 0.875em;
    -fx-font-weight: bold;
}

.markdown-bold {
    -fx-font-weight: bold;
}

.markdown-italic {
    -fx-font-style: italic;
}

.markdown-code {
    -fx-font-family: monospace;
    -fx-fill: -jr-theme;
    -fx-effect: dropshadow(gaussian, rgba(0, 0, 0, 0.1), 1, 0, 0, 1);
}

.markdown-code-block {
    -fx-font-family: monospace;
    -fx-fill: -fx-text-base-color;
}

.markdown-list-bullet {
    -fx-fill: -jr-theme;
    -fx-font-weight: bold;
}

.markdown-list-number {
    -fx-fill: -jr-theme;
    -fx-font-weight: bold;
}

.markdown-blockquote-marker {
    -fx-fill: transparent;
}

.markdown-blockquote {
    -fx-fill: -fx-mid-text-color;
    -fx-font-style: italic;
}

.markdown-link {
    -fx-text-fill: -jr-theme;
    -fx-underline: true;
}

.markdown-link:hover {
    -fx-text-fill: #004499;
}

.invalid-path {
    -fx-background-color: rgba(238, 82, 83, 0.2);
    -fx-border-color: -jr-error;
    -fx-border-width: 1px;
}<|MERGE_RESOLUTION|>--- conflicted
+++ resolved
@@ -2942,7 +2942,6 @@
     -fx-padding: 0.25em 0.5em;
 }
 
-<<<<<<< HEAD
 .walkthrough-quit-button {
     -fx-background-color: -jr-gray-1;
     -fx-border-color: transparent;
@@ -2978,8 +2977,6 @@
     -fx-max-width: 48em;
     -fx-fill-width: true;
 }
-=======
->>>>>>> 784e3700
 
 /* Markdown styles */
 .markdown-textflow {
