--- conflicted
+++ resolved
@@ -99,17 +99,16 @@
                             <Tooltip text="%Group containing entries cited in a given TeX file"/>
                         </tooltip>
                     </RadioButton>
-<<<<<<< HEAD
+                    <RadioButton fx:id="dateRadioButton" toggleGroup="$type" wrapText="true"
+                                 text="%Date">
+                        <tooltip>
+                            <Tooltip text="%Automatically create groups by date"/>
+                        </tooltip>
+                    </RadioButton>
                     <RadioButton fx:id="directoryRadioButton" toggleGroup="$type" wrapText="true"
                                  text="%Directory structure">
                         <tooltip>
                             <Tooltip text="%Mirror the directory structure"/>
-=======
-                    <RadioButton fx:id="dateRadioButton" toggleGroup="$type" wrapText="true"
-                                 text="%Date">
-                        <tooltip>
-                            <Tooltip text="%Automatically create groups by date"/>
->>>>>>> 2096d23a
                         </tooltip>
                     </RadioButton>
                 </VBox>
@@ -189,14 +188,13 @@
                             <TextField fx:id="autoGroupPersonsField" disable="${!autoGroupPersonsOption.selected}"/>
                         </VBox>
                     </VBox>
-                    <VBox visible="${texRadioButton.selected}" spacing="10.0">
+                    <VBox visible="${texRadioButton.selected}">
                         <Label text="%Aux file"/>
                         <HBox spacing="10.0">
                             <TextField fx:id="texGroupFilePath" HBox.hgrow="ALWAYS" prefHeight="30.0"/>
                             <Button onAction="#texGroupBrowse" text="%Browse" prefHeight="30.0"/>
                         </HBox>
                     </VBox>
-<<<<<<< HEAD
                     <VBox visible="${directoryRadioButton.selected}">
                         <HBox spacing="10.0">
                             <TextField fx:id="rootPathField" promptText="%Root path"
@@ -210,7 +208,7 @@
                                 </tooltip>
                             </Button>
                         </HBox>
-=======
+                    </VBox>
                     <VBox visible="${dateRadioButton.selected}" spacing="10.0">
                         <VBox>
                             <Label text="%Field to extract date from"/>
@@ -222,7 +220,6 @@
                         </VBox>
                         <CheckBox fx:id="dateGroupIncludeEmpty"
                                   text="%Include entries without date"/>
->>>>>>> 2096d23a
                     </VBox>
                 </StackPane>
             </HBox>
