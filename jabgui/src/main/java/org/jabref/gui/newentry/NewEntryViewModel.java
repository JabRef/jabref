package org.jabref.gui.newentry;

import java.util.HashMap;
import java.util.List;
import java.util.Map;
import java.util.Objects;
import java.util.Optional;

import javafx.beans.property.BooleanProperty;
import javafx.beans.property.ListProperty;
import javafx.beans.property.ObjectProperty;
import javafx.beans.property.ReadOnlyBooleanProperty;
import javafx.beans.property.SimpleBooleanProperty;
import javafx.beans.property.SimpleListProperty;
import javafx.beans.property.SimpleObjectProperty;
import javafx.beans.property.SimpleStringProperty;
import javafx.beans.property.StringProperty;
import javafx.collections.FXCollections;
import javafx.concurrent.Task;

import org.jabref.gui.DialogService;
import org.jabref.gui.LibraryTab;
import org.jabref.gui.StateManager;
import org.jabref.gui.externalfiles.ImportHandler;
import org.jabref.gui.preferences.GuiPreferences;
import org.jabref.gui.util.UiTaskExecutor;
import org.jabref.logic.ai.AiService;
import org.jabref.logic.importer.CompositeIdFetcher;
import org.jabref.logic.importer.FetcherClientException;
import org.jabref.logic.importer.FetcherException;
import org.jabref.logic.importer.FetcherServerException;
import org.jabref.logic.importer.IdBasedFetcher;
import org.jabref.logic.importer.ParseException;
import org.jabref.logic.importer.WebFetchers;
import org.jabref.logic.importer.fileformat.BibtexParser;
import org.jabref.logic.importer.plaincitation.GrobidPlainCitationParser;
import org.jabref.logic.importer.plaincitation.LlmPlainCitationParser;
import org.jabref.logic.importer.plaincitation.PlainCitationParser;
import org.jabref.logic.importer.plaincitation.PlainCitationParserChoice;
import org.jabref.logic.importer.plaincitation.RuleBasedPlainCitationParser;
import org.jabref.logic.importer.plaincitation.SeveralPlainCitationParser;
import org.jabref.logic.l10n.Localization;
import org.jabref.logic.layout.LayoutFormatter;
import org.jabref.logic.layout.format.DOIStrip;
import org.jabref.model.database.BibDatabaseContext;
import org.jabref.model.entry.BibEntry;
import org.jabref.model.entry.field.StandardField;
import org.jabref.model.strings.StringUtil;
import org.jabref.model.util.FileUpdateMonitor;

import de.saxsys.mvvmfx.utils.validation.FunctionBasedValidator;
import de.saxsys.mvvmfx.utils.validation.ValidationMessage;
import de.saxsys.mvvmfx.utils.validation.ValidationStatus;
import de.saxsys.mvvmfx.utils.validation.Validator;
import org.slf4j.Logger;
import org.slf4j.LoggerFactory;

public class NewEntryViewModel {

    private static final Logger LOGGER = LoggerFactory.getLogger(NewEntryViewModel.class);

    private final GuiPreferences preferences;
    private final LibraryTab libraryTab;
    private final DialogService dialogService;
    private final StateManager stateManager;
    private final UiTaskExecutor taskExecutor;
    private final AiService aiService;
    private final FileUpdateMonitor fileUpdateMonitor;

    private final BooleanProperty executing;
    private final BooleanProperty executedSuccessfully;

    private final StringProperty idText;
    private final Validator idTextValidator;
    private final Validator duplicateDoiValidator;
    private final ListProperty<IdBasedFetcher> idFetchers;
    private final ObjectProperty<IdBasedFetcher> idFetcher;
    private final Validator idFetcherValidator;
    private Task<Optional<BibEntry>> idLookupWorker;

    private final StringProperty interpretText;
    private final Validator interpretTextValidator;
    private final ListProperty<PlainCitationParserChoice> interpretParsers;
    private final ObjectProperty<PlainCitationParserChoice> interpretParser;
    private Task<Optional<List<BibEntry>>> interpretWorker;

    private final StringProperty bibtexText;
    private final Validator bibtexTextValidator;
    private Task<Optional<List<BibEntry>>> bibtexWorker;
    private final Map<String, BibEntry> doiCache;
    private BibEntry duplicateEntry;

    public NewEntryViewModel(GuiPreferences preferences,
                             LibraryTab libraryTab,
                             DialogService dialogService,
                             StateManager stateManager,
                             UiTaskExecutor taskExecutor,
                             AiService aiService,
                             FileUpdateMonitor fileUpdateMonitor) {
        this.preferences = preferences;
        this.libraryTab = libraryTab;
        this.dialogService = dialogService;
        this.stateManager = stateManager;
        this.taskExecutor = taskExecutor;
        this.aiService = aiService;
        this.fileUpdateMonitor = fileUpdateMonitor;

        executing = new SimpleBooleanProperty(false);
        executedSuccessfully = new SimpleBooleanProperty(false);
        doiCache = new HashMap<>();

        idText = new SimpleStringProperty();
        idTextValidator = new FunctionBasedValidator<>(
<<<<<<< HEAD
                idText,
                StringUtil::isNotBlank,
                ValidationMessage.error(Localization.lang("You must specify an identifier.")));
=======
            idText,
            StringUtil::isNotBlank,
            ValidationMessage.error(Localization.lang("You must specify an identifier.")));
        duplicateDoiValidator = new FunctionBasedValidator<>(
            idText,
            input -> checkDOI(input).orElse(null));
>>>>>>> 934f9710
        idFetchers = new SimpleListProperty<>(FXCollections.observableArrayList());
        idFetchers.addAll(WebFetchers.getIdBasedFetchers(preferences.getImportFormatPreferences(), preferences.getImporterPreferences()));
        idFetcher = new SimpleObjectProperty<>();
        idFetcherValidator = new FunctionBasedValidator<>(
                idFetcher,
                Objects::nonNull,
                ValidationMessage.error(Localization.lang("You must select an identifier type.")));
        idLookupWorker = null;

        interpretText = new SimpleStringProperty();
        interpretTextValidator = new FunctionBasedValidator<>(
                interpretText,
                StringUtil::isNotBlank,
                ValidationMessage.error(Localization.lang("You must specify one (or more) citations.")));
        interpretParsers = new SimpleListProperty<>(FXCollections.observableArrayList());
        interpretParsers.addAll(PlainCitationParserChoice.values());
        interpretParser = new SimpleObjectProperty<>();
        interpretWorker = null;

        bibtexText = new SimpleStringProperty();
        bibtexTextValidator = new FunctionBasedValidator<>(
                bibtexText,
                StringUtil::isNotBlank,
                ValidationMessage.error(Localization.lang("You must specify a Bib(La)TeX source.")));
        bibtexWorker = null;
    }

    public void populateDOICache() {
        doiCache.clear();
        Optional<BibDatabaseContext> activeDatabase = stateManager.getActiveDatabase();

        activeDatabase.map(BibDatabaseContext::getEntries)
                    .ifPresent(entries -> {
                        entries.forEach(entry -> {
                            entry.getField(StandardField.DOI)
                                 .ifPresent(doi -> {
                                     doiCache.put(doi, entry);
                                 });
                        });
                    });
    }

    public Optional<ValidationMessage> checkDOI(String doiInput) {
        if (doiInput == null || doiInput.isBlank()) {
            return Optional.empty();
        }

        LayoutFormatter doiStrip = new DOIStrip();
        String normalized = doiStrip.format(doiInput.toLowerCase());

        if (doiCache.containsKey(normalized)) {
            duplicateEntry = doiCache.get(normalized);
            return Optional.of(ValidationMessage.warning(Localization.lang("Entry already exists in a library")));
        }

        return Optional.empty();
    }

    public BibEntry getDuplicateEntry() {
        return duplicateEntry;
    }

    public ReadOnlyBooleanProperty executingProperty() {
        return executing;
    }

    public ReadOnlyBooleanProperty executedSuccessfullyProperty() {
        return executedSuccessfully;
    }

    public StringProperty idTextProperty() {
        return idText;
    }

    public ReadOnlyBooleanProperty idTextValidatorProperty() {
        return idTextValidator.getValidationStatus().validProperty();
    }

    public ValidationStatus duplicateDoiValidatorStatus() {
        return duplicateDoiValidator.getValidationStatus();
    }

    public ListProperty<IdBasedFetcher> idFetchersProperty() {
        return idFetchers;
    }

    public ObjectProperty<IdBasedFetcher> idFetcherProperty() {
        return idFetcher;
    }

    public ReadOnlyBooleanProperty idFetcherValidatorProperty() {
        return idFetcherValidator.getValidationStatus().validProperty();
    }

    public StringProperty interpretTextProperty() {
        return interpretText;
    }

    public ReadOnlyBooleanProperty interpretTextValidatorProperty() {
        return interpretTextValidator.getValidationStatus().validProperty();
    }

    public ListProperty<PlainCitationParserChoice> interpretParsersProperty() {
        return interpretParsers;
    }

    public ObjectProperty<PlainCitationParserChoice> interpretParserProperty() {
        return interpretParser;
    }

    public StringProperty bibtexTextProperty() {
        return bibtexText;
    }

    public ReadOnlyBooleanProperty bibtexTextValidatorProperty() {
        return bibtexTextValidator.getValidationStatus().validProperty();
    }

    private class WorkerLookupId extends Task<Optional<BibEntry>> {
        @Override
        protected Optional<BibEntry> call() throws FetcherException {
            final String text = idText.getValue();
            final CompositeIdFetcher fetcher = new CompositeIdFetcher(preferences.getImportFormatPreferences());

            if (text == null || text.isEmpty()) {
                return Optional.empty();
            }

            return fetcher.performSearchById(text);
        }
    }

    private class WorkerLookupTypedId extends Task<Optional<BibEntry>> {
        @Override
        protected Optional<BibEntry> call() throws FetcherException {
            final String text = idText.getValue();
            final boolean textValid = idTextValidator.getValidationStatus().isValid();
            final IdBasedFetcher fetcher = idFetcher.getValue();

            if (text == null || !textValid || fetcher == null) {
                return Optional.empty();
            }

            return fetcher.performSearchById(text);
        }
    }

    public void executeLookupIdentifier(boolean searchComposite) {
        executing.setValue(true);

        cancel();
        if (searchComposite) {
            idLookupWorker = new WorkerLookupId();
        } else {
            idLookupWorker = new WorkerLookupTypedId();
        }

        idLookupWorker.setOnFailed(_ -> {
            final Throwable exception = idLookupWorker.getException();
            final String exceptionMessage = exception.getMessage();
            final String textString = idText.getValue();
            final String fetcherName = idFetcher.getValue().getName();

            final String dialogTitle = Localization.lang("Failed to lookup identifier");

            if (exception instanceof FetcherClientException) {
                dialogService.showInformationDialogAndWait(
                        dialogTitle,
                        Localization.lang(
                                "Bibliographic data could not be retrieved.\n" +
                                        "This is likely due to an issue with your input, or your network connection.\n" +
                                        "Check your provided identifier (and identifier type), and try again.\n" +
                                        "%0",
                                exceptionMessage));
            } else if (exception instanceof FetcherServerException) {
                dialogService.showInformationDialogAndWait(
                        dialogTitle,
                        Localization.lang(
                                "Bibliographic data could not be retrieved.\n" +
                                        "This is likely due to an issue being experienced by the server.\n" +
                                        "Try again later.\n" +
                                        "%0",
                                exceptionMessage));
            } else {
                dialogService.showInformationDialogAndWait(
                        dialogTitle,
                        Localization.lang(
                                "Bibliographic data could not be retrieved.\n" +
                                        "The following error was encountered:\n" +
                                        "%0",
                                exceptionMessage));
            }

            LOGGER.error("An exception occurred with the '{}' fetcher when resolving '{}'.", fetcherName, textString, exception);

            executing.set(false);
        });

        idLookupWorker.setOnSucceeded(event -> {
            final Optional<BibEntry> result = idLookupWorker.getValue();

            if (result.isEmpty()) {
                dialogService.showWarningDialogAndWait(
                        Localization.lang("Invalid result returned"),
                        Localization.lang(
                                "An unknown error has occurred.\n" +
                                        "This entry may need to be added manually."));
                executing.set(false);
                return;
            }

            final ImportHandler handler = new ImportHandler(
                    libraryTab.getBibDatabaseContext(),
                    preferences,
                    fileUpdateMonitor,
                    libraryTab.getUndoManager(),
                    stateManager,
                    dialogService,
                    taskExecutor);
            handler.importEntryWithDuplicateCheck(libraryTab.getBibDatabaseContext(), result.get());

            executedSuccessfully.set(true);
            executing.set(false);
        });

        taskExecutor.execute(idLookupWorker);
    }

    private class WorkerInterpretCitations extends Task<Optional<List<BibEntry>>> {
        @Override
        protected Optional<List<BibEntry>> call() throws FetcherException {
            final String text = interpretText.getValue();
            final boolean textValid = interpretTextValidator.getValidationStatus().isValid();
            final PlainCitationParserChoice parserChoice = interpretParser.getValue();

            if (text == null || !textValid || parserChoice == null) {
                return Optional.empty();
            }

            final PlainCitationParser parser = switch (parserChoice) {
                case PlainCitationParserChoice.RULE_BASED -> new RuleBasedPlainCitationParser();
                case PlainCitationParserChoice.GROBID -> new GrobidPlainCitationParser(preferences.getGrobidPreferences(), preferences.getImportFormatPreferences());
                case PlainCitationParserChoice.LLM -> new LlmPlainCitationParser(aiService.getTemplatesService(), preferences.getImportFormatPreferences(), aiService.getChatLanguageModel());
            };

            final SeveralPlainCitationParser setParser = new SeveralPlainCitationParser(parser);
            final List<BibEntry> entries = setParser.parseSeveralPlainCitations(text);

            if (entries.isEmpty()) {
                return Optional.empty();
            }
            return Optional.of(entries);
        }
    }

    public void executeInterpretCitations() {
        executing.setValue(true);

        cancel();
        interpretWorker = new WorkerInterpretCitations();

        interpretWorker.setOnFailed(event -> {
            final Throwable exception = interpretWorker.getException();
            final String exceptionMessage = exception.getMessage();
            final String parserName = interpretParser.getValue().getLocalizedName();

            final String dialogTitle = Localization.lang("Failed to interpret citations");

            if (exception instanceof FetcherException) {
                dialogService.showInformationDialogAndWait(
                        dialogTitle,
                        Localization.lang(
                                "Failed to interpret citations.\n" +
                                        "The following error was encountered:\n" +
                                        "%0",
                                exceptionMessage));
            } else {
                dialogService.showInformationDialogAndWait(
                        dialogTitle,
                        Localization.lang(
                                "The following error occurred:\n" +
                                        "%0",
                                exceptionMessage));
            }

            LOGGER.error("An exception occurred with the '{}' parser.", parserName, exception);

            executing.set(false);
        });

        interpretWorker.setOnSucceeded(_ -> {
            final Optional<List<BibEntry>> result = interpretWorker.getValue();

            if (result.isEmpty()) {
                dialogService.showWarningDialogAndWait(
                        Localization.lang("Invalid result"),
                        Localization.lang(
                                "An unknown error has occurred.\n" +
                                        "Entries may need to be added manually."));
                LOGGER.error("An invalid result was returned when parsing citations.");
                executing.set(false);
                return;
            }

            final ImportHandler handler = new ImportHandler(
                    libraryTab.getBibDatabaseContext(),
                    preferences,
                    fileUpdateMonitor,
                    libraryTab.getUndoManager(),
                    stateManager,
                    dialogService,
                    taskExecutor);
            handler.importEntriesWithDuplicateCheck(libraryTab.getBibDatabaseContext(), result.get());

            executedSuccessfully.set(true);
            executing.set(false);
        });

        taskExecutor.execute(interpretWorker);
    }

    private class WorkerSpecifyBibtex extends Task<Optional<List<BibEntry>>> {
        @Override
        protected Optional<List<BibEntry>> call() throws ParseException {
            final String text = bibtexText.getValue();
            final boolean textValid = bibtexTextValidator.getValidationStatus().isValid();

            if (text == null || !textValid) {
                return Optional.empty();
            }

            final BibtexParser parser = new BibtexParser(preferences.getImportFormatPreferences());
            final List<BibEntry> entries = parser.parseEntries(text);

            if (entries.isEmpty()) {
                return Optional.empty();
            }
            return Optional.of(entries);
        }
    }

    public void executeSpecifyBibtex() {
        executing.setValue(true);

        cancel();
        bibtexWorker = new WorkerSpecifyBibtex();

        bibtexWorker.setOnFailed(_ -> {
            final Throwable exception = interpretWorker.getException();
            final String exceptionMessage = exception.getMessage();

            final String dialogTitle = Localization.lang("Failed to parse Bib(La)Tex");

            if (exception instanceof ParseException) {
                dialogService.showInformationDialogAndWait(
                        dialogTitle,
                        Localization.lang(
                                "Failed to parse entries.\n" +
                                        "The following error was encountered:\n" +
                                        "%0",
                                exceptionMessage));
            } else {
                dialogService.showInformationDialogAndWait(
                        dialogTitle,
                        Localization.lang(
                                "The following error occurred:\n" +
                                        "%0",
                                exceptionMessage));
            }

            LOGGER.error("An exception occurred when parsing Bib(La)Tex entries.", exception);

            executing.set(false);
        });

        bibtexWorker.setOnSucceeded(_ -> {
            final Optional<List<BibEntry>> result = bibtexWorker.getValue();

            if (result.isEmpty()) {
                dialogService.showWarningDialogAndWait(
                        Localization.lang("Invalid result"),
                        Localization.lang(
                                "An unknown error has occurred.\n" +
                                        "Entries may need to be added manually."));
                LOGGER.error("An invalid result was returned when parsing Bib(La)Tex entries.");
                executing.set(false);
                return;
            }

            final ImportHandler handler = new ImportHandler(
                    libraryTab.getBibDatabaseContext(),
                    preferences,
                    fileUpdateMonitor,
                    libraryTab.getUndoManager(),
                    stateManager,
                    dialogService,
                    taskExecutor);
            handler.importEntriesWithDuplicateCheck(libraryTab.getBibDatabaseContext(), result.get());

            executedSuccessfully.set(true);
            executing.set(false);
        });

        taskExecutor.execute(bibtexWorker);
    }

    public void cancel() {
        if (idLookupWorker != null) {
            idLookupWorker.cancel();
        }
        if (interpretWorker != null) {
            interpretWorker.cancel();
        }
        if (bibtexWorker != null) {
            bibtexWorker.cancel();
        }
    }
}<|MERGE_RESOLUTION|>--- conflicted
+++ resolved
@@ -111,18 +111,12 @@
 
         idText = new SimpleStringProperty();
         idTextValidator = new FunctionBasedValidator<>(
-<<<<<<< HEAD
                 idText,
                 StringUtil::isNotBlank,
                 ValidationMessage.error(Localization.lang("You must specify an identifier.")));
-=======
-            idText,
-            StringUtil::isNotBlank,
-            ValidationMessage.error(Localization.lang("You must specify an identifier.")));
         duplicateDoiValidator = new FunctionBasedValidator<>(
-            idText,
-            input -> checkDOI(input).orElse(null));
->>>>>>> 934f9710
+                idText,
+                input -> checkDOI(input).orElse(null));
         idFetchers = new SimpleListProperty<>(FXCollections.observableArrayList());
         idFetchers.addAll(WebFetchers.getIdBasedFetchers(preferences.getImportFormatPreferences(), preferences.getImporterPreferences()));
         idFetcher = new SimpleObjectProperty<>();
