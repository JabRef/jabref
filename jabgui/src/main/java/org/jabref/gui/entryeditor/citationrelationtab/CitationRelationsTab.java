--- conflicted
+++ resolved
@@ -201,20 +201,6 @@
         citingVBox.getChildren().addAll(citingHBox, citingListView);
         citedByVBox.getChildren().addAll(citedByHBox, citedByListView);
 
-<<<<<<< HEAD
-        refreshCitingButton.setOnMouseClicked(_ -> {
-            searchForRelations(
-                    entry,
-                    citingListView,
-                    abortCitingButton,
-                    refreshCitingButton,
-                    CitationFetcher.SearchType.CITES,
-                    importCitingButton,
-                    citingProgress);
-        });
-
-        refreshCitedByButton.setOnMouseClicked(_ -> searchForRelations(
-=======
         CitationComponents citingComponents = new CitationComponents(
                 entry,
                 citingListView,
@@ -225,38 +211,6 @@
                 citingProgress);
 
         CitationComponents citedByComponents = new CitationComponents(
->>>>>>> b4f39b0d
-                entry,
-                citedByListView,
-                abortCitedButton,
-                refreshCitedByButton,
-                CitationFetcher.SearchType.CITED_BY,
-                importCitedByButton,
-<<<<<<< HEAD
-                citedByProgress));
-=======
-                citedByProgress);
-
-        refreshCitingButton.setOnMouseClicked(_ -> searchForRelations(citingComponents, citedByComponents));
-        refreshCitedByButton.setOnMouseClicked(_ -> searchForRelations(citedByComponents, citingComponents));
->>>>>>> b4f39b0d
-
-        // Create SplitPane to hold all nodes above
-        SplitPane container = new SplitPane(citingVBox, citedByVBox);
-        styleFetchedListView(citedByListView);
-        styleFetchedListView(citingListView);
-
-<<<<<<< HEAD
-        searchForRelations(
-                entry,
-                citingListView,
-                abortCitingButton,
-                refreshCitingButton,
-                CitationFetcher.SearchType.CITES,
-                importCitingButton,
-                citingProgress);
-
-        searchForRelations(
                 entry,
                 citedByListView,
                 abortCitedButton,
@@ -264,10 +218,17 @@
                 CitationFetcher.SearchType.CITED_BY,
                 importCitedByButton,
                 citedByProgress);
-=======
+
+        refreshCitingButton.setOnMouseClicked(_ -> searchForRelations(citingComponents, citedByComponents));
+        refreshCitedByButton.setOnMouseClicked(_ -> searchForRelations(citedByComponents, citingComponents));
+
+        // Create SplitPane to hold all nodes above
+        SplitPane container = new SplitPane(citingVBox, citedByVBox);
+        styleFetchedListView(citedByListView);
+        styleFetchedListView(citingListView);
+
         searchForRelations(citingComponents, citedByComponents);
         searchForRelations(citedByComponents, citingComponents);
->>>>>>> b4f39b0d
 
         return container;
     }
@@ -459,48 +420,6 @@
         executeSearch(citationComponents);
     }
 
-<<<<<<< HEAD
-        ObservableList<CitationRelationItem> resultList = FXCollections.observableArrayList();
-        listView.setItems(resultList);
-
-        // TODO: It should not be possible to cancel a search task that is already running for same tab
-        if (searchType == CitationFetcher.SearchType.CITES && citingTask != null && !citingTask.isCancelled()) {
-            citingTask.cancel();
-        } else if (searchType == CitationFetcher.SearchType.CITED_BY && citedByTask != null && !citedByTask.isCancelled()) {
-            citedByTask.cancel();
-        }
-
-        this.createBackgroundTask(entry, searchType)
-            .consumeOnRunning(task -> prepareToSearchForRelations(
-                abortButton, refreshButton, importButton, progress, task
-            ))
-            .onSuccess(fetchedList -> onSearchForRelationsSucceed(
-                entry,
-                listView,
-                abortButton,
-                refreshButton,
-                searchType,
-                importButton,
-                progress,
-                fetchedList,
-                resultList
-            ))
-            .onFailure(exception -> {
-                LOGGER.error("Error while fetching {} papers",
-                        searchType == CitationFetcher.SearchType.CITES ? "cited" : "citing",
-                        exception);
-                hideNodes(abortButton, progress, importButton);
-                String labelText;
-                if (searchType == CitationFetcher.SearchType.CITES) {
-                    labelText = Localization.lang("Error while fetching cited entries: %0", exception.getMessage());
-                } else {
-                    labelText = Localization.lang("Error while fetching citing entries: %0", exception.getMessage());
-                }
-                Label placeholder = new Label(labelText);
-                placeholder.setWrapText(true);
-                listView.setPlaceholder(placeholder);
-                refreshButton.setVisible(true);
-=======
     private void setUpEmptyPanel(CitationComponents citationComponents,
                                  CitationComponents otherCitationComponents) {
         hideNodes(citationComponents.abortButton(), citationComponents.progress());
@@ -557,9 +476,9 @@
         citationComponents.listView().setItems(observableList);
 
         // TODO: It should not be possible to cancel a search task that is already running for same tab
-        if (citingTask != null && !citingTask.isCancelled() && citationComponents.searchType() == CitationFetcher.SearchType.CITES) {
+        if (citationComponents.searchType() == CitationFetcher.SearchType.CITES && citingTask != null && !citingTask.isCancelled()) {
             citingTask.cancel();
-        } else if (citedByTask != null && !citedByTask.isCancelled() && citationComponents.searchType() == CitationFetcher.SearchType.CITED_BY) {
+        } else if (citationComponents.searchType() == CitationFetcher.SearchType.CITED_BY && citedByTask != null && !citedByTask.isCancelled()) {
             citedByTask.cancel();
         }
 
@@ -570,12 +489,18 @@
                     observableList
             ))
             .onFailure(exception -> {
-                LOGGER.error("Error while fetching citing Articles", exception);
+                LOGGER.error("Error while fetching {} papers", citationComponents.searchType() == CitationFetcher.SearchType.CITES ? "cited" : "citing", exception);
                 hideNodes(citationComponents.abortButton(), citationComponents.progress(), citationComponents.importButton());
-                citationComponents.listView().setPlaceholder(new Label(Localization.lang("Error while fetching citing entries: %0",
-                        exception.getMessage())));
+                String labelText;
+                if (citationComponents.searchType() == CitationFetcher.SearchType.CITES) {
+                    labelText = Localization.lang("Error while fetching cited entries: %0", exception.getMessage());
+                } else {
+                    labelText = Localization.lang("Error while fetching citing entries: %0", exception.getMessage());
+                }
+                Label placeholder = new Label(labelText);
+                placeholder.setWrapText(true);
+                citationComponents.listView().setPlaceholder(placeholder);
                 citationComponents.refreshButton().setVisible(true);
->>>>>>> b4f39b0d
                 dialogService.notify(exception.getMessage());
             })
             .executeWith(taskExecutor);
@@ -607,16 +532,11 @@
                                              List<BibEntry> fetchedList,
                                              ObservableList<CitationRelationItem> observableList) {
 
-<<<<<<< HEAD
+        hideNodes(citationComponents.abortButton(), citationComponents.progress());
+
         // TODO: This could be a wrong database, because the user might have switched to another library
         //       If we were on fixing this, we would need to a) associate a BibEntry with a database or b) pass the database at "bindToEntry"
-        BibDatabase database = stateManager.getActiveDatabase().map(BibDatabaseContext::getDatabase)
-                                           .orElse(new BibDatabase());
-=======
-        hideNodes(citationComponents.abortButton(), citationComponents.progress());
-
         BibDatabase database = stateManager.getActiveDatabase().map(BibDatabaseContext::getDatabase).orElse(new BibDatabase());
->>>>>>> b4f39b0d
         observableList.setAll(
                 fetchedList.stream().map(entr ->
                                    duplicateCheck.containsDuplicate(
@@ -628,44 +548,25 @@
                            .toList()
         );
 
-<<<<<<< HEAD
         if (observableList.isEmpty()) {
             Label placeholder = new Label(Localization.lang("No articles found"));
-            listView.setPlaceholder(placeholder);
+            citationComponents.listView().setPlaceholder(placeholder);
         } else {
-            listView.refresh();
-        }
-        BooleanBinding booleanBind = Bindings.isEmpty(listView.getCheckModel().getCheckedItems());
-        importButton.disableProperty().bind(booleanBind);
-        importButton.setOnMouseClicked(_ -> importEntries(listView.getCheckModel().getCheckedItems(), searchType, entry));
-        showNodes(refreshButton, importButton);
-=======
-        if (!observableList.isEmpty()) {
             citationComponents.listView().refresh();
-        } else {
-            Label placeholder = new Label(Localization.lang("No articles found"));
-            citationComponents.listView().setPlaceholder(placeholder);
         }
         BooleanBinding booleanBind = Bindings.isEmpty(citationComponents.listView().getCheckModel().getCheckedItems());
         citationComponents.importButton().disableProperty().bind(booleanBind);
         citationComponents.importButton().setOnMouseClicked(event -> importEntries(citationComponents.listView().getCheckModel().getCheckedItems(), citationComponents.searchType(), citationComponents.entry()));
         showNodes(citationComponents.refreshButton(), citationComponents.importButton());
->>>>>>> b4f39b0d
     }
 
     private void prepareToSearchForRelations(CitationComponents citationComponents, BackgroundTask<List<BibEntry>> task) {
         showNodes(citationComponents.abortButton(), citationComponents.progress());
         hideNodes(citationComponents.refreshButton(), citationComponents.importButton());
 
-<<<<<<< HEAD
-        abortButton.setOnAction(_ -> {
-            hideNodes(abortButton, progress, importButton);
-            showNodes(refreshButton);
-=======
         citationComponents.abortButton().setOnAction(event -> {
             hideNodes(citationComponents.abortButton(), citationComponents.progress(), citationComponents.importButton());
             showNodes(citationComponents.refreshButton());
->>>>>>> b4f39b0d
             task.cancel();
             dialogService.notify(Localization.lang("Search aborted."));
         });
