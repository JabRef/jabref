package org.jabref.gui.preferences;

import java.nio.file.Path;
import java.util.ArrayList;
import java.util.HashMap;
import java.util.HashSet;
import java.util.LinkedHashMap;
import java.util.List;
import java.util.Map;
import java.util.Objects;
import java.util.SequencedMap;
import java.util.Set;
import java.util.prefs.BackingStoreException;
import java.util.stream.Collectors;

import javafx.beans.InvalidationListener;
import javafx.collections.ListChangeListener;
import javafx.collections.ObservableList;
import javafx.collections.SetChangeListener;
import javafx.scene.control.TableColumn;

import org.jabref.gui.CoreGuiPreferences;
import org.jabref.gui.WorkspacePreferences;
import org.jabref.gui.autocompleter.AutoCompletePreferences;
import org.jabref.gui.desktop.os.NativeDesktop;
import org.jabref.gui.duplicationFinder.DuplicateResolverDialog;
import org.jabref.gui.edit.CopyToPreferences;
import org.jabref.gui.entryeditor.EntryEditorPreferences;
import org.jabref.gui.externalfiles.UnlinkedFilesDialogPreferences;
import org.jabref.gui.externalfiletype.ExternalFileType;
import org.jabref.gui.externalfiletype.ExternalFileTypes;
import org.jabref.gui.frame.ExternalApplicationsPreferences;
import org.jabref.gui.frame.SidePanePreferences;
import org.jabref.gui.groups.GroupViewMode;
import org.jabref.gui.groups.GroupsPreferences;
import org.jabref.gui.keyboard.KeyBindingRepository;
import org.jabref.gui.maintable.ColumnPreferences;
import org.jabref.gui.maintable.MainTableColumnModel;
import org.jabref.gui.maintable.MainTablePreferences;
import org.jabref.gui.maintable.NameDisplayPreferences;
import org.jabref.gui.mergeentries.DiffMode;
import org.jabref.gui.mergeentries.MergeDialogPreferences;
import org.jabref.gui.newentry.NewEntryDialogTab;
import org.jabref.gui.newentry.NewEntryPreferences;
import org.jabref.gui.preview.PreviewPreferences;
import org.jabref.gui.sidepane.SidePaneType;
import org.jabref.gui.specialfields.SpecialFieldsPreferences;
import org.jabref.gui.theme.Theme;
import org.jabref.logic.JabRefException;
import org.jabref.logic.bst.BstPreviewLayout;
import org.jabref.logic.citationstyle.CSLStyleLoader;
import org.jabref.logic.citationstyle.CSLStyleUtils;
import org.jabref.logic.citationstyle.CitationStylePreviewLayout;
import org.jabref.logic.exporter.BibDatabaseWriter;
import org.jabref.logic.exporter.SelfContainedSaveConfiguration;
import org.jabref.logic.externalfiles.DateRange;
import org.jabref.logic.externalfiles.ExternalFileSorter;
import org.jabref.logic.importer.fetcher.DoiFetcher;
import org.jabref.logic.importer.plaincitation.PlainCitationParserChoice;
import org.jabref.logic.journals.JournalAbbreviationRepository;
import org.jabref.logic.l10n.Localization;
import org.jabref.logic.layout.TextBasedPreviewLayout;
import org.jabref.logic.os.OS;
import org.jabref.logic.preferences.AutoCompleteFirstNameMode;
import org.jabref.logic.preferences.JabRefCliPreferences;
import org.jabref.logic.preview.PreviewLayout;
import org.jabref.logic.push.PushToApplicationPreferences;
import org.jabref.logic.util.StandardFileType;
import org.jabref.logic.util.strings.StringUtil;
import org.jabref.model.entry.BibEntryTypesManager;
import org.jabref.model.entry.field.Field;
import org.jabref.model.entry.field.FieldFactory;
import org.jabref.model.entry.types.EntryType;
import org.jabref.model.entry.types.StandardEntryType;
import org.jabref.model.groups.GroupHierarchyType;
import org.jabref.model.metadata.SaveOrder;
import org.jabref.model.metadata.SelfContainedSaveOrder;

import com.airhacks.afterburner.injection.Injector;
import com.tobiasdiez.easybind.EasyBind;
import org.slf4j.Logger;
import org.slf4j.LoggerFactory;

public class JabRefGuiPreferences extends JabRefCliPreferences implements GuiPreferences {

    // Public because needed for pref migration
    public static final String AUTOCOMPLETER_COMPLETE_FIELDS = "autoCompleteFields";

    // region Preview - public for pref migrations
    public static final String PREVIEW_STYLE = "previewStyle";
    public static final String CYCLE_PREVIEW_POS = "cyclePreviewPos";
    public static final String CYCLE_PREVIEW = "cyclePreview";
    public static final String PREVIEW_AS_TAB = "previewAsTab";
    public static final String PREVIEW_IN_ENTRY_TABLE_TOOLTIP = "previewInEntryTableTooltip";
    public static final String PREVIEW_BST_LAYOUT_PATHS = "previewBstLayoutPaths";
    // endregion

    // region column names
    // public because of migration
    // Variable names have changed to ensure backward compatibility with pre 5.0 releases of JabRef
    // Pre 5.1: columnNames, columnWidths, columnSortTypes, columnSortOrder
    public static final String COLUMN_NAMES = "mainTableColumnNames";
    public static final String COLUMN_WIDTHS = "mainTableColumnWidths";
    public static final String COLUMN_SORT_TYPES = "mainTableColumnSortTypes";
    public static final String COLUMN_SORT_ORDER = "mainTableColumnSortOrder";
    // endregion

    // region keybindings - public because needed for pref migration
    public static final String BIND_NAMES = "bindNames";
    public static final String BINDINGS = "bindings";
    // endregion

    private static final Logger LOGGER = LoggerFactory.getLogger(JabRefGuiPreferences.class);

    // region WorkspacePreferences
    private static final String OVERRIDE_DEFAULT_FONT_SIZE = "overrideDefaultFontSize";
    private static final String MAIN_FONT_SIZE = "mainFontSize";
    private static final String THEME = "fxTheme";
    private static final String THEME_SYNC_OS = "themeSyncOs";
    private static final String OPEN_LAST_EDITED = "openLastEdited";
    private static final String SHOW_ADVANCED_HINTS = "showAdvancedHints";
    private static final String CONFIRM_DELETE = "confirmDelete";
    private static final String CONFIRM_HIDE_TAB_BAR = "confirmHideTabBar";
    private static final String SELECTED_SLR_CATALOGS = "selectedSlrCatalogs";
    // endregion

    // region core GUI preferences
    private static final String MAIN_WINDOW_POS_X = "mainWindowPosX";
    private static final String MAIN_WINDOW_POS_Y = "mainWindowPosY";
    private static final String MAIN_WINDOW_WIDTH = "mainWindowSizeX";
    private static final String MAIN_WINDOW_HEIGHT = "mainWindowSizeY";
    private static final String WINDOW_MAXIMISED = "windowMaximised";
    private static final String SIDE_PANE_WIDTH = "sidePaneWidthFX";
    private static final String ENTRY_EDITOR_HEIGHT = "entryEditorHeightFX";
    // endregion

    private static final String SIDE_PANE_COMPONENT_PREFERRED_POSITIONS = "sidePaneComponentPreferredPositions";
    private static final String SIDE_PANE_COMPONENT_NAMES = "sidePaneComponentNames";

    // region main table, main table columns, save columns
    private static final String AUTO_RESIZE_MODE = "autoResizeMode";
    private static final String EXTRA_FILE_COLUMNS = "extraFileColumns";

    private static final String SEARCH_DIALOG_COLUMN_WIDTHS = "searchTableColumnWidths";
    private static final String SEARCH_DIALOG_COLUMN_SORT_TYPES = "searchDialogColumnSortTypes";
    private static final String SEARCH_DIALOG_COLUMN_SORT_ORDER = "searchDalogColumnSortOrder";
    // endregion

    // region NameDisplayPreferences
    private static final String NAMES_LAST_ONLY = "namesLastOnly";
    private static final String ABBR_AUTHOR_NAMES = "abbrAuthorNames";
    private static final String NAMES_NATBIB = "namesNatbib";
    private static final String NAMES_FIRST_LAST = "namesFf";
    private static final String NAMES_AS_IS = "namesAsIs";
    // endregion

    // region ExternalApplicationsPreferences
    private static final String EXTERNAL_FILE_TYPES = "externalFileTypes";
    private static final String CONSOLE_COMMAND = "consoleCommand";
    private static final String USE_DEFAULT_CONSOLE_APPLICATION = "useDefaultConsoleApplication";
    private static final String USE_DEFAULT_FILE_BROWSER_APPLICATION = "userDefaultFileBrowserApplication";
    private static final String EMAIL_SUBJECT = "emailSubject";
    private static final String KINDLE_EMAIL = "kindleEmail";
    private static final String OPEN_FOLDERS_OF_ATTACHED_FILES = "openFoldersOfAttachedFiles";
    private static final String FILE_BROWSER_COMMAND = "fileBrowserCommand";
    // endregion

    /**
     * Holds the horizontal divider position of the preview view when it is shown inside the entry editor
     */
    private static final String ENTRY_EDITOR_PREVIEW_DIVIDER_POS = "entryEditorPreviewDividerPos";

    private static final String JOURNAL_POPUP = "journalPopup";

    // region Auto completion
    private static final String AUTO_COMPLETE = "autoComplete";
    private static final String AUTOCOMPLETER_FIRSTNAME_MODE = "autoCompFirstNameMode";
    private static final String AUTOCOMPLETER_LAST_FIRST = "autoCompLF";
    private static final String AUTOCOMPLETER_FIRST_LAST = "autoCompFF";
    // endregion

    // region SidePanePreferences
    private static final String SELECTED_FETCHER_INDEX = "selectedFetcherIndex";
    private static final String WEB_SEARCH_VISIBLE = "webSearchVisible";
    private static final String OO_SHOW_PANEL = "showOOPanel";
    private static final String GROUP_SIDEPANE_VISIBLE = "groupSidepaneVisible";
    // endregion

    // region GroupsPreferences
    private static final String AUTO_ASSIGN_GROUP = "autoAssignGroup";
    private static final String DISPLAY_GROUP_COUNT = "displayGroupCount";
    private static final String GROUP_VIEW_INTERSECTION = "groupIntersection";
    private static final String GROUP_VIEW_FILTER = "groupFilter";
    private static final String GROUP_VIEW_INVERT = "groupInvert";
    private static final String DEFAULT_HIERARCHICAL_CONTEXT = "defaultHierarchicalContext";
    // endregion

    // region specialFieldsPreferences
    private static final String SPECIALFIELDSENABLED = "specialFieldsEnabled";
    // endregion

    private static final String UNLINKED_FILES_SELECTED_EXTENSION = "unlinkedFilesSelectedExtension";
    private static final String UNLINKED_FILES_SELECTED_DATE_RANGE = "unlinkedFilesSelectedDateRange";
    private static final String UNLINKED_FILES_SELECTED_SORT = "unlinkedFilesSelectedSort";

    private static final String INCLUDE_CROSS_REFERENCES = "includeCrossReferences";
    private static final String ASK_FOR_INCLUDING_CROSS_REFERENCES = "askForIncludingCrossReferences";

    // region Donation preferences
    private static final String DONATION_NEVER_SHOW = "donationNeverShow";
    private static final String DONATION_LAST_SHOWN_EPOCH_DAY = "donationLastShownEpochDay";
    // endregion

    // region NewEntryPreferences
    private static final String CREATE_ENTRY_APPROACH = "latestApproach";
    private static final String CREATE_ENTRY_EXPAND_RECOMMENDED = "typesRecommendedExpanded";
    private static final String CREATE_ENTRY_EXPAND_OTHER = "typesOtherExpanded";
    private static final String CREATE_ENTRY_EXPAND_CUSTOM = "typesCustomExpanded";
    private static final String CREATE_ENTRY_IMMEDIATE_TYPE = "latestImmediateType";
    private static final String CREATE_ENTRY_ID_LOOKUP_GUESSING = "idLookupGuessing";
    private static final String CREATE_ENTRY_ID_FETCHER_NAME = "latestIdFetcherName";
    private static final String CREATE_ENTRY_INTERPRET_PARSER_NAME = "latestInterpretParserName";
    // endregion

    private static JabRefGuiPreferences singleton;

    private EntryEditorPreferences entryEditorPreferences;
    private MergeDialogPreferences mergeDialogPreferences;
    private AutoCompletePreferences autoCompletePreferences;
    private CoreGuiPreferences coreGuiPreferences;
    private WorkspacePreferences workspacePreferences;
    private UnlinkedFilesDialogPreferences unlinkedFilesDialogPreferences;
    private ExternalApplicationsPreferences externalApplicationsPreferences;
    private SidePanePreferences sidePanePreferences;
    private GroupsPreferences groupsPreferences;
    private SpecialFieldsPreferences specialFieldsPreferences;
    private PreviewPreferences previewPreferences;
    private PushToApplicationPreferences pushToApplicationPreferences;
    private NameDisplayPreferences nameDisplayPreferences;
    private MainTablePreferences mainTablePreferences;
    private ColumnPreferences mainTableColumnPreferences;
    private ColumnPreferences searchDialogColumnPreferences;
    private KeyBindingRepository keyBindingRepository;
    private CopyToPreferences copyToPreferences;
    private NewEntryPreferences newEntryPreferences;
    private DonationPreferences donationPreferences;

    private JabRefGuiPreferences() {
        super();

        defaults.put(JOURNAL_POPUP, EntryEditorPreferences.JournalPopupEnabled.FIRST_START.toString());

        defaults.put(ENTRY_EDITOR_PREVIEW_DIVIDER_POS, 0.5);

        // region mergeDialogPreferences
        defaults.put(MERGE_ENTRIES_DIFF_MODE, DiffMode.WORD.name());
        defaults.put(MERGE_ENTRIES_SHOULD_SHOW_DIFF, Boolean.TRUE);
        defaults.put(MERGE_ENTRIES_SHOULD_SHOW_UNIFIED_DIFF, Boolean.TRUE);
        defaults.put(MERGE_ENTRIES_HIGHLIGHT_WORDS, Boolean.TRUE);
        defaults.put(MERGE_SHOW_ONLY_CHANGED_FIELDS, Boolean.FALSE);
        defaults.put(MERGE_APPLY_TO_ALL_ENTRIES, Boolean.FALSE);
        defaults.put(DUPLICATE_RESOLVER_DECISION_RESULT_ALL_ENTRIES, DuplicateResolverDialog.DuplicateResolverResult.BREAK.name());
        // endregion

        // region autoCompletePreferences
        defaults.put(AUTO_COMPLETE, Boolean.FALSE);
        defaults.put(AUTOCOMPLETER_FIRSTNAME_MODE, AutoCompleteFirstNameMode.BOTH.name());
        defaults.put(AUTOCOMPLETER_FIRST_LAST, Boolean.FALSE); // "Autocomplete names in 'Firstname Lastname' format only"
        defaults.put(AUTOCOMPLETER_LAST_FIRST, Boolean.FALSE); // "Autocomplete names in 'Lastname, Firstname' format only"
        defaults.put(AUTOCOMPLETER_COMPLETE_FIELDS, "author;editor;title;journal;publisher;keywords;crossref;related;entryset");
        // endregion

        // region unlinkedFilesDialogPreferences
        defaults.put(UNLINKED_FILES_SELECTED_EXTENSION, StandardFileType.ANY_FILE.getName());
        defaults.put(UNLINKED_FILES_SELECTED_DATE_RANGE, DateRange.ALL_TIME.name());
        defaults.put(UNLINKED_FILES_SELECTED_SORT, ExternalFileSorter.DEFAULT.name());
        // endregion

        // region ExternalApplicationsPreferences
        defaults.put(EXTERNAL_FILE_TYPES, "");
        defaults.put(EMAIL_SUBJECT, Localization.lang("References"));
        defaults.put(KINDLE_EMAIL, "");

        if (OS.WINDOWS) {
            defaults.put(OPEN_FOLDERS_OF_ATTACHED_FILES, Boolean.TRUE);
        } else {
            defaults.put(OPEN_FOLDERS_OF_ATTACHED_FILES, Boolean.FALSE);
        }

        defaults.put(USE_DEFAULT_CONSOLE_APPLICATION, Boolean.TRUE);
        defaults.put(USE_DEFAULT_FILE_BROWSER_APPLICATION, Boolean.TRUE);
        if (OS.WINDOWS) {
            defaults.put(CONSOLE_COMMAND, "C:\\Program Files\\ConEmu\\ConEmu64.exe /single /dir \"%DIR\"");
            defaults.put(FILE_BROWSER_COMMAND, "explorer.exe /select, \"%DIR\"");
        } else {
            defaults.put(CONSOLE_COMMAND, "");
            defaults.put(FILE_BROWSER_COMMAND, "");
        }
        // endregion

        // region SidePanePreferences
        defaults.put(WEB_SEARCH_VISIBLE, Boolean.TRUE);
        defaults.put(SELECTED_FETCHER_INDEX, 0);
        defaults.put(GROUP_SIDEPANE_VISIBLE, Boolean.TRUE);
        defaults.put(OO_SHOW_PANEL, Boolean.FALSE);
        // endregion

        // region GroupsPreferences
        defaults.put(AUTO_ASSIGN_GROUP, Boolean.TRUE);
        defaults.put(DISPLAY_GROUP_COUNT, Boolean.TRUE);
        defaults.put(GROUP_VIEW_INTERSECTION, Boolean.TRUE);
        defaults.put(GROUP_VIEW_FILTER, Boolean.TRUE);
        defaults.put(GROUP_VIEW_INVERT, Boolean.FALSE);
        defaults.put(DEFAULT_HIERARCHICAL_CONTEXT, GroupHierarchyType.INDEPENDENT.name());
        // endregion

        defaults.put(SPECIALFIELDSENABLED, Boolean.TRUE);

        // region PreviewStyle
        defaults.put(CYCLE_PREVIEW, "Preview;" + CSLStyleLoader.DEFAULT_STYLE);
        defaults.put(CYCLE_PREVIEW_POS, 0);
        defaults.put(PREVIEW_AS_TAB, Boolean.FALSE);
        defaults.put(PREVIEW_IN_ENTRY_TABLE_TOOLTIP, Boolean.FALSE);
        defaults.put(PREVIEW_STYLE,
                "<font face=\"sans-serif\">" +
                        "<b>\\bibtextype</b><a name=\"\\citationkey\">\\begin{citationkey} (\\citationkey)</a>\\end{citationkey}__NEWLINE__" +
                        "\\begin{author}<BR><BR>\\format[Authors(LastFirst, FullName,Sep= / ,LastSep= / ),HTMLChars]{\\author}\\end{author}__NEWLINE__" +
                        "\\begin{editor & !author}<BR><BR>\\format[Authors(LastFirst,FullName,Sep= / ,LastSep= / ),HTMLChars]{\\editor} (\\format[IfPlural(Eds.,Ed.)]{\\editor})\\end{editor & !author}__NEWLINE__" +
                        "\\begin{title}<BR><b>\\format[HTMLChars]{\\title}</b> \\end{title}__NEWLINE__" +
                        "<BR>\\begin{date}\\date\\end{date}\\begin{edition}, \\edition. edition\\end{edition}__NEWLINE__" +
                        "\\begin{editor & author}<BR><BR>\\format[Authors(LastFirst,FullName,Sep= / ,LastSep= / ),HTMLChars]{\\editor} (\\format[IfPlural(Eds.,Ed.)]{\\editor})\\end{editor & author}__NEWLINE__" +
                        "\\begin{booktitle}<BR><i>\\format[HTMLChars]{\\booktitle}</i>\\end{booktitle}__NEWLINE__" +
                        "\\begin{chapter} \\format[HTMLChars]{\\chapter}<BR>\\end{chapter}" +
                        "\\begin{editor & !author}<BR>\\end{editor & !author}\\begin{!editor}<BR>\\end{!editor}\\begin{journal}<BR><i>\\format[HTMLChars]{\\journal}</i> \\end{journal} \\begin{volume}, Vol. \\volume\\end{volume}\\begin{series}<BR>\\format[HTMLChars]{\\series}\\end{series}\\begin{number}, No. \\format[HTMLChars]{\\number}\\end{number}__NEWLINE__" +
                        "\\begin{school} \\format[HTMLChars]{\\school}, \\end{school}__NEWLINE__" +
                        "\\begin{institution} <em>\\format[HTMLChars]{\\institution}, </em>\\end{institution}__NEWLINE__" +
                        "\\begin{publisher}<BR>\\format[HTMLChars]{\\publisher}\\end{publisher}\\begin{location}: \\format[HTMLChars]{\\location} \\end{location}__NEWLINE__" +
                        "\\begin{pages}<BR> p. \\format[FormatPagesForHTML]{\\pages}\\end{pages}__NEWLINE__" +
                        "\\begin{abstract}<BR><BR><b>Abstract: </b>\\format[HTMLChars]{\\abstract} \\end{abstract}__NEWLINE__" +
                        "\\begin{owncitation}<BR><BR><b>Own citation: </b>\\format[HTMLChars]{\\owncitation} \\end{owncitation}__NEWLINE__" +
                        "\\begin{comment}<BR><BR><b>Comment: </b>\\format[Markdown,HTMLChars(keepCurlyBraces)]{\\comment}\\end{comment}__NEWLINE__" +
                        "</font>__NEWLINE__");
        // endregion

        // region NameDisplayPreferences
        defaults.put(NAMES_AS_IS, Boolean.FALSE); // "Show names unchanged"
        defaults.put(NAMES_FIRST_LAST, Boolean.FALSE); // "Show 'Firstname Lastname'"
        defaults.put(NAMES_NATBIB, Boolean.TRUE); // "Natbib style"
        defaults.put(ABBR_AUTHOR_NAMES, Boolean.TRUE); // "Abbreviate names"
        defaults.put(NAMES_LAST_ONLY, Boolean.TRUE); // "Show last names only"
        // endregion

        // region: Main table, main table column, and search dialog column preferences
        defaults.put(EXTRA_FILE_COLUMNS, Boolean.FALSE);
        defaults.put(COLUMN_NAMES, "groups;group_icons;files;linked_id;field:citationkey;field:entrytype;field:author/editor;field:title;field:year;field:journal/booktitle;special:ranking;special:readstatus;special:priority");
        defaults.put(COLUMN_WIDTHS, "28;40;28;28;100;75;300;470;60;130;50;50;50");

        defaults.put(SIDE_PANE_COMPONENT_NAMES, "");
        defaults.put(SIDE_PANE_COMPONENT_PREFERRED_POSITIONS, "");
        // endregion

        // By default disable "Fit table horizontally on the screen"
        defaults.put(AUTO_RESIZE_MODE, Boolean.FALSE);

        defaults.put(ASK_FOR_INCLUDING_CROSS_REFERENCES, Boolean.TRUE);
        defaults.put(INCLUDE_CROSS_REFERENCES, Boolean.FALSE);

        // region donation defaults
        defaults.put(DONATION_NEVER_SHOW, Boolean.FALSE);
        defaults.put(DONATION_LAST_SHOWN_EPOCH_DAY, -1);
        // endregion

        // region NewEntryUnifierPreferences
        defaults.put(CREATE_ENTRY_APPROACH, List.of(NewEntryDialogTab.values()).indexOf(NewEntryDialogTab.CHOOSE_ENTRY_TYPE));
        defaults.put(CREATE_ENTRY_EXPAND_RECOMMENDED, true);
        defaults.put(CREATE_ENTRY_EXPAND_OTHER, false);
        defaults.put(CREATE_ENTRY_EXPAND_CUSTOM, true);
        defaults.put(CREATE_ENTRY_IMMEDIATE_TYPE, StandardEntryType.Article.getDisplayName());
        defaults.put(CREATE_ENTRY_ID_LOOKUP_GUESSING, true);
        defaults.put(CREATE_ENTRY_ID_FETCHER_NAME, DoiFetcher.NAME);
        defaults.put(CREATE_ENTRY_INTERPRET_PARSER_NAME, PlainCitationParserChoice.RULE_BASED_GENERAL.getLocalizedName());
        // endregion
    }

    /**
     * @deprecated Never ever add a call to this method. There should be only one caller.
     * All other usages should get the preferences passed (or injected).
     * The JabRef team leaves the {@code @deprecated} annotation to have IntelliJ listing this method with a strike-through.
     */
    @Deprecated
    public static JabRefGuiPreferences getInstance() {
        if (JabRefGuiPreferences.singleton == null) {
            JabRefGuiPreferences.singleton = new JabRefGuiPreferences();
        }
        return JabRefGuiPreferences.singleton;
    }

    public CopyToPreferences getCopyToPreferences() {
        if (copyToPreferences != null) {
            return copyToPreferences;
        }
        copyToPreferences = new CopyToPreferences(
                getBoolean(ASK_FOR_INCLUDING_CROSS_REFERENCES),
                getBoolean(INCLUDE_CROSS_REFERENCES)
        );

        EasyBind.listen(copyToPreferences.shouldAskForIncludingCrossReferencesProperty(), (obs, oldValue, newValue) -> putBoolean(ASK_FOR_INCLUDING_CROSS_REFERENCES, newValue));
        EasyBind.listen(copyToPreferences.shouldIncludeCrossReferencesProperty(), (obs, oldValue, newValue) -> putBoolean(INCLUDE_CROSS_REFERENCES, newValue));

        return copyToPreferences;
    }

    @Override
    public void clear() throws BackingStoreException {
        super.clear();

        getWorkspacePreferences().setAll(WorkspacePreferences.getDefault());
        getGuiPreferences().setAll(CoreGuiPreferences.getDefault());
    }

    @Override
    public void importPreferences(Path file) throws JabRefException {
        super.importPreferences(file);

        // in case of incomplete or corrupt xml fall back to current preferences
<<<<<<< HEAD
        getWorkspacePreferences().setAll(getWorkspacePreferencesFromLowLevelApi(getWorkspacePreferences()));
        getGuiPreferences().setAll(getCoreGuiPreferencesFromBackingStore(getGuiPreferences()));
=======
        getWorkspacePreferences().setAll(getWorkspacePreferencesFromBackingStore(getWorkspacePreferences()));
>>>>>>> 56789228
    }

    // region EntryEditorPreferences
    public EntryEditorPreferences getEntryEditorPreferences() {
        if (entryEditorPreferences != null) {
            return entryEditorPreferences;
        }

        entryEditorPreferences = new EntryEditorPreferences(
                getEntryEditorTabs(),
                getDefaultEntryEditorTabs(),
                getBoolean(AUTO_OPEN_FORM),
                getBoolean(SHOW_RECOMMENDATIONS),
                getBoolean(SHOW_AI_SUMMARY),
                getBoolean(SHOW_AI_CHAT),
                getBoolean(SHOW_LATEX_CITATIONS),
                getBoolean(SMART_FILE_ANNOTATIONS),
                getBoolean(DEFAULT_SHOW_SOURCE),
                getBoolean(VALIDATE_IN_ENTRY_EDITOR),
                getBoolean(ALLOW_INTEGER_EDITION_BIBTEX),
                getBoolean(AUTOLINK_FILES_ENABLED),
                EntryEditorPreferences.JournalPopupEnabled.fromString(get(JOURNAL_POPUP)),
                getBoolean(SHOW_SCITE_TAB),
                getBoolean(SHOW_USER_COMMENTS_FIELDS),
                getDouble(ENTRY_EDITOR_PREVIEW_DIVIDER_POS));

        EasyBind.listen(entryEditorPreferences.entryEditorTabs(), (_, _, newValue) -> storeEntryEditorTabs(newValue));
        // defaultEntryEditorTabs are read-only
        EasyBind.listen(entryEditorPreferences.shouldOpenOnNewEntryProperty(), (_, _, newValue) -> putBoolean(AUTO_OPEN_FORM, newValue));
        EasyBind.listen(entryEditorPreferences.shouldShowRecommendationsTabProperty(), (_, _, newValue) -> putBoolean(SHOW_RECOMMENDATIONS, newValue));
        EasyBind.listen(entryEditorPreferences.shouldShowAiSummaryTabProperty(), (_, _, newValue) -> putBoolean(SHOW_AI_SUMMARY, newValue));
        EasyBind.listen(entryEditorPreferences.shouldShowAiChatTabProperty(), (_, _, newValue) -> putBoolean(SHOW_AI_CHAT, newValue));
        EasyBind.listen(entryEditorPreferences.shouldShowLatexCitationsTabProperty(), (_, _, newValue) -> putBoolean(SHOW_LATEX_CITATIONS, newValue));
        EasyBind.listen(entryEditorPreferences.shouldShowFileAnnotationsTabProperty(), (_, _, newValue) -> putBoolean(SMART_FILE_ANNOTATIONS, newValue));
        EasyBind.listen(entryEditorPreferences.showSourceTabByDefaultProperty(), (_, _, newValue) -> putBoolean(DEFAULT_SHOW_SOURCE, newValue));
        EasyBind.listen(entryEditorPreferences.enableValidationProperty(), (_, _, newValue) -> putBoolean(VALIDATE_IN_ENTRY_EDITOR, newValue));
        EasyBind.listen(entryEditorPreferences.allowIntegerEditionBibtexProperty(), (_, _, newValue) -> putBoolean(ALLOW_INTEGER_EDITION_BIBTEX, newValue));
        EasyBind.listen(entryEditorPreferences.autoLinkEnabledProperty(), (_, _, newValue) -> putBoolean(AUTOLINK_FILES_ENABLED, newValue));
        EasyBind.listen(entryEditorPreferences.enableJournalPopupProperty(), (_, _, newValue) -> put(JOURNAL_POPUP, newValue.toString()));
        EasyBind.listen(entryEditorPreferences.shouldShowLSciteTabProperty(), (_, _, newValue) -> putBoolean(SHOW_SCITE_TAB, newValue));
        EasyBind.listen(entryEditorPreferences.showUserCommentsFieldsProperty(), (_, _, newValue) -> putBoolean(SHOW_USER_COMMENTS_FIELDS, newValue));
        EasyBind.listen(entryEditorPreferences.previewWidthDividerPositionProperty(), (_, _, newValue) -> putDouble(ENTRY_EDITOR_PREVIEW_DIVIDER_POS, newValue.doubleValue()));
        return entryEditorPreferences;
    }

    /**
     * Get a Map of defined tab names to default tab fields.
     *
     * @return A map of the currently defined tabs in the entry editor from scratch to cache
     */
    private Map<String, Set<Field>> getEntryEditorTabs() {
        Map<String, Set<Field>> tabs = new LinkedHashMap<>();
        List<String> tabNames = getSeries(CUSTOM_TAB_NAME);
        List<String> tabFields = getSeries(CUSTOM_TAB_FIELDS);

        if (tabNames.isEmpty() || (tabNames.size() != tabFields.size())) {
            // Nothing set (or wrong configuration), then we use default values
            tabNames = getSeries(CUSTOM_TAB_NAME + "_def");
            tabFields = getSeries(CUSTOM_TAB_FIELDS + "_def");
        }

        for (int i = 0; i < tabNames.size(); i++) {
            tabs.put(tabNames.get(i), FieldFactory.parseFieldList(tabFields.get(i)));
        }
        return tabs;
    }

    /**
     * Stores the defined tabs and corresponding fields in the preferences.
     *
     * @param customTabs a map of tab names and the corresponding set of fields to be displayed in
     */
    private void storeEntryEditorTabs(Map<String, Set<Field>> customTabs) {
        String[] names = customTabs.keySet().toArray(String[]::new);
        String[] fields = customTabs.values().stream()
                                    .map(set -> set.stream()
                                                   .map(Field::getName)
                                                   .collect(Collectors.joining(STRINGLIST_DELIMITER.toString())))
                                    .toArray(String[]::new);

        for (int i = 0; i < customTabs.size(); i++) {
            put(CUSTOM_TAB_NAME + i, names[i]);
            put(CUSTOM_TAB_FIELDS + i, fields[i]);
        }

        purgeSeries(CUSTOM_TAB_NAME, customTabs.size());
        purgeSeries(CUSTOM_TAB_FIELDS, customTabs.size());

        getEntryEditorTabs();
    }

    private SequencedMap<String, Set<Field>> getDefaultEntryEditorTabs() {
        SequencedMap<String, Set<Field>> customTabsMap = new LinkedHashMap<>();

        int defNumber = 0;
        while (true) {
            // Saved as 'CUSTOMTABNAME_def{number}' and seperated by ';'
            String name = (String) defaults.get(CUSTOM_TAB_NAME + "_def" + defNumber);
            String fields = (String) defaults.get(CUSTOM_TAB_FIELDS + "_def" + defNumber);

            if (StringUtil.isNullOrEmpty(name) || StringUtil.isNullOrEmpty(fields)) {
                break;
            }

            customTabsMap.put(name, FieldFactory.parseFieldList((String) defaults.get(CUSTOM_TAB_FIELDS + "_def" + defNumber)));
            defNumber++;
        }
        return customTabsMap;
    }
    // endregion

    @Override
    public MergeDialogPreferences getMergeDialogPreferences() {
        if (mergeDialogPreferences != null) {
            return mergeDialogPreferences;
        }

        mergeDialogPreferences = new MergeDialogPreferences(
                DiffMode.parse(get(MERGE_ENTRIES_DIFF_MODE)),
                getBoolean(MERGE_ENTRIES_SHOULD_SHOW_DIFF),
                getBoolean(MERGE_ENTRIES_SHOULD_SHOW_UNIFIED_DIFF),
                getBoolean(MERGE_ENTRIES_HIGHLIGHT_WORDS),
                getBoolean(MERGE_SHOW_ONLY_CHANGED_FIELDS),
                getBoolean(MERGE_APPLY_TO_ALL_ENTRIES),
                DuplicateResolverDialog.DuplicateResolverResult.parse(get(DUPLICATE_RESOLVER_DECISION_RESULT_ALL_ENTRIES))
        );

        EasyBind.listen(mergeDialogPreferences.mergeDiffModeProperty(), (obs, oldValue, newValue) -> put(MERGE_ENTRIES_DIFF_MODE, newValue.name()));
        EasyBind.listen(mergeDialogPreferences.mergeShouldShowDiffProperty(), (obs, oldValue, newValue) -> putBoolean(MERGE_ENTRIES_SHOULD_SHOW_DIFF, newValue));
        EasyBind.listen(mergeDialogPreferences.mergeShouldShowUnifiedDiffProperty(), (obs, oldValue, newValue) -> putBoolean(MERGE_ENTRIES_SHOULD_SHOW_UNIFIED_DIFF, newValue));
        EasyBind.listen(mergeDialogPreferences.mergeHighlightWordsProperty(), (obs, oldValue, newValue) -> putBoolean(MERGE_ENTRIES_HIGHLIGHT_WORDS, newValue));
        EasyBind.listen(mergeDialogPreferences.mergeShowChangedFieldOnlyProperty(), (obs, oldValue, newValue) -> putBoolean(MERGE_SHOW_ONLY_CHANGED_FIELDS, newValue));
        EasyBind.listen(mergeDialogPreferences.mergeApplyToAllEntriesProperty(), (obs, oldValue, newValue) -> putBoolean(MERGE_APPLY_TO_ALL_ENTRIES, newValue));
        EasyBind.listen(mergeDialogPreferences.allEntriesDuplicateResolverDecisionProperty(), (obs, oldValue, newValue) -> put(DUPLICATE_RESOLVER_DECISION_RESULT_ALL_ENTRIES, newValue.name()));

        return mergeDialogPreferences;
    }

    @Override
    public AutoCompletePreferences getAutoCompletePreferences() {
        if (autoCompletePreferences != null) {
            return autoCompletePreferences;
        }

        AutoCompletePreferences.NameFormat nameFormat = AutoCompletePreferences.NameFormat.BOTH;
        if (getBoolean(AUTOCOMPLETER_LAST_FIRST)) {
            nameFormat = AutoCompletePreferences.NameFormat.LAST_FIRST;
        } else if (getBoolean(AUTOCOMPLETER_FIRST_LAST)) {
            nameFormat = AutoCompletePreferences.NameFormat.FIRST_LAST;
        }

        autoCompletePreferences = new AutoCompletePreferences(
                getBoolean(AUTO_COMPLETE),
                AutoCompleteFirstNameMode.parse(get(AUTOCOMPLETER_FIRSTNAME_MODE)),
                nameFormat,
                getStringList(AUTOCOMPLETER_COMPLETE_FIELDS).stream().map(FieldFactory::parseField).collect(Collectors.toSet())
        );

        EasyBind.listen(autoCompletePreferences.autoCompleteProperty(), (obs, oldValue, newValue) -> putBoolean(AUTO_COMPLETE, newValue));
        EasyBind.listen(autoCompletePreferences.firstNameModeProperty(), (obs, oldValue, newValue) -> put(AUTOCOMPLETER_FIRSTNAME_MODE, newValue.name()));
        autoCompletePreferences.getCompleteFields().addListener((SetChangeListener<Field>) c ->
                putStringList(AUTOCOMPLETER_COMPLETE_FIELDS, autoCompletePreferences.getCompleteFields().stream()
                                                                                    .map(Field::getName)
                                                                                    .collect(Collectors.toList())));
        EasyBind.listen(autoCompletePreferences.nameFormatProperty(), (obs, oldValue, newValue) -> {
            if (autoCompletePreferences.getNameFormat() == AutoCompletePreferences.NameFormat.BOTH) {
                putBoolean(AUTOCOMPLETER_LAST_FIRST, false);
                putBoolean(AUTOCOMPLETER_FIRST_LAST, false);
            } else if (autoCompletePreferences.getNameFormat() == AutoCompletePreferences.NameFormat.LAST_FIRST) {
                putBoolean(AUTOCOMPLETER_LAST_FIRST, true);
                putBoolean(AUTOCOMPLETER_FIRST_LAST, false);
            } else {
                putBoolean(AUTOCOMPLETER_LAST_FIRST, false);
                putBoolean(AUTOCOMPLETER_FIRST_LAST, true);
            }
        });

        return autoCompletePreferences;
    }

    // region core GUI preferences
    public CoreGuiPreferences getGuiPreferences() {
        if (coreGuiPreferences != null) {
            return coreGuiPreferences;
        }

        coreGuiPreferences = getCoreGuiPreferencesFromBackingStore(CoreGuiPreferences.getDefault());

        EasyBind.listen(coreGuiPreferences.positionXProperty(), (_, _, newValue) -> putDouble(MAIN_WINDOW_POS_X, newValue.doubleValue()));
        EasyBind.listen(coreGuiPreferences.positionYProperty(), (_, _, newValue) -> putDouble(MAIN_WINDOW_POS_Y, newValue.doubleValue()));
        EasyBind.listen(coreGuiPreferences.sizeXProperty(), (_, _, newValue) -> putDouble(MAIN_WINDOW_WIDTH, newValue.doubleValue()));
        EasyBind.listen(coreGuiPreferences.sizeYProperty(), (_, _, newValue) -> putDouble(MAIN_WINDOW_HEIGHT, newValue.doubleValue()));
        EasyBind.listen(coreGuiPreferences.windowMaximisedProperty(), (_, _, newValue) -> putBoolean(WINDOW_MAXIMISED, newValue));
        EasyBind.listen(coreGuiPreferences.horizontalDividerPositionProperty(), (_, _, newValue) -> putDouble(SIDE_PANE_WIDTH, newValue.doubleValue()));
        EasyBind.listen(coreGuiPreferences.getVerticalDividerPositionProperty(), (_, _, newValue) -> putDouble(ENTRY_EDITOR_HEIGHT, newValue.doubleValue()));

        return coreGuiPreferences;
    }

    private CoreGuiPreferences getCoreGuiPreferencesFromBackingStore(CoreGuiPreferences defaults) {
        return new CoreGuiPreferences(
                getDouble(MAIN_WINDOW_POS_X, defaults.getPositionX()),
                getDouble(MAIN_WINDOW_POS_Y, defaults.getPositionY()),
                getDouble(MAIN_WINDOW_WIDTH, defaults.getSizeX()),
                getDouble(MAIN_WINDOW_HEIGHT, defaults.getSizeY()),
                getBoolean(WINDOW_MAXIMISED, defaults.isWindowMaximised()),
                getDouble(SIDE_PANE_WIDTH, defaults.getHorizontalDividerPosition()),
                getDouble(ENTRY_EDITOR_HEIGHT, defaults.getVerticalDividerPosition()));
    }
    // endregion

    @Override
    public WorkspacePreferences getWorkspacePreferences() {
        if (workspacePreferences != null) {
            return workspacePreferences;
        }

        workspacePreferences = getWorkspacePreferencesFromBackingStore(WorkspacePreferences.getDefault());

        EasyBind.listen(workspacePreferences.languageProperty(), (_, oldValue, newValue) -> {
            put(LANGUAGE, newValue.getId());
            if (oldValue != newValue) {
                setLanguageDependentDefaultValues();
                Localization.setLanguage(newValue);
            }
        });

        EasyBind.listen(workspacePreferences.shouldOverrideDefaultFontSizeProperty(), (_, _, newValue) ->
                putBoolean(OVERRIDE_DEFAULT_FONT_SIZE, newValue));
        EasyBind.listen(workspacePreferences.mainFontSizeProperty(), (_, _, newValue) ->
                putInt(MAIN_FONT_SIZE, newValue));
        EasyBind.listen(workspacePreferences.themeProperty(), (_, _, newValue) ->
                put(THEME, newValue.getName()));
        EasyBind.listen(workspacePreferences.themeSyncOsProperty(), (_, _, newValue) ->
                putBoolean(THEME_SYNC_OS, newValue));
        EasyBind.listen(workspacePreferences.openLastEditedProperty(), (_, _, newValue) ->
                putBoolean(OPEN_LAST_EDITED, newValue));
        EasyBind.listen(workspacePreferences.showAdvancedHintsProperty(), (_, _, newValue) ->
                putBoolean(SHOW_ADVANCED_HINTS, newValue));
        EasyBind.listen(workspacePreferences.confirmDeleteProperty(), (_, _, newValue) ->
                putBoolean(CONFIRM_DELETE, newValue));
        EasyBind.listen(workspacePreferences.hideTabBarProperty(), (_, _, newValue) ->
                putBoolean(CONFIRM_HIDE_TAB_BAR, newValue));
        workspacePreferences.getSelectedSlrCatalogs().addListener((ListChangeListener<String>) _ ->
                putStringList(SELECTED_SLR_CATALOGS, workspacePreferences.getSelectedSlrCatalogs()));
        return workspacePreferences;
    }

    private WorkspacePreferences getWorkspacePreferencesFromBackingStore(WorkspacePreferences defaults) {
        return new WorkspacePreferences(
                getLanguage(),
                getBoolean(OVERRIDE_DEFAULT_FONT_SIZE, defaults.shouldOverrideDefaultFontSize()),
                getInt(MAIN_FONT_SIZE, defaults.getMainFontSize()),
                defaults.getDefaultFontSize(), // FixMe
                new Theme(get(THEME, Theme.BASE_CSS)),
                getBoolean(THEME_SYNC_OS, defaults.shouldThemeSyncOs()),
                getBoolean(OPEN_LAST_EDITED, defaults.shouldOpenLastEdited()),
                getBoolean(SHOW_ADVANCED_HINTS, defaults.shouldShowAdvancedHints()),
                getBoolean(CONFIRM_DELETE, defaults.shouldConfirmDelete()),
                getBoolean(CONFIRM_HIDE_TAB_BAR, defaults.shouldHideTabBar()),
                getStringList(SELECTED_SLR_CATALOGS));
    }

    @Override
    public UnlinkedFilesDialogPreferences getUnlinkedFilesDialogPreferences() {
        if (unlinkedFilesDialogPreferences != null) {
            return unlinkedFilesDialogPreferences;
        }

        unlinkedFilesDialogPreferences = new UnlinkedFilesDialogPreferences(
                get(UNLINKED_FILES_SELECTED_EXTENSION),
                DateRange.parse(get(UNLINKED_FILES_SELECTED_DATE_RANGE)),
                ExternalFileSorter.parse(get(UNLINKED_FILES_SELECTED_SORT))
        );

        EasyBind.listen(unlinkedFilesDialogPreferences.unlinkedFilesSelectedExtensionProperty(), (obs, oldValue, newValue) -> put(UNLINKED_FILES_SELECTED_EXTENSION, newValue));
        EasyBind.listen(unlinkedFilesDialogPreferences.unlinkedFilesSelectedDateRangeProperty(), (obs, oldValue, newValue) -> put(UNLINKED_FILES_SELECTED_DATE_RANGE, newValue.name()));
        EasyBind.listen(unlinkedFilesDialogPreferences.unlinkedFilesSelectedSortProperty(), (obs, oldValue, newValue) -> put(UNLINKED_FILES_SELECTED_SORT, newValue.name()));

        return unlinkedFilesDialogPreferences;
    }

    // region SidePanePreferences
    @Override
    public SidePanePreferences getSidePanePreferences() {
        if (sidePanePreferences != null) {
            return sidePanePreferences;
        }

        sidePanePreferences = new SidePanePreferences(
                getVisibleSidePanes(),
                getSidePanePreferredPositions(),
                getInt(SELECTED_FETCHER_INDEX));

        sidePanePreferences.visiblePanes().addListener((InvalidationListener) listener ->
                storeVisibleSidePanes(sidePanePreferences.visiblePanes()));
        sidePanePreferences.getPreferredPositions().addListener((InvalidationListener) listener ->
                storeSidePanePreferredPositions(sidePanePreferences.getPreferredPositions()));
        EasyBind.listen(sidePanePreferences.webSearchFetcherSelectedProperty(), (obs, oldValue, newValue) -> putInt(SELECTED_FETCHER_INDEX, newValue));

        return sidePanePreferences;
    }

    private Set<SidePaneType> getVisibleSidePanes() {
        Set<SidePaneType> visiblePanes = new HashSet<>();
        if (getBoolean(WEB_SEARCH_VISIBLE)) {
            visiblePanes.add(SidePaneType.WEB_SEARCH);
        }
        if (getBoolean(GROUP_SIDEPANE_VISIBLE)) {
            visiblePanes.add(SidePaneType.GROUPS);
        }
        if (getBoolean(OO_SHOW_PANEL)) {
            visiblePanes.add(SidePaneType.OPEN_OFFICE);
        }
        return visiblePanes;
    }

    private void storeVisibleSidePanes(Set<SidePaneType> visiblePanes) {
        putBoolean(WEB_SEARCH_VISIBLE, visiblePanes.contains(SidePaneType.WEB_SEARCH));
        putBoolean(GROUP_SIDEPANE_VISIBLE, visiblePanes.contains(SidePaneType.GROUPS));
        putBoolean(OO_SHOW_PANEL, visiblePanes.contains(SidePaneType.OPEN_OFFICE));
    }

    private Map<SidePaneType, Integer> getSidePanePreferredPositions() {
        Map<SidePaneType, Integer> preferredPositions = new HashMap<>();

        List<String> componentNames = getStringList(SIDE_PANE_COMPONENT_NAMES);
        List<String> componentPositions = getStringList(SIDE_PANE_COMPONENT_PREFERRED_POSITIONS);

        for (int i = 0; i < componentNames.size(); ++i) {
            String name = componentNames.get(i);
            try {
                SidePaneType type = Enum.valueOf(SidePaneType.class, name);
                preferredPositions.put(type, Integer.parseInt(componentPositions.get(i)));
            } catch (NumberFormatException e) {
                LOGGER.debug("Invalid number format for side pane component '{}'", name, e);
            } catch (IllegalArgumentException e) {
                LOGGER.debug("Following component is not a side pane: '{}'", name, e);
            }
        }

        return preferredPositions;
    }

    private void storeSidePanePreferredPositions(Map<SidePaneType, Integer> preferredPositions) {
        // Split the map into a pair of parallel String lists suitable for storage
        List<String> names = preferredPositions.keySet().stream()
                                               .map(Enum::toString)
                                               .collect(Collectors.toList());

        List<String> positions = preferredPositions.values().stream()
                                                   .map(integer -> Integer.toString(integer))
                                                   .collect(Collectors.toList());

        putStringList(SIDE_PANE_COMPONENT_NAMES, names);
        putStringList(SIDE_PANE_COMPONENT_PREFERRED_POSITIONS, positions);
    }
    // endregion

    @Override
    public ExternalApplicationsPreferences getExternalApplicationsPreferences() {
        if (externalApplicationsPreferences != null) {
            return externalApplicationsPreferences;
        }

        externalApplicationsPreferences = new ExternalApplicationsPreferences(
                get(EMAIL_SUBJECT),
                getBoolean(OPEN_FOLDERS_OF_ATTACHED_FILES),
                ExternalFileTypes.fromString(get(EXTERNAL_FILE_TYPES)),
                !getBoolean(USE_DEFAULT_CONSOLE_APPLICATION), // mind the !
                get(CONSOLE_COMMAND),
                !getBoolean(USE_DEFAULT_FILE_BROWSER_APPLICATION), // mind the !
                get(FILE_BROWSER_COMMAND),
                get(KINDLE_EMAIL));

        EasyBind.listen(externalApplicationsPreferences.eMailSubjectProperty(),
                (obs, oldValue, newValue) -> put(EMAIL_SUBJECT, newValue));
        EasyBind.listen(externalApplicationsPreferences.autoOpenEmailAttachmentsFolderProperty(),
                (obs, oldValue, newValue) -> putBoolean(OPEN_FOLDERS_OF_ATTACHED_FILES, newValue));
        EasyBind.listen(externalApplicationsPreferences.useCustomTerminalProperty(),
                (obs, oldValue, newValue) -> putBoolean(USE_DEFAULT_CONSOLE_APPLICATION, !newValue)); // mind the !
        externalApplicationsPreferences.getExternalFileTypes().addListener((SetChangeListener<ExternalFileType>) c ->
                put(EXTERNAL_FILE_TYPES, ExternalFileTypes.toStringList(externalApplicationsPreferences.getExternalFileTypes())));
        EasyBind.listen(externalApplicationsPreferences.customTerminalCommandProperty(),
                (obs, oldValue, newValue) -> put(CONSOLE_COMMAND, newValue));
        EasyBind.listen(externalApplicationsPreferences.useCustomFileBrowserProperty(),
                (obs, oldValue, newValue) -> putBoolean(USE_DEFAULT_FILE_BROWSER_APPLICATION, !newValue)); // mind the !
        EasyBind.listen(externalApplicationsPreferences.customFileBrowserCommandProperty(),
                (obs, oldValue, newValue) -> put(FILE_BROWSER_COMMAND, newValue));
        EasyBind.listen(externalApplicationsPreferences.kindleEmailProperty(),
                (obs, oldValue, newValue) -> put(KINDLE_EMAIL, newValue));

        return externalApplicationsPreferences;
    }

    public GroupsPreferences getGroupsPreferences() {
        if (groupsPreferences != null) {
            return groupsPreferences;
        }

        groupsPreferences = new GroupsPreferences(
                getBoolean(GROUP_VIEW_INTERSECTION),
                getBoolean(GROUP_VIEW_FILTER),
                getBoolean(GROUP_VIEW_INVERT),
                getBoolean(AUTO_ASSIGN_GROUP),
                getBoolean(DISPLAY_GROUP_COUNT),
                GroupHierarchyType.valueOf(get(DEFAULT_HIERARCHICAL_CONTEXT))
        );

        groupsPreferences.groupViewModeProperty().addListener((SetChangeListener<GroupViewMode>) change -> {
            putBoolean(GROUP_VIEW_INTERSECTION, groupsPreferences.groupViewModeProperty().contains(GroupViewMode.INTERSECTION));
            putBoolean(GROUP_VIEW_FILTER, groupsPreferences.groupViewModeProperty().contains(GroupViewMode.FILTER));
            putBoolean(GROUP_VIEW_INVERT, groupsPreferences.groupViewModeProperty().contains(GroupViewMode.INVERT));
        });
        EasyBind.listen(groupsPreferences.autoAssignGroupProperty(), (obs, oldValue, newValue) -> putBoolean(AUTO_ASSIGN_GROUP, newValue));
        EasyBind.listen(groupsPreferences.displayGroupCountProperty(), (obs, oldValue, newValue) -> putBoolean(DISPLAY_GROUP_COUNT, newValue));
        EasyBind.listen(groupsPreferences.defaultHierarchicalContextProperty(), (obs, oldValue, newValue) -> put(DEFAULT_HIERARCHICAL_CONTEXT, newValue.name()));

        return groupsPreferences;
    }

    public SpecialFieldsPreferences getSpecialFieldsPreferences() {
        if (specialFieldsPreferences != null) {
            return specialFieldsPreferences;
        }

        specialFieldsPreferences = new SpecialFieldsPreferences(getBoolean(SPECIALFIELDSENABLED));

        EasyBind.listen(specialFieldsPreferences.specialFieldsEnabledProperty(), (obs, oldValue, newValue) -> putBoolean(SPECIALFIELDSENABLED, newValue));

        return specialFieldsPreferences;
    }

    // region Preview preferences
    public PreviewPreferences getPreviewPreferences() {
        if (previewPreferences != null) {
            return previewPreferences;
        }

        String style = get(PREVIEW_STYLE);
        List<PreviewLayout> layouts = getPreviewLayouts(style);

        this.previewPreferences = new PreviewPreferences(
                layouts,
                getPreviewCyclePosition(layouts),
                new TextBasedPreviewLayout(
                        style,
                        getLayoutFormatterPreferences(),
                        Injector.instantiateModelOrService(JournalAbbreviationRepository.class)),
                (String) defaults.get(PREVIEW_STYLE),
                getBoolean(PREVIEW_AS_TAB),
                getBoolean(PREVIEW_IN_ENTRY_TABLE_TOOLTIP),
                getStringList(PREVIEW_BST_LAYOUT_PATHS).stream()
                                                       .map(Path::of)
                                                       .collect(Collectors.toList())
        );

        previewPreferences.getLayoutCycle().addListener((InvalidationListener) c -> storePreviewLayouts(previewPreferences.getLayoutCycle()));
        EasyBind.listen(previewPreferences.layoutCyclePositionProperty(), (obs, oldValue, newValue) -> putInt(CYCLE_PREVIEW_POS, newValue));
        EasyBind.listen(previewPreferences.customPreviewLayoutProperty(), (obs, oldValue, newValue) -> put(PREVIEW_STYLE, newValue.getText()));
        EasyBind.listen(previewPreferences.showPreviewAsExtraTabProperty(), (obs, oldValue, newValue) -> putBoolean(PREVIEW_AS_TAB, newValue));
        EasyBind.listen(previewPreferences.showPreviewEntryTableTooltip(), (obs, oldValue, newValue) -> putBoolean(PREVIEW_IN_ENTRY_TABLE_TOOLTIP, newValue));
        previewPreferences.getBstPreviewLayoutPaths().addListener((InvalidationListener) c -> storeBstPaths(previewPreferences.getBstPreviewLayoutPaths()));
        return this.previewPreferences;
    }

    private void storeBstPaths(List<Path> bstPaths) {
        putStringList(PREVIEW_BST_LAYOUT_PATHS, bstPaths.stream().map(Path::toAbsolutePath).map(Path::toString).toList());
    }

    private List<PreviewLayout> getPreviewLayouts(String style) {
        List<String> cycle = getStringList(CYCLE_PREVIEW);

        // For backwards compatibility always add at least the default preview to the cycle
        if (cycle.isEmpty()) {
            cycle.add("Preview");
        }

        return cycle.stream()
                    .map(layout -> {
                        if (CSLStyleUtils.isCitationStyleFile(layout)) {
                            BibEntryTypesManager entryTypesManager = Injector.instantiateModelOrService(BibEntryTypesManager.class);
                            return CSLStyleUtils.createCitationStyleFromFile(layout)
                                                .map(file -> (PreviewLayout) new CitationStylePreviewLayout(file, entryTypesManager))
                                                .orElse(null);
                        }
                        if (BstPreviewLayout.isBstStyleFile(layout)) {
                            return getStringList(PREVIEW_BST_LAYOUT_PATHS).stream()
                                                                          .filter(path -> path.endsWith(layout)).map(Path::of)
                                                                          .map(BstPreviewLayout::new)
                                                                          .findFirst()
                                                                          .orElse(null);
                        } else {
                            return new TextBasedPreviewLayout(
                                    style,
                                    getLayoutFormatterPreferences(),
                                    Injector.instantiateModelOrService(JournalAbbreviationRepository.class));
                        }
                    }).filter(Objects::nonNull)
                    .collect(Collectors.toList());
    }

    private void storePreviewLayouts(ObservableList<PreviewLayout> previewCycle) {
        putStringList(CYCLE_PREVIEW, previewCycle.stream()
                                                 .map(layout -> {
                                                     if (layout instanceof CitationStylePreviewLayout citationStyleLayout) {
                                                         return citationStyleLayout.getFilePath();
                                                     } else {
                                                         return layout.getDisplayName();
                                                     }
                                                 }).toList()
        );
    }

    private int getPreviewCyclePosition(List<PreviewLayout> layouts) {
        int storedCyclePos = getInt(CYCLE_PREVIEW_POS);
        if (storedCyclePos < layouts.size()) {
            return storedCyclePos;
        } else {
            return 0; // fallback if stored position is no longer valid
        }
    }
    // endregion

    // region NameDisplayPreferences

    @Override
    public NameDisplayPreferences getNameDisplayPreferences() {
        if (nameDisplayPreferences != null) {
            return nameDisplayPreferences;
        }

        nameDisplayPreferences = new NameDisplayPreferences(
                getNameDisplayStyle(),
                getNameAbbreviationStyle());

        EasyBind.listen(nameDisplayPreferences.displayStyleProperty(), (obs, oldValue, newValue) -> {
            putBoolean(NAMES_NATBIB, newValue == NameDisplayPreferences.DisplayStyle.NATBIB);
            putBoolean(NAMES_AS_IS, newValue == NameDisplayPreferences.DisplayStyle.AS_IS);
            putBoolean(NAMES_FIRST_LAST, newValue == NameDisplayPreferences.DisplayStyle.FIRSTNAME_LASTNAME);
        });
        EasyBind.listen(nameDisplayPreferences.abbreviationStyleProperty(), (obs, oldValue, newValue) -> {
            putBoolean(ABBR_AUTHOR_NAMES, newValue == NameDisplayPreferences.AbbreviationStyle.FULL);
            putBoolean(NAMES_LAST_ONLY, newValue == NameDisplayPreferences.AbbreviationStyle.LASTNAME_ONLY);
        });

        return nameDisplayPreferences;
    }

    private NameDisplayPreferences.AbbreviationStyle getNameAbbreviationStyle() {
        NameDisplayPreferences.AbbreviationStyle abbreviationStyle = NameDisplayPreferences.AbbreviationStyle.NONE; // default
        if (getBoolean(ABBR_AUTHOR_NAMES)) {
            abbreviationStyle = NameDisplayPreferences.AbbreviationStyle.FULL;
        } else if (getBoolean(NAMES_LAST_ONLY)) {
            abbreviationStyle = NameDisplayPreferences.AbbreviationStyle.LASTNAME_ONLY;
        }
        return abbreviationStyle;
    }

    private NameDisplayPreferences.DisplayStyle getNameDisplayStyle() {
        NameDisplayPreferences.DisplayStyle displayStyle = NameDisplayPreferences.DisplayStyle.LASTNAME_FIRSTNAME; // default
        if (getBoolean(NAMES_NATBIB)) {
            displayStyle = NameDisplayPreferences.DisplayStyle.NATBIB;
        } else if (getBoolean(NAMES_AS_IS)) {
            displayStyle = NameDisplayPreferences.DisplayStyle.AS_IS;
        } else if (getBoolean(NAMES_FIRST_LAST)) {
            displayStyle = NameDisplayPreferences.DisplayStyle.FIRSTNAME_LASTNAME;
        }
        return displayStyle;
    }

    // endregion

    // region: Main table, main table column, and search dialog column preferences

    public MainTablePreferences getMainTablePreferences() {
        if (mainTablePreferences != null) {
            return mainTablePreferences;
        }

        mainTablePreferences = new MainTablePreferences(
                getMainTableColumnPreferences(),
                getBoolean(AUTO_RESIZE_MODE),
                getBoolean(EXTRA_FILE_COLUMNS));

        EasyBind.listen(mainTablePreferences.resizeColumnsToFitProperty(),
                (obs, oldValue, newValue) -> putBoolean(AUTO_RESIZE_MODE, newValue));
        EasyBind.listen(mainTablePreferences.extraFileColumnsEnabledProperty(),
                (obs, oldValue, newValue) -> putBoolean(EXTRA_FILE_COLUMNS, newValue));

        return mainTablePreferences;
    }

    public ColumnPreferences getMainTableColumnPreferences() {
        if (mainTableColumnPreferences != null) {
            return mainTableColumnPreferences;
        }

        List<MainTableColumnModel> columns = getColumns(COLUMN_NAMES, COLUMN_WIDTHS, COLUMN_SORT_TYPES, ColumnPreferences.DEFAULT_COLUMN_WIDTH);
        List<MainTableColumnModel> columnSortOrder = getColumnSortOrder(COLUMN_SORT_ORDER, columns);
        mainTableColumnPreferences = new ColumnPreferences(columns, columnSortOrder);

        mainTableColumnPreferences.getColumns().addListener((InvalidationListener) change -> {
            putStringList(COLUMN_NAMES, getColumnNamesAsStringList(mainTableColumnPreferences));
            putStringList(COLUMN_WIDTHS, getColumnWidthsAsStringList(mainTableColumnPreferences));
            putStringList(COLUMN_SORT_TYPES, getColumnSortTypesAsStringList(mainTableColumnPreferences));
        });
        mainTableColumnPreferences.getColumnSortOrder().addListener((InvalidationListener) change ->
                putStringList(COLUMN_SORT_ORDER, getColumnSortOrderAsStringList(mainTableColumnPreferences)));

        return mainTableColumnPreferences;
    }

    public ColumnPreferences getSearchDialogColumnPreferences() {
        if (searchDialogColumnPreferences != null) {
            return searchDialogColumnPreferences;
        }

        List<MainTableColumnModel> columns = getColumns(COLUMN_NAMES, SEARCH_DIALOG_COLUMN_WIDTHS, SEARCH_DIALOG_COLUMN_SORT_TYPES, ColumnPreferences.DEFAULT_COLUMN_WIDTH);
        List<MainTableColumnModel> columnSortOrder = getColumnSortOrder(SEARCH_DIALOG_COLUMN_SORT_ORDER, columns);
        searchDialogColumnPreferences = new ColumnPreferences(columns, columnSortOrder);

        searchDialogColumnPreferences.getColumns().addListener((InvalidationListener) change -> {
            // MainTable and SearchResultTable use the same set of columnNames
            // putStringList(SEARCH_DIALOG_COLUMN_NAMES, getColumnNamesAsStringList(columnPreferences));
            putStringList(SEARCH_DIALOG_COLUMN_WIDTHS, getColumnWidthsAsStringList(searchDialogColumnPreferences));
            putStringList(SEARCH_DIALOG_COLUMN_SORT_TYPES, getColumnSortTypesAsStringList(searchDialogColumnPreferences));
        });
        searchDialogColumnPreferences.getColumnSortOrder().addListener((InvalidationListener) change ->
                putStringList(SEARCH_DIALOG_COLUMN_SORT_ORDER, getColumnSortOrderAsStringList(searchDialogColumnPreferences)));

        return searchDialogColumnPreferences;
    }

    // --- Generic column handling ---
    @SuppressWarnings("SameParameterValue")
    private List<MainTableColumnModel> getColumns(String columnNamesList, String columnWidthList, String sortTypeList, double defaultWidth) {
        List<String> columnNames = getStringList(columnNamesList);
        List<Double> columnWidths = getStringList(columnWidthList)
                .stream()
                .map(string -> {
                    try {
                        return Double.parseDouble(string);
                    } catch (NumberFormatException e) {
                        LOGGER.error("Exception while parsing column widths. Choosing default.", e);
                        return defaultWidth;
                    }
                }).toList();

        List<TableColumn.SortType> columnSortTypes = getStringList(sortTypeList)
                .stream()
                .map(TableColumn.SortType::valueOf).toList();

        List<MainTableColumnModel> columns = new ArrayList<>();
        for (int i = 0; i < columnNames.size(); i++) {
            MainTableColumnModel columnModel = MainTableColumnModel.parse(columnNames.get(i));

            if (i < columnWidths.size()) {
                columnModel.widthProperty().setValue(columnWidths.get(i));
            }

            if (i < columnSortTypes.size()) {
                columnModel.sortTypeProperty().setValue(columnSortTypes.get(i));
            }

            columns.add(columnModel);
        }
        return columns;
    }

    private List<MainTableColumnModel> getColumnSortOrder(String sortOrderList, List<MainTableColumnModel> tableColumns) {
        List<MainTableColumnModel> columnsOrdered = new ArrayList<>();
        getStringList(sortOrderList).forEach(columnName -> tableColumns.stream().filter(column -> column.getName().equals(columnName))
                                                                       .findFirst()
                                                                       .ifPresent(columnsOrdered::add));

        return columnsOrdered;
    }

    private static List<String> getColumnNamesAsStringList(ColumnPreferences columnPreferences) {
        return columnPreferences.getColumns().stream()
                                .map(MainTableColumnModel::getName)
                                .toList();
    }

    private static List<String> getColumnWidthsAsStringList(ColumnPreferences columnPreferences) {
        return columnPreferences.getColumns().stream()
                                .map(column -> column.widthProperty().getValue().toString())
                                .toList();
    }

    private static List<String> getColumnSortTypesAsStringList(ColumnPreferences columnPreferences) {
        return columnPreferences.getColumns().stream()
                                .map(column -> column.sortTypeProperty().getValue().toString())
                                .toList();
    }

    private static List<String> getColumnSortOrderAsStringList(ColumnPreferences columnPreferences) {
        return columnPreferences.getColumnSortOrder().stream()
                                .map(MainTableColumnModel::getName)
                                .collect(Collectors.toList());
    }
    // endregion

    /**
     * For the export configuration, generates the SelfContainedSaveOrder having the reference to TABLE resolved.
     */
    private SelfContainedSaveOrder getSelfContainedTableSaveOrder() {
        List<MainTableColumnModel> sortOrder = getMainTableColumnPreferences().getColumnSortOrder();
        return new SelfContainedSaveOrder(
                SaveOrder.OrderType.SPECIFIED,
                sortOrder.stream().flatMap(model -> model.getSortCriteria().stream()).toList());
    }

    @Override
    public SelfContainedSaveConfiguration getSelfContainedExportConfiguration() {
        SaveOrder exportSaveOrder = getExportSaveOrder();
        SelfContainedSaveOrder saveOrder = switch (exportSaveOrder.getOrderType()) {
            case TABLE ->
                    this.getSelfContainedTableSaveOrder();
            case SPECIFIED ->
                    SelfContainedSaveOrder.of(exportSaveOrder);
            case ORIGINAL ->
                    SaveOrder.getDefaultSaveOrder();
        };

        return new SelfContainedSaveConfiguration(
                saveOrder, false, BibDatabaseWriter.SaveType.WITH_JABREF_META_DATA, getLibraryPreferences()
                .shouldAlwaysReformatOnSave());
    }

    @Override
    public KeyBindingRepository getKeyBindingRepository() {
        if (keyBindingRepository != null) {
            return keyBindingRepository;
        }

        keyBindingRepository = new KeyBindingRepository(getStringList(BIND_NAMES), getStringList(BINDINGS));

        EasyBind.listen(keyBindingRepository.getBindingsProperty(), (obs, oldValue, newValue) -> {
            putStringList(BIND_NAMES, keyBindingRepository.getBindNames());
            putStringList(BINDINGS, keyBindingRepository.getBindings());
        });

        return keyBindingRepository;
    }

    @Override
    public NewEntryPreferences getNewEntryPreferences() {
        if (newEntryPreferences != null) {
            return newEntryPreferences;
        }

        final int approachIndex = getInt(CREATE_ENTRY_APPROACH);
        NewEntryDialogTab approach = NewEntryDialogTab.values().length > approachIndex
                                     ? NewEntryDialogTab.values()[approachIndex]
                                     : NewEntryDialogTab.values()[0];

        final String immediateTypeName = get(CREATE_ENTRY_IMMEDIATE_TYPE);
        EntryType immediateType = StandardEntryType.Article;
        for (StandardEntryType type : StandardEntryType.values()) {
            if (type.getDisplayName().equals(immediateTypeName)) {
                immediateType = type;
                break;
            }
        }

        newEntryPreferences = new NewEntryPreferences(
                approach,
                getBoolean(CREATE_ENTRY_EXPAND_RECOMMENDED),
                getBoolean(CREATE_ENTRY_EXPAND_OTHER),
                getBoolean(CREATE_ENTRY_EXPAND_CUSTOM),
                immediateType,
                getBoolean(CREATE_ENTRY_ID_LOOKUP_GUESSING),
                get(CREATE_ENTRY_ID_FETCHER_NAME),
                get(CREATE_ENTRY_INTERPRET_PARSER_NAME));

        EasyBind.listen(newEntryPreferences.latestApproachProperty(), (_, _, newValue) -> putInt(CREATE_ENTRY_APPROACH, List.of(NewEntryDialogTab.values()).indexOf(newValue)));
        EasyBind.listen(newEntryPreferences.typesRecommendedExpandedProperty(), (_, _, newValue) -> putBoolean(CREATE_ENTRY_EXPAND_RECOMMENDED, newValue));
        EasyBind.listen(newEntryPreferences.typesOtherExpandedProperty(), (_, _, newValue) -> putBoolean(CREATE_ENTRY_EXPAND_OTHER, newValue));
        EasyBind.listen(newEntryPreferences.typesCustomExpandedProperty(), (_, _, newValue) -> putBoolean(CREATE_ENTRY_EXPAND_CUSTOM, newValue));
        EasyBind.listen(newEntryPreferences.latestImmediateTypeProperty(), (_, _, newValue) -> put(CREATE_ENTRY_IMMEDIATE_TYPE, newValue.getDisplayName()));
        EasyBind.listen(newEntryPreferences.idLookupGuessingProperty(), (_, _, newValue) -> putBoolean(CREATE_ENTRY_ID_LOOKUP_GUESSING, newValue));
        EasyBind.listen(newEntryPreferences.latestIdFetcherProperty(), (_, _, newValue) -> put(CREATE_ENTRY_ID_FETCHER_NAME, newValue));
        EasyBind.listen(newEntryPreferences.latestInterpretParserProperty(), (_, _, newValue) -> put(CREATE_ENTRY_INTERPRET_PARSER_NAME, newValue));

        return newEntryPreferences;
    }

    public DonationPreferences getDonationPreferences() {
        if (donationPreferences != null) {
            return donationPreferences;
        }

        donationPreferences = new DonationPreferences(getBoolean(DONATION_NEVER_SHOW), getInt(DONATION_LAST_SHOWN_EPOCH_DAY));
        EasyBind.listen(donationPreferences.neverShowAgainProperty(), (_, _, newValue) -> putBoolean(DONATION_NEVER_SHOW, newValue));
        EasyBind.listen(donationPreferences.lastShownEpochDayProperty(), (_, _, newValue) -> putInt(DONATION_LAST_SHOWN_EPOCH_DAY, newValue.intValue()));
        return donationPreferences;
    }

    /**
     * In GUI mode, we can lookup the directory better
     */
    @Override
    protected Path getDefaultPath() {
        return NativeDesktop.get().getDefaultFileChooserDirectory();
    }

    @Override
    protected boolean moveToTrashSupported() {
        return NativeDesktop.get().moveToTrashSupported();
    }
}<|MERGE_RESOLUTION|>--- conflicted
+++ resolved
@@ -423,12 +423,8 @@
         super.importPreferences(file);
 
         // in case of incomplete or corrupt xml fall back to current preferences
-<<<<<<< HEAD
-        getWorkspacePreferences().setAll(getWorkspacePreferencesFromLowLevelApi(getWorkspacePreferences()));
+        getWorkspacePreferences().setAll(getWorkspacePreferencesFromBackingStore(getWorkspacePreferences()));
         getGuiPreferences().setAll(getCoreGuiPreferencesFromBackingStore(getGuiPreferences()));
-=======
-        getWorkspacePreferences().setAll(getWorkspacePreferencesFromBackingStore(getWorkspacePreferences()));
->>>>>>> 56789228
     }
 
     // region EntryEditorPreferences
