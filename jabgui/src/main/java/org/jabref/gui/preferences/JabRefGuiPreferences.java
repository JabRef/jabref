--- conflicted
+++ resolved
@@ -246,47 +246,6 @@
 
         defaults.put(ENTRY_EDITOR_PREVIEW_DIVIDER_POS, 0.5);
 
-<<<<<<< HEAD
-        // region mergeDialogPreferences
-        defaults.put(MERGE_ENTRIES_DIFF_MODE, DiffMode.WORD.name());
-        defaults.put(MERGE_ENTRIES_SHOULD_SHOW_DIFF, Boolean.TRUE);
-        defaults.put(MERGE_ENTRIES_SHOULD_SHOW_UNIFIED_DIFF, Boolean.TRUE);
-        defaults.put(MERGE_ENTRIES_HIGHLIGHT_WORDS, Boolean.TRUE);
-        defaults.put(MERGE_SHOW_ONLY_CHANGED_FIELDS, Boolean.FALSE);
-        defaults.put(MERGE_APPLY_TO_ALL_ENTRIES, Boolean.FALSE);
-        defaults.put(DUPLICATE_RESOLVER_DECISION_RESULT_ALL_ENTRIES, DuplicateResolverDialog.DuplicateResolverResult.BREAK.name());
-        // endregion
-
-        // region ExternalApplicationsPreferences
-        defaults.put(EXTERNAL_FILE_TYPES, "");
-        defaults.put(EMAIL_SUBJECT, Localization.lang("References"));
-        defaults.put(KINDLE_EMAIL, "");
-
-        if (OS.WINDOWS) {
-            defaults.put(OPEN_FOLDERS_OF_ATTACHED_FILES, Boolean.TRUE);
-        } else {
-            defaults.put(OPEN_FOLDERS_OF_ATTACHED_FILES, Boolean.FALSE);
-        }
-
-        defaults.put(USE_DEFAULT_CONSOLE_APPLICATION, Boolean.TRUE);
-        defaults.put(USE_DEFAULT_FILE_BROWSER_APPLICATION, Boolean.TRUE);
-        if (OS.WINDOWS) {
-            defaults.put(CONSOLE_COMMAND, "C:\\Program Files\\ConEmu\\ConEmu64.exe /single /dir \"%DIR\"");
-            defaults.put(FILE_BROWSER_COMMAND, "explorer.exe /select, \"%DIR\"");
-        } else {
-            defaults.put(CONSOLE_COMMAND, "");
-            defaults.put(FILE_BROWSER_COMMAND, "");
-        }
-=======
-        // region autoCompletePreferences
-        defaults.put(AUTO_COMPLETE, Boolean.FALSE);
-        defaults.put(AUTOCOMPLETER_FIRSTNAME_MODE, AutoCompleteFirstNameMode.BOTH.name());
-        defaults.put(AUTOCOMPLETER_FIRST_LAST, Boolean.FALSE); // "Autocomplete names in 'Firstname Lastname' format only"
-        defaults.put(AUTOCOMPLETER_LAST_FIRST, Boolean.FALSE); // "Autocomplete names in 'Lastname, Firstname' format only"
-        defaults.put(AUTOCOMPLETER_COMPLETE_FIELDS, "author;editor;title;journal;publisher;keywords;crossref;related;entryset");
->>>>>>> 3f126461
-        // endregion
-
         // region SidePanePreferences
         defaults.put(WEB_SEARCH_VISIBLE, Boolean.TRUE);
         defaults.put(SELECTED_FETCHER_INDEX, 0);
