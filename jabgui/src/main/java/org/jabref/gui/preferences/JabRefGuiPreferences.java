package org.jabref.gui.preferences;

import java.nio.file.Path;
import java.util.ArrayList;
import java.util.HashMap;
import java.util.HashSet;
import java.util.LinkedHashMap;
import java.util.List;
import java.util.Map;
import java.util.Objects;
import java.util.SequencedMap;
import java.util.Set;
import java.util.prefs.BackingStoreException;
import java.util.stream.Collectors;

import javafx.beans.InvalidationListener;
import javafx.collections.ListChangeListener;
import javafx.collections.ObservableList;
import javafx.collections.SetChangeListener;
import javafx.scene.control.TableColumn;

import org.jabref.gui.CoreGuiPreferences;
import org.jabref.gui.WorkspacePreferences;
import org.jabref.gui.autocompleter.AutoCompletePreferences;
import org.jabref.gui.desktop.os.NativeDesktop;
import org.jabref.gui.duplicationFinder.DuplicateResolverDialog;
import org.jabref.gui.edit.CopyToPreferences;
import org.jabref.gui.entryeditor.EntryEditorPreferences;
import org.jabref.gui.externalfiles.UnlinkedFilesDialogPreferences;
import org.jabref.gui.externalfiletype.ExternalFileType;
import org.jabref.gui.externalfiletype.ExternalFileTypes;
import org.jabref.gui.frame.ExternalApplicationsPreferences;
import org.jabref.gui.frame.SidePanePreferences;
import org.jabref.gui.groups.GroupViewMode;
import org.jabref.gui.groups.GroupsPreferences;
import org.jabref.gui.keyboard.KeyBindingRepository;
import org.jabref.gui.maintable.ColumnPreferences;
import org.jabref.gui.maintable.MainTableColumnModel;
import org.jabref.gui.maintable.MainTablePreferences;
import org.jabref.gui.maintable.NameDisplayPreferences;
import org.jabref.gui.mergeentries.DiffMode;
import org.jabref.gui.mergeentries.MergeDialogPreferences;
import org.jabref.gui.newentry.NewEntryDialogTab;
import org.jabref.gui.newentry.NewEntryPreferences;
import org.jabref.gui.preview.PreviewPreferences;
import org.jabref.gui.sidepane.SidePaneType;
import org.jabref.gui.specialfields.SpecialFieldsPreferences;
import org.jabref.gui.theme.Theme;
import org.jabref.logic.JabRefException;
import org.jabref.logic.bst.BstPreviewLayout;
import org.jabref.logic.citationstyle.CSLStyleLoader;
import org.jabref.logic.citationstyle.CSLStyleUtils;
import org.jabref.logic.citationstyle.CitationStylePreviewLayout;
import org.jabref.logic.exporter.BibDatabaseWriter;
import org.jabref.logic.exporter.SelfContainedSaveConfiguration;
import org.jabref.logic.externalfiles.DateRange;
import org.jabref.logic.externalfiles.ExternalFileSorter;
import org.jabref.logic.journals.JournalAbbreviationRepository;
import org.jabref.logic.l10n.Localization;
import org.jabref.logic.layout.TextBasedPreviewLayout;
import org.jabref.logic.os.OS;
import org.jabref.logic.preferences.AutoCompleteFirstNameMode;
import org.jabref.logic.preferences.JabRefCliPreferences;
import org.jabref.logic.preview.PreviewLayout;
import org.jabref.logic.util.strings.StringUtil;
import org.jabref.model.entry.BibEntryTypesManager;
import org.jabref.model.entry.field.Field;
import org.jabref.model.entry.field.FieldFactory;
import org.jabref.model.entry.types.EntryType;
import org.jabref.model.entry.types.StandardEntryType;
import org.jabref.model.groups.GroupHierarchyType;
import org.jabref.model.metadata.SaveOrder;
import org.jabref.model.metadata.SelfContainedSaveOrder;

import com.airhacks.afterburner.injection.Injector;
import com.tobiasdiez.easybind.EasyBind;
import org.slf4j.Logger;
import org.slf4j.LoggerFactory;

public class JabRefGuiPreferences extends JabRefCliPreferences implements GuiPreferences {

    // Public because needed for pref migration
    public static final String AUTOCOMPLETER_COMPLETE_FIELDS = "autoCompleteFields";

    // region Preview - public for pref migrations
    public static final String PREVIEW_STYLE = "previewStyle";
    public static final String CYCLE_PREVIEW_POS = "cyclePreviewPos";
    public static final String CYCLE_PREVIEW = "cyclePreview";
    public static final String PREVIEW_AS_TAB = "previewAsTab";
    public static final String PREVIEW_IN_ENTRY_TABLE_TOOLTIP = "previewInEntryTableTooltip";
    public static final String PREVIEW_BST_LAYOUT_PATHS = "previewBstLayoutPaths";
    // endregion

    // region column names
    // public because of migration
    // Variable names have changed to ensure backward compatibility with pre 5.0 releases of JabRef
    // Pre 5.1: columnNames, columnWidths, columnSortTypes, columnSortOrder
    public static final String COLUMN_NAMES = "mainTableColumnNames";
    public static final String COLUMN_WIDTHS = "mainTableColumnWidths";
    public static final String COLUMN_SORT_TYPES = "mainTableColumnSortTypes";
    public static final String COLUMN_SORT_ORDER = "mainTableColumnSortOrder";
    // endregion

    // region keybindings - public because needed for pref migration
    public static final String BIND_NAMES = "bindNames";
    public static final String BINDINGS = "bindings";
    // endregion

    private static final Logger LOGGER = LoggerFactory.getLogger(JabRefGuiPreferences.class);

    // region WorkspacePreferences
    private static final String OVERRIDE_DEFAULT_FONT_SIZE = "overrideDefaultFontSize";
    private static final String MAIN_FONT_SIZE = "mainFontSize";
    private static final String THEME = "fxTheme";
    private static final String THEME_SYNC_OS = "themeSyncOs";
    private static final String OPEN_LAST_EDITED = "openLastEdited";
    private static final String SHOW_ADVANCED_HINTS = "showAdvancedHints";
    private static final String CONFIRM_DELETE = "confirmDelete";
    private static final String CONFIRM_HIDE_TAB_BAR = "confirmHideTabBar";
    private static final String SELECTED_SLR_CATALOGS = "selectedSlrCatalogs";
    // endregion

    // region core GUI preferences
    private static final String MAIN_WINDOW_POS_X = "mainWindowPosX";
    private static final String MAIN_WINDOW_POS_Y = "mainWindowPosY";
    private static final String MAIN_WINDOW_WIDTH = "mainWindowSizeX";
    private static final String MAIN_WINDOW_HEIGHT = "mainWindowSizeY";
    private static final String MAIN_WINDOW_MAXIMISED = "windowMaximised";
    private static final String MAIN_WINDOW_SIDEPANE_WIDTH = "sidePaneWidthFX";
    private static final String MAIN_WINDOW_EDITOR_HEIGHT = "entryEditorHeightFX";
    // endregion

    private static final String SIDE_PANE_COMPONENT_PREFERRED_POSITIONS = "sidePaneComponentPreferredPositions";
    private static final String SIDE_PANE_COMPONENT_NAMES = "sidePaneComponentNames";

    // region main table, main table columns, save columns
    private static final String AUTO_RESIZE_MODE = "autoResizeMode";
    private static final String EXTRA_FILE_COLUMNS = "extraFileColumns";

    private static final String SEARCH_DIALOG_COLUMN_WIDTHS = "searchTableColumnWidths";
    private static final String SEARCH_DIALOG_COLUMN_SORT_TYPES = "searchDialogColumnSortTypes";
    private static final String SEARCH_DIALOG_COLUMN_SORT_ORDER = "searchDalogColumnSortOrder";
    // endregion

    // region NameDisplayPreferences
    private static final String NAMES_LAST_ONLY = "namesLastOnly";
    private static final String ABBR_AUTHOR_NAMES = "abbrAuthorNames";
    private static final String NAMES_NATBIB = "namesNatbib";
    private static final String NAMES_FIRST_LAST = "namesFf";
    private static final String NAMES_AS_IS = "namesAsIs";
    // endregion

    // region ExternalApplicationsPreferences
    private static final String EXTERNAL_FILE_TYPES = "externalFileTypes";
    private static final String CONSOLE_COMMAND = "consoleCommand";
    private static final String USE_DEFAULT_CONSOLE_APPLICATION = "useDefaultConsoleApplication";
    private static final String USE_DEFAULT_FILE_BROWSER_APPLICATION = "userDefaultFileBrowserApplication";
    private static final String EMAIL_SUBJECT = "emailSubject";
    private static final String KINDLE_EMAIL = "kindleEmail";
    private static final String OPEN_FOLDERS_OF_ATTACHED_FILES = "openFoldersOfAttachedFiles";
    private static final String FILE_BROWSER_COMMAND = "fileBrowserCommand";
    // endregion

    /**
     * Holds the horizontal divider position of the preview view when it is shown inside the entry editor
     */
    private static final String ENTRY_EDITOR_PREVIEW_DIVIDER_POS = "entryEditorPreviewDividerPos";

    private static final String JOURNAL_POPUP = "journalPopup";

    // region Auto completion
    private static final String AUTO_COMPLETE = "autoComplete";
    private static final String AUTOCOMPLETER_FIRSTNAME_MODE = "autoCompFirstNameMode";
    private static final String AUTOCOMPLETER_LAST_FIRST = "autoCompLF";
    private static final String AUTOCOMPLETER_FIRST_LAST = "autoCompFF";
    // endregion

    // region SidePanePreferences
    private static final String SELECTED_FETCHER_INDEX = "selectedFetcherIndex";
    private static final String WEB_SEARCH_VISIBLE = "webSearchVisible";
    private static final String OO_SHOW_PANEL = "showOOPanel";
    private static final String GROUP_SIDEPANE_VISIBLE = "groupSidepaneVisible";
    // endregion

    // region GroupsPreferences
    private static final String AUTO_ASSIGN_GROUP = "autoAssignGroup";
    private static final String DISPLAY_GROUP_COUNT = "displayGroupCount";
    private static final String GROUP_VIEW_INTERSECTION = "groupIntersection";
    private static final String GROUP_VIEW_FILTER = "groupFilter";
    private static final String GROUP_VIEW_INVERT = "groupInvert";
    private static final String DEFAULT_HIERARCHICAL_CONTEXT = "defaultHierarchicalContext";
    // endregion

    // region specialFieldsPreferences
    private static final String SPECIALFIELDSENABLED = "specialFieldsEnabled";
    // endregion

    private static final String UNLINKED_FILES_SELECTED_EXTENSION = "unlinkedFilesSelectedExtension";
    private static final String UNLINKED_FILES_SELECTED_DATE_RANGE = "unlinkedFilesSelectedDateRange";
    private static final String UNLINKED_FILES_SELECTED_SORT = "unlinkedFilesSelectedSort";

    private static final String INCLUDE_CROSS_REFERENCES = "includeCrossReferences";
    private static final String ASK_FOR_INCLUDING_CROSS_REFERENCES = "askForIncludingCrossReferences";

    // region Donation preferences
    private static final String DONATION_NEVER_SHOW = "donationNeverShow";
    private static final String DONATION_LAST_SHOWN_EPOCH_DAY = "donationLastShownEpochDay";
    // endregion

    // region NewEntryPreferences
    private static final String CREATE_ENTRY_APPROACH = "latestApproach";
    private static final String CREATE_ENTRY_EXPAND_RECOMMENDED = "typesRecommendedExpanded";
    private static final String CREATE_ENTRY_EXPAND_OTHER = "typesOtherExpanded";
    private static final String CREATE_ENTRY_EXPAND_CUSTOM = "typesCustomExpanded";
    private static final String CREATE_ENTRY_IMMEDIATE_TYPE = "latestImmediateType";
    private static final String CREATE_ENTRY_ID_LOOKUP_GUESSING = "idLookupGuessing";
    private static final String CREATE_ENTRY_ID_FETCHER_NAME = "latestIdFetcherName";
    private static final String CREATE_ENTRY_INTERPRET_PARSER_NAME = "latestInterpretParserName";
    // endregion

    private static JabRefGuiPreferences singleton;

    private EntryEditorPreferences entryEditorPreferences;
    private MergeDialogPreferences mergeDialogPreferences;
    private AutoCompletePreferences autoCompletePreferences;
    private CoreGuiPreferences coreGuiPreferences;
    private WorkspacePreferences workspacePreferences;
    private UnlinkedFilesDialogPreferences unlinkedFilesDialogPreferences;
    private ExternalApplicationsPreferences externalApplicationsPreferences;
    private SidePanePreferences sidePanePreferences;
    private GroupsPreferences groupsPreferences;
    private SpecialFieldsPreferences specialFieldsPreferences;
    private PreviewPreferences previewPreferences;
    private NameDisplayPreferences nameDisplayPreferences;
    private MainTablePreferences mainTablePreferences;
    private ColumnPreferences mainTableColumnPreferences;
    private ColumnPreferences searchDialogColumnPreferences;
    private KeyBindingRepository keyBindingRepository;
    private CopyToPreferences copyToPreferences;
    private NewEntryPreferences newEntryPreferences;
    private DonationPreferences donationPreferences;

    private JabRefGuiPreferences() {
        super();

        defaults.put(JOURNAL_POPUP, EntryEditorPreferences.JournalPopupEnabled.FIRST_START.toString());

        defaults.put(ENTRY_EDITOR_PREVIEW_DIVIDER_POS, 0.5);

        // region autoCompletePreferences
        defaults.put(AUTO_COMPLETE, Boolean.FALSE);
        defaults.put(AUTOCOMPLETER_FIRSTNAME_MODE, AutoCompleteFirstNameMode.BOTH.name());
        defaults.put(AUTOCOMPLETER_FIRST_LAST, Boolean.FALSE); // "Autocomplete names in 'Firstname Lastname' format only"
        defaults.put(AUTOCOMPLETER_LAST_FIRST, Boolean.FALSE); // "Autocomplete names in 'Lastname, Firstname' format only"
        defaults.put(AUTOCOMPLETER_COMPLETE_FIELDS, "author;editor;title;journal;publisher;keywords;crossref;related;entryset");
        // endregion

        // region ExternalApplicationsPreferences
        defaults.put(EXTERNAL_FILE_TYPES, "");
        defaults.put(EMAIL_SUBJECT, Localization.lang("References"));
        defaults.put(KINDLE_EMAIL, "");

        if (OS.WINDOWS) {
            defaults.put(OPEN_FOLDERS_OF_ATTACHED_FILES, Boolean.TRUE);
        } else {
            defaults.put(OPEN_FOLDERS_OF_ATTACHED_FILES, Boolean.FALSE);
        }

        defaults.put(USE_DEFAULT_CONSOLE_APPLICATION, Boolean.TRUE);
        defaults.put(USE_DEFAULT_FILE_BROWSER_APPLICATION, Boolean.TRUE);
        if (OS.WINDOWS) {
            defaults.put(CONSOLE_COMMAND, "C:\\Program Files\\ConEmu\\ConEmu64.exe /single /dir \"%DIR\"");
            defaults.put(FILE_BROWSER_COMMAND, "explorer.exe /select, \"%DIR\"");
        } else {
            defaults.put(CONSOLE_COMMAND, "");
            defaults.put(FILE_BROWSER_COMMAND, "");
        }
        // endregion

        // region SidePanePreferences
        defaults.put(WEB_SEARCH_VISIBLE, Boolean.TRUE);
        defaults.put(SELECTED_FETCHER_INDEX, 0);
        defaults.put(GROUP_SIDEPANE_VISIBLE, Boolean.TRUE);
        defaults.put(OO_SHOW_PANEL, Boolean.FALSE);
        // endregion

        defaults.put(SPECIALFIELDSENABLED, Boolean.TRUE);

        // region PreviewStyle
        defaults.put(CYCLE_PREVIEW, "Preview;" + CSLStyleLoader.DEFAULT_STYLE);
        defaults.put(CYCLE_PREVIEW_POS, 0);
        defaults.put(PREVIEW_AS_TAB, Boolean.FALSE);
        defaults.put(PREVIEW_IN_ENTRY_TABLE_TOOLTIP, Boolean.FALSE);
        defaults.put(PREVIEW_STYLE,
                "<font face=\"sans-serif\">" +
                        "<b>\\bibtextype</b><a name=\"\\citationkey\">\\begin{citationkey} (\\citationkey)</a>\\end{citationkey}__NEWLINE__" +
                        "\\begin{author}<BR><BR>\\format[Authors(LastFirst, FullName,Sep= / ,LastSep= / ),HTMLChars]{\\author}\\end{author}__NEWLINE__" +
                        "\\begin{editor & !author}<BR><BR>\\format[Authors(LastFirst,FullName,Sep= / ,LastSep= / ),HTMLChars]{\\editor} (\\format[IfPlural(Eds.,Ed.)]{\\editor})\\end{editor & !author}__NEWLINE__" +
                        "\\begin{title}<BR><b>\\format[HTMLChars]{\\title}</b> \\end{title}__NEWLINE__" +
                        "<BR>\\begin{date}\\date\\end{date}\\begin{edition}, \\edition. edition\\end{edition}__NEWLINE__" +
                        "\\begin{editor & author}<BR><BR>\\format[Authors(LastFirst,FullName,Sep= / ,LastSep= / ),HTMLChars]{\\editor} (\\format[IfPlural(Eds.,Ed.)]{\\editor})\\end{editor & author}__NEWLINE__" +
                        "\\begin{booktitle}<BR><i>\\format[HTMLChars]{\\booktitle}</i>\\end{booktitle}__NEWLINE__" +
                        "\\begin{chapter} \\format[HTMLChars]{\\chapter}<BR>\\end{chapter}" +
                        "\\begin{editor & !author}<BR>\\end{editor & !author}\\begin{!editor}<BR>\\end{!editor}\\begin{journal}<BR><i>\\format[HTMLChars]{\\journal}</i> \\end{journal} \\begin{volume}, Vol. \\volume\\end{volume}\\begin{series}<BR>\\format[HTMLChars]{\\series}\\end{series}\\begin{number}, No. \\format[HTMLChars]{\\number}\\end{number}__NEWLINE__" +
                        "\\begin{school} \\format[HTMLChars]{\\school}, \\end{school}__NEWLINE__" +
                        "\\begin{institution} <em>\\format[HTMLChars]{\\institution}, </em>\\end{institution}__NEWLINE__" +
                        "\\begin{publisher}<BR>\\format[HTMLChars]{\\publisher}\\end{publisher}\\begin{location}: \\format[HTMLChars]{\\location} \\end{location}__NEWLINE__" +
                        "\\begin{pages}<BR> p. \\format[FormatPagesForHTML]{\\pages}\\end{pages}__NEWLINE__" +
                        "\\begin{abstract}<BR><BR><b>Abstract: </b>\\format[HTMLChars]{\\abstract} \\end{abstract}__NEWLINE__" +
                        "\\begin{owncitation}<BR><BR><b>Own citation: </b>\\format[HTMLChars]{\\owncitation} \\end{owncitation}__NEWLINE__" +
                        "\\begin{comment}<BR><BR><b>Comment: </b>\\format[Markdown,HTMLChars(keepCurlyBraces)]{\\comment}\\end{comment}__NEWLINE__" +
                        "</font>__NEWLINE__");
        // endregion

        // region NameDisplayPreferences
        defaults.put(NAMES_AS_IS, Boolean.FALSE); // "Show names unchanged"
        defaults.put(NAMES_FIRST_LAST, Boolean.FALSE); // "Show 'Firstname Lastname'"
        defaults.put(NAMES_NATBIB, Boolean.TRUE); // "Natbib style"
        defaults.put(ABBR_AUTHOR_NAMES, Boolean.TRUE); // "Abbreviate names"
        defaults.put(NAMES_LAST_ONLY, Boolean.TRUE); // "Show last names only"
        // endregion

        // region: Main table, main table column, and search dialog column preferences
        defaults.put(EXTRA_FILE_COLUMNS, Boolean.FALSE);

        defaults.put(SIDE_PANE_COMPONENT_NAMES, "");
        defaults.put(SIDE_PANE_COMPONENT_PREFERRED_POSITIONS, "");
        // endregion

        // By default disable "Fit table horizontally on the screen"
        defaults.put(AUTO_RESIZE_MODE, Boolean.FALSE);

        defaults.put(ASK_FOR_INCLUDING_CROSS_REFERENCES, Boolean.TRUE);
        defaults.put(INCLUDE_CROSS_REFERENCES, Boolean.FALSE);
    }

    /**
     * @deprecated Never ever add a call to this method. There should be only one caller.
     * All other usages should get the preferences passed (or injected).
     * The JabRef team leaves the {@code @deprecated} annotation to have IntelliJ listing this method with a strike-through.
     */
    @Deprecated
    public static JabRefGuiPreferences getInstance() {
        if (JabRefGuiPreferences.singleton == null) {
            JabRefGuiPreferences.singleton = new JabRefGuiPreferences();
        }
        return JabRefGuiPreferences.singleton;
    }

    public CopyToPreferences getCopyToPreferences() {
        if (copyToPreferences != null) {
            return copyToPreferences;
        }
        copyToPreferences = new CopyToPreferences(
                getBoolean(ASK_FOR_INCLUDING_CROSS_REFERENCES),
                getBoolean(INCLUDE_CROSS_REFERENCES)
        );

        EasyBind.listen(copyToPreferences.shouldAskForIncludingCrossReferencesProperty(), (obs, oldValue, newValue) -> putBoolean(ASK_FOR_INCLUDING_CROSS_REFERENCES, newValue));
        EasyBind.listen(copyToPreferences.shouldIncludeCrossReferencesProperty(), (obs, oldValue, newValue) -> putBoolean(INCLUDE_CROSS_REFERENCES, newValue));

        return copyToPreferences;
    }

    @Override
    public void clear() throws BackingStoreException {
        super.clear();

        getWorkspacePreferences().setAll(WorkspacePreferences.getDefault());
        getGuiPreferences().setAll(CoreGuiPreferences.getDefault());
        getDonationPreferences().setAll(DonationPreferences.getDefault());
        getGroupsPreferences().setAll(GroupsPreferences.getDefault());
        getUnlinkedFilesDialogPreferences().setAll(UnlinkedFilesDialogPreferences.getDefault());
        getNewEntryPreferences().setAll(NewEntryPreferences.getDefault());
        getSpecialFieldsPreferences().setAll(SpecialFieldsPreferences.getDefault());
        getMainTablePreferences().setAll(MainTablePreferences.getDefault());
<<<<<<< HEAD
        getMergeDialogPreferences().setAll(MergeDialogPreferences.getDefault());
=======
        getMainTableColumnPreferences().setAll(ColumnPreferences.getDefault());
        getSearchDialogColumnPreferences().setAll(ColumnPreferences.getDefault());
>>>>>>> a658b64e
    }

    @Override
    public void importPreferences(Path path) throws JabRefException {
        super.importPreferences(path);

        // in case of incomplete or corrupt xml fall back to current preferences
        getWorkspacePreferences().setAll(getWorkspacePreferencesFromBackingStore(getWorkspacePreferences()));
        getGuiPreferences().setAll(getCoreGuiPreferencesFromBackingStore(getGuiPreferences()));
        getDonationPreferences().setAll(getDonationPreferencesFromBackingStore(getDonationPreferences()));
        getGroupsPreferences().setAll(getGroupsPreferencesfromBackingStore(getGroupsPreferences()));
        getUnlinkedFilesDialogPreferences().setAll(UnlinkedFilesDialogPreferences.getDefault());
        getNewEntryPreferences().setAll(getNewEntryPreferencesFromBackingStore(getNewEntryPreferences()));
        getSpecialFieldsPreferences().setAll(getSpecialFieldsPreferencesFromBackingStore(getSpecialFieldsPreferences()));
        getMainTablePreferences().setAll(getMainTablePreferencesFromBackingStore(getMainTablePreferences()));
<<<<<<< HEAD
        getMergeDialogPreferences().setAll(getMergeDialogPreferencesFromBackingStore(getMergeDialogPreferences()));
=======
        getMainTableColumnPreferences().setAll(getMainTableColumnPreferencesFromBackingStore(getMainTableColumnPreferences()));
        getSearchDialogColumnPreferences().setAll(getSearchDialogColumnPreferencesFromBackingStore(getSearchDialogColumnPreferences()));
>>>>>>> a658b64e
    }

    // region EntryEditorPreferences
    public EntryEditorPreferences getEntryEditorPreferences() {
        if (entryEditorPreferences != null) {
            return entryEditorPreferences;
        }

        entryEditorPreferences = new EntryEditorPreferences(
                getEntryEditorTabs(),
                getDefaultEntryEditorTabs(),
                getBoolean(AUTO_OPEN_FORM),
                getBoolean(SHOW_RECOMMENDATIONS),
                getBoolean(SHOW_AI_SUMMARY),
                getBoolean(SHOW_AI_CHAT),
                getBoolean(SHOW_LATEX_CITATIONS),
                getBoolean(SMART_FILE_ANNOTATIONS),
                getBoolean(DEFAULT_SHOW_SOURCE),
                getBoolean(VALIDATE_IN_ENTRY_EDITOR),
                getBoolean(ALLOW_INTEGER_EDITION_BIBTEX),
                getBoolean(AUTOLINK_FILES_ENABLED),
                EntryEditorPreferences.JournalPopupEnabled.fromString(get(JOURNAL_POPUP)),
                getBoolean(SHOW_SCITE_TAB),
                getBoolean(SHOW_USER_COMMENTS_FIELDS),
                getDouble(ENTRY_EDITOR_PREVIEW_DIVIDER_POS));

        EasyBind.listen(entryEditorPreferences.entryEditorTabs(), (_, _, newValue) -> storeEntryEditorTabs(newValue));
        // defaultEntryEditorTabs are read-only
        EasyBind.listen(entryEditorPreferences.shouldOpenOnNewEntryProperty(), (_, _, newValue) -> putBoolean(AUTO_OPEN_FORM, newValue));
        EasyBind.listen(entryEditorPreferences.shouldShowRecommendationsTabProperty(), (_, _, newValue) -> putBoolean(SHOW_RECOMMENDATIONS, newValue));
        EasyBind.listen(entryEditorPreferences.shouldShowAiSummaryTabProperty(), (_, _, newValue) -> putBoolean(SHOW_AI_SUMMARY, newValue));
        EasyBind.listen(entryEditorPreferences.shouldShowAiChatTabProperty(), (_, _, newValue) -> putBoolean(SHOW_AI_CHAT, newValue));
        EasyBind.listen(entryEditorPreferences.shouldShowLatexCitationsTabProperty(), (_, _, newValue) -> putBoolean(SHOW_LATEX_CITATIONS, newValue));
        EasyBind.listen(entryEditorPreferences.shouldShowFileAnnotationsTabProperty(), (_, _, newValue) -> putBoolean(SMART_FILE_ANNOTATIONS, newValue));
        EasyBind.listen(entryEditorPreferences.showSourceTabByDefaultProperty(), (_, _, newValue) -> putBoolean(DEFAULT_SHOW_SOURCE, newValue));
        EasyBind.listen(entryEditorPreferences.enableValidationProperty(), (_, _, newValue) -> putBoolean(VALIDATE_IN_ENTRY_EDITOR, newValue));
        EasyBind.listen(entryEditorPreferences.allowIntegerEditionBibtexProperty(), (_, _, newValue) -> putBoolean(ALLOW_INTEGER_EDITION_BIBTEX, newValue));
        EasyBind.listen(entryEditorPreferences.autoLinkEnabledProperty(), (_, _, newValue) -> putBoolean(AUTOLINK_FILES_ENABLED, newValue));
        EasyBind.listen(entryEditorPreferences.enableJournalPopupProperty(), (_, _, newValue) -> put(JOURNAL_POPUP, newValue.toString()));
        EasyBind.listen(entryEditorPreferences.shouldShowLSciteTabProperty(), (_, _, newValue) -> putBoolean(SHOW_SCITE_TAB, newValue));
        EasyBind.listen(entryEditorPreferences.showUserCommentsFieldsProperty(), (_, _, newValue) -> putBoolean(SHOW_USER_COMMENTS_FIELDS, newValue));
        EasyBind.listen(entryEditorPreferences.previewWidthDividerPositionProperty(), (_, _, newValue) -> putDouble(ENTRY_EDITOR_PREVIEW_DIVIDER_POS, newValue.doubleValue()));
        return entryEditorPreferences;
    }

    /**
     * Get a Map of defined tab names to default tab fields.
     *
     * @return A map of the currently defined tabs in the entry editor from scratch to cache
     */
    private Map<String, Set<Field>> getEntryEditorTabs() {
        Map<String, Set<Field>> tabs = new LinkedHashMap<>();
        List<String> tabNames = getSeries(CUSTOM_TAB_NAME);
        List<String> tabFields = getSeries(CUSTOM_TAB_FIELDS);

        if (tabNames.isEmpty() || (tabNames.size() != tabFields.size())) {
            // Nothing set (or wrong configuration), then we use default values
            tabNames = getSeries(CUSTOM_TAB_NAME + "_def");
            tabFields = getSeries(CUSTOM_TAB_FIELDS + "_def");
        }

        for (int i = 0; i < tabNames.size(); i++) {
            tabs.put(tabNames.get(i), FieldFactory.parseFieldList(tabFields.get(i)));
        }
        return tabs;
    }

    /**
     * Stores the defined tabs and corresponding fields in the preferences.
     *
     * @param customTabs a map of tab names and the corresponding set of fields to be displayed in
     */
    private void storeEntryEditorTabs(Map<String, Set<Field>> customTabs) {
        String[] names = customTabs.keySet().toArray(String[]::new);
        String[] fields = customTabs.values().stream()
                                    .map(set -> set.stream()
                                                   .map(Field::getName)
                                                   .collect(Collectors.joining(STRINGLIST_DELIMITER.toString())))
                                    .toArray(String[]::new);

        for (int i = 0; i < customTabs.size(); i++) {
            put(CUSTOM_TAB_NAME + i, names[i]);
            put(CUSTOM_TAB_FIELDS + i, fields[i]);
        }

        purgeSeries(CUSTOM_TAB_NAME, customTabs.size());
        purgeSeries(CUSTOM_TAB_FIELDS, customTabs.size());

        getEntryEditorTabs();
    }

    private SequencedMap<String, Set<Field>> getDefaultEntryEditorTabs() {
        SequencedMap<String, Set<Field>> customTabsMap = new LinkedHashMap<>();

        int defNumber = 0;
        while (true) {
            // Saved as 'CUSTOMTABNAME_def{number}' and seperated by ';'
            String name = (String) defaults.get(CUSTOM_TAB_NAME + "_def" + defNumber);
            String fields = (String) defaults.get(CUSTOM_TAB_FIELDS + "_def" + defNumber);

            if (StringUtil.isNullOrEmpty(name) || StringUtil.isNullOrEmpty(fields)) {
                break;
            }

            customTabsMap.put(name, FieldFactory.parseFieldList((String) defaults.get(CUSTOM_TAB_FIELDS + "_def" + defNumber)));
            defNumber++;
        }
        return customTabsMap;
    }
    // endregion

    @Override
    public MergeDialogPreferences getMergeDialogPreferences() {
        if (mergeDialogPreferences != null) {
            return mergeDialogPreferences;
        }

        MergeDialogPreferences defaults = MergeDialogPreferences.getDefault();

        mergeDialogPreferences = getMergeDialogPreferencesFromBackingStore(defaults);

        EasyBind.listen(mergeDialogPreferences.mergeDiffModeProperty(), (obs, oldValue, newValue) -> put(MERGE_ENTRIES_DIFF_MODE, newValue.name()));
        EasyBind.listen(mergeDialogPreferences.mergeShouldShowDiffProperty(), (obs, oldValue, newValue) -> putBoolean(MERGE_ENTRIES_SHOULD_SHOW_DIFF, newValue));
        EasyBind.listen(mergeDialogPreferences.mergeShouldShowUnifiedDiffProperty(), (obs, oldValue, newValue) -> putBoolean(MERGE_ENTRIES_SHOULD_SHOW_UNIFIED_DIFF, newValue));
        EasyBind.listen(mergeDialogPreferences.mergeHighlightWordsProperty(), (obs, oldValue, newValue) -> putBoolean(MERGE_ENTRIES_HIGHLIGHT_WORDS, newValue));
        EasyBind.listen(mergeDialogPreferences.mergeShowChangedFieldOnlyProperty(), (obs, oldValue, newValue) -> putBoolean(MERGE_SHOW_ONLY_CHANGED_FIELDS, newValue));
        EasyBind.listen(mergeDialogPreferences.mergeApplyToAllEntriesProperty(), (obs, oldValue, newValue) -> putBoolean(MERGE_APPLY_TO_ALL_ENTRIES, newValue));
        EasyBind.listen(mergeDialogPreferences.allEntriesDuplicateResolverDecisionProperty(), (obs, oldValue, newValue) -> put(DUPLICATE_RESOLVER_DECISION_RESULT_ALL_ENTRIES, newValue.name()));

        return mergeDialogPreferences;
    }

    private MergeDialogPreferences getMergeDialogPreferencesFromBackingStore(MergeDialogPreferences defaults) {
        return new MergeDialogPreferences(
                DiffMode.valueOf(get(MERGE_ENTRIES_DIFF_MODE, defaults.getMergeDiffMode().name())),
                getBoolean(MERGE_ENTRIES_SHOULD_SHOW_DIFF, defaults.getMergeShouldShowDiff()),
                getBoolean(MERGE_ENTRIES_SHOULD_SHOW_UNIFIED_DIFF, defaults.getMergeShouldShowUnifiedDiff()),
                getBoolean(MERGE_ENTRIES_HIGHLIGHT_WORDS, defaults.getMergeHighlightWords()),
                getBoolean(MERGE_SHOW_ONLY_CHANGED_FIELDS, defaults.shouldMergeShowChangedFieldsOnly()),
                getBoolean(MERGE_APPLY_TO_ALL_ENTRIES, defaults.shouldMergeApplyToAllEntries()),
                DuplicateResolverDialog.DuplicateResolverResult.valueOf(
                        get(DUPLICATE_RESOLVER_DECISION_RESULT_ALL_ENTRIES, defaults.getAllEntriesDuplicateResolverDecision().name()))
        );
    }

    @Override
    public AutoCompletePreferences getAutoCompletePreferences() {
        if (autoCompletePreferences != null) {
            return autoCompletePreferences;
        }

        AutoCompletePreferences.NameFormat nameFormat = AutoCompletePreferences.NameFormat.BOTH;
        if (getBoolean(AUTOCOMPLETER_LAST_FIRST)) {
            nameFormat = AutoCompletePreferences.NameFormat.LAST_FIRST;
        } else if (getBoolean(AUTOCOMPLETER_FIRST_LAST)) {
            nameFormat = AutoCompletePreferences.NameFormat.FIRST_LAST;
        }

        autoCompletePreferences = new AutoCompletePreferences(
                getBoolean(AUTO_COMPLETE),
                AutoCompleteFirstNameMode.parse(get(AUTOCOMPLETER_FIRSTNAME_MODE)),
                nameFormat,
                getStringList(AUTOCOMPLETER_COMPLETE_FIELDS).stream().map(FieldFactory::parseField).collect(Collectors.toSet())
        );

        EasyBind.listen(autoCompletePreferences.autoCompleteProperty(), (obs, oldValue, newValue) -> putBoolean(AUTO_COMPLETE, newValue));
        EasyBind.listen(autoCompletePreferences.firstNameModeProperty(), (obs, oldValue, newValue) -> put(AUTOCOMPLETER_FIRSTNAME_MODE, newValue.name()));
        autoCompletePreferences.getCompleteFields().addListener((SetChangeListener<Field>) c ->
                putStringList(AUTOCOMPLETER_COMPLETE_FIELDS, autoCompletePreferences.getCompleteFields().stream()
                                                                                    .map(Field::getName)
                                                                                    .collect(Collectors.toList())));
        EasyBind.listen(autoCompletePreferences.nameFormatProperty(), (obs, oldValue, newValue) -> {
            if (autoCompletePreferences.getNameFormat() == AutoCompletePreferences.NameFormat.BOTH) {
                putBoolean(AUTOCOMPLETER_LAST_FIRST, false);
                putBoolean(AUTOCOMPLETER_FIRST_LAST, false);
            } else if (autoCompletePreferences.getNameFormat() == AutoCompletePreferences.NameFormat.LAST_FIRST) {
                putBoolean(AUTOCOMPLETER_LAST_FIRST, true);
                putBoolean(AUTOCOMPLETER_FIRST_LAST, false);
            } else {
                putBoolean(AUTOCOMPLETER_LAST_FIRST, false);
                putBoolean(AUTOCOMPLETER_FIRST_LAST, true);
            }
        });

        return autoCompletePreferences;
    }

    // region core GUI preferences
    public CoreGuiPreferences getGuiPreferences() {
        if (coreGuiPreferences != null) {
            return coreGuiPreferences;
        }

        coreGuiPreferences = getCoreGuiPreferencesFromBackingStore(CoreGuiPreferences.getDefault());

        EasyBind.listen(coreGuiPreferences.positionXProperty(), (_, _, newValue) -> putDouble(MAIN_WINDOW_POS_X, newValue.doubleValue()));
        EasyBind.listen(coreGuiPreferences.positionYProperty(), (_, _, newValue) -> putDouble(MAIN_WINDOW_POS_Y, newValue.doubleValue()));
        EasyBind.listen(coreGuiPreferences.sizeXProperty(), (_, _, newValue) -> putDouble(MAIN_WINDOW_WIDTH, newValue.doubleValue()));
        EasyBind.listen(coreGuiPreferences.sizeYProperty(), (_, _, newValue) -> putDouble(MAIN_WINDOW_HEIGHT, newValue.doubleValue()));
        EasyBind.listen(coreGuiPreferences.windowMaximisedProperty(), (_, _, newValue) -> putBoolean(MAIN_WINDOW_MAXIMISED, newValue));
        EasyBind.listen(coreGuiPreferences.horizontalDividerPositionProperty(), (_, _, newValue) -> putDouble(MAIN_WINDOW_SIDEPANE_WIDTH, newValue.doubleValue()));
        EasyBind.listen(coreGuiPreferences.getVerticalDividerPositionProperty(), (_, _, newValue) -> putDouble(MAIN_WINDOW_EDITOR_HEIGHT, newValue.doubleValue()));

        return coreGuiPreferences;
    }

    private CoreGuiPreferences getCoreGuiPreferencesFromBackingStore(CoreGuiPreferences defaults) {
        return new CoreGuiPreferences(
                getDouble(MAIN_WINDOW_POS_X, defaults.getPositionX()),
                getDouble(MAIN_WINDOW_POS_Y, defaults.getPositionY()),
                getDouble(MAIN_WINDOW_WIDTH, defaults.getSizeX()),
                getDouble(MAIN_WINDOW_HEIGHT, defaults.getSizeY()),
                getBoolean(MAIN_WINDOW_MAXIMISED, defaults.isWindowMaximised()),
                getDouble(MAIN_WINDOW_SIDEPANE_WIDTH, defaults.getHorizontalDividerPosition()),
                getDouble(MAIN_WINDOW_EDITOR_HEIGHT, defaults.getVerticalDividerPosition()));
    }
    // endregion

    @Override
    public WorkspacePreferences getWorkspacePreferences() {
        if (workspacePreferences != null) {
            return workspacePreferences;
        }

        workspacePreferences = getWorkspacePreferencesFromBackingStore(WorkspacePreferences.getDefault());

        EasyBind.listen(workspacePreferences.languageProperty(), (_, oldValue, newValue) -> {
            put(LANGUAGE, newValue.getId());
            if (oldValue != newValue) {
                setLanguageDependentDefaultValues();
                Localization.setLanguage(newValue);
            }
        });

        EasyBind.listen(workspacePreferences.shouldOverrideDefaultFontSizeProperty(), (_, _, newValue) ->
                putBoolean(OVERRIDE_DEFAULT_FONT_SIZE, newValue));
        EasyBind.listen(workspacePreferences.mainFontSizeProperty(), (_, _, newValue) ->
                putInt(MAIN_FONT_SIZE, newValue));
        EasyBind.listen(workspacePreferences.themeProperty(), (_, _, newValue) ->
                put(THEME, newValue.getName()));
        EasyBind.listen(workspacePreferences.themeSyncOsProperty(), (_, _, newValue) ->
                putBoolean(THEME_SYNC_OS, newValue));
        EasyBind.listen(workspacePreferences.openLastEditedProperty(), (_, _, newValue) ->
                putBoolean(OPEN_LAST_EDITED, newValue));
        EasyBind.listen(workspacePreferences.showAdvancedHintsProperty(), (_, _, newValue) ->
                putBoolean(SHOW_ADVANCED_HINTS, newValue));
        EasyBind.listen(workspacePreferences.confirmDeleteProperty(), (_, _, newValue) ->
                putBoolean(CONFIRM_DELETE, newValue));
        EasyBind.listen(workspacePreferences.hideTabBarProperty(), (_, _, newValue) ->
                putBoolean(CONFIRM_HIDE_TAB_BAR, newValue));
        workspacePreferences.getSelectedSlrCatalogs().addListener((ListChangeListener<String>) _ ->
                putStringList(SELECTED_SLR_CATALOGS, workspacePreferences.getSelectedSlrCatalogs()));
        return workspacePreferences;
    }

    private WorkspacePreferences getWorkspacePreferencesFromBackingStore(WorkspacePreferences defaults) {
        return new WorkspacePreferences(
                getLanguage(),
                getBoolean(OVERRIDE_DEFAULT_FONT_SIZE, defaults.shouldOverrideDefaultFontSize()),
                getInt(MAIN_FONT_SIZE, defaults.getMainFontSize()),
                defaults.getDefaultFontSize(), // FixMe
                new Theme(get(THEME, Theme.BASE_CSS)),
                getBoolean(THEME_SYNC_OS, defaults.shouldThemeSyncOs()),
                getBoolean(OPEN_LAST_EDITED, defaults.shouldOpenLastEdited()),
                getBoolean(SHOW_ADVANCED_HINTS, defaults.shouldShowAdvancedHints()),
                getBoolean(CONFIRM_DELETE, defaults.shouldConfirmDelete()),
                getBoolean(CONFIRM_HIDE_TAB_BAR, defaults.shouldHideTabBar()),
                getStringList(SELECTED_SLR_CATALOGS));
    }

    private UnlinkedFilesDialogPreferences getUnlinkedFilesDialogPreferencesFromBackingStore(UnlinkedFilesDialogPreferences defaults) {
        return new UnlinkedFilesDialogPreferences(
                get(UNLINKED_FILES_SELECTED_EXTENSION, defaults.getUnlinkedFilesSelectedExtension()),
                DateRange.parse(get(UNLINKED_FILES_SELECTED_DATE_RANGE, defaults.getUnlinkedFilesSelectedDateRange().name())),
                ExternalFileSorter.parse(get(UNLINKED_FILES_SELECTED_SORT, defaults.getUnlinkedFilesSelectedSort().name()))
        );
    }

    @Override
    public UnlinkedFilesDialogPreferences getUnlinkedFilesDialogPreferences() {
        if (unlinkedFilesDialogPreferences != null) {
            return unlinkedFilesDialogPreferences;
        }

        unlinkedFilesDialogPreferences = getUnlinkedFilesDialogPreferencesFromBackingStore(UnlinkedFilesDialogPreferences.getDefault());

        EasyBind.listen(unlinkedFilesDialogPreferences.unlinkedFilesSelectedExtensionProperty(), (obs, oldValue, newValue) -> put(UNLINKED_FILES_SELECTED_EXTENSION, newValue));
        EasyBind.listen(unlinkedFilesDialogPreferences.unlinkedFilesSelectedDateRangeProperty(), (obs, oldValue, newValue) -> put(UNLINKED_FILES_SELECTED_DATE_RANGE, newValue.name()));
        EasyBind.listen(unlinkedFilesDialogPreferences.unlinkedFilesSelectedSortProperty(), (obs, oldValue, newValue) -> put(UNLINKED_FILES_SELECTED_SORT, newValue.name()));

        return unlinkedFilesDialogPreferences;
    }

    // region SidePanePreferences
    @Override
    public SidePanePreferences getSidePanePreferences() {
        if (sidePanePreferences != null) {
            return sidePanePreferences;
        }

        sidePanePreferences = new SidePanePreferences(
                getVisibleSidePanes(),
                getSidePanePreferredPositions(),
                getInt(SELECTED_FETCHER_INDEX));

        sidePanePreferences.visiblePanes().addListener((InvalidationListener) listener ->
                storeVisibleSidePanes(sidePanePreferences.visiblePanes()));
        sidePanePreferences.getPreferredPositions().addListener((InvalidationListener) listener ->
                storeSidePanePreferredPositions(sidePanePreferences.getPreferredPositions()));
        EasyBind.listen(sidePanePreferences.webSearchFetcherSelectedProperty(), (obs, oldValue, newValue) -> putInt(SELECTED_FETCHER_INDEX, newValue));

        return sidePanePreferences;
    }

    private Set<SidePaneType> getVisibleSidePanes() {
        Set<SidePaneType> visiblePanes = new HashSet<>();
        if (getBoolean(WEB_SEARCH_VISIBLE)) {
            visiblePanes.add(SidePaneType.WEB_SEARCH);
        }
        if (getBoolean(GROUP_SIDEPANE_VISIBLE)) {
            visiblePanes.add(SidePaneType.GROUPS);
        }
        if (getBoolean(OO_SHOW_PANEL)) {
            visiblePanes.add(SidePaneType.OPEN_OFFICE);
        }
        return visiblePanes;
    }

    private void storeVisibleSidePanes(Set<SidePaneType> visiblePanes) {
        putBoolean(WEB_SEARCH_VISIBLE, visiblePanes.contains(SidePaneType.WEB_SEARCH));
        putBoolean(GROUP_SIDEPANE_VISIBLE, visiblePanes.contains(SidePaneType.GROUPS));
        putBoolean(OO_SHOW_PANEL, visiblePanes.contains(SidePaneType.OPEN_OFFICE));
    }

    private Map<SidePaneType, Integer> getSidePanePreferredPositions() {
        Map<SidePaneType, Integer> preferredPositions = new HashMap<>();

        List<String> componentNames = getStringList(SIDE_PANE_COMPONENT_NAMES);
        List<String> componentPositions = getStringList(SIDE_PANE_COMPONENT_PREFERRED_POSITIONS);

        for (int i = 0; i < componentNames.size(); ++i) {
            String name = componentNames.get(i);
            try {
                SidePaneType type = Enum.valueOf(SidePaneType.class, name);
                preferredPositions.put(type, Integer.parseInt(componentPositions.get(i)));
            } catch (NumberFormatException e) {
                LOGGER.debug("Invalid number format for side pane component '{}'", name, e);
            } catch (IllegalArgumentException e) {
                LOGGER.debug("Following component is not a side pane: '{}'", name, e);
            }
        }

        return preferredPositions;
    }

    private void storeSidePanePreferredPositions(Map<SidePaneType, Integer> preferredPositions) {
        // Split the map into a pair of parallel String lists suitable for storage
        List<String> names = preferredPositions.keySet().stream()
                                               .map(Enum::toString)
                                               .collect(Collectors.toList());

        List<String> positions = preferredPositions.values().stream()
                                                   .map(integer -> Integer.toString(integer))
                                                   .collect(Collectors.toList());

        putStringList(SIDE_PANE_COMPONENT_NAMES, names);
        putStringList(SIDE_PANE_COMPONENT_PREFERRED_POSITIONS, positions);
    }
    // endregion

    @Override
    public ExternalApplicationsPreferences getExternalApplicationsPreferences() {
        if (externalApplicationsPreferences != null) {
            return externalApplicationsPreferences;
        }

        externalApplicationsPreferences = new ExternalApplicationsPreferences(
                get(EMAIL_SUBJECT),
                getBoolean(OPEN_FOLDERS_OF_ATTACHED_FILES),
                ExternalFileTypes.fromString(get(EXTERNAL_FILE_TYPES)),
                !getBoolean(USE_DEFAULT_CONSOLE_APPLICATION), // mind the !
                get(CONSOLE_COMMAND),
                !getBoolean(USE_DEFAULT_FILE_BROWSER_APPLICATION), // mind the !
                get(FILE_BROWSER_COMMAND),
                get(KINDLE_EMAIL));

        EasyBind.listen(externalApplicationsPreferences.eMailSubjectProperty(),
                (obs, oldValue, newValue) -> put(EMAIL_SUBJECT, newValue));
        EasyBind.listen(externalApplicationsPreferences.autoOpenEmailAttachmentsFolderProperty(),
                (obs, oldValue, newValue) -> putBoolean(OPEN_FOLDERS_OF_ATTACHED_FILES, newValue));
        EasyBind.listen(externalApplicationsPreferences.useCustomTerminalProperty(),
                (obs, oldValue, newValue) -> putBoolean(USE_DEFAULT_CONSOLE_APPLICATION, !newValue)); // mind the !
        externalApplicationsPreferences.getExternalFileTypes().addListener((SetChangeListener<ExternalFileType>) c ->
                put(EXTERNAL_FILE_TYPES, ExternalFileTypes.toStringList(externalApplicationsPreferences.getExternalFileTypes())));
        EasyBind.listen(externalApplicationsPreferences.customTerminalCommandProperty(),
                (obs, oldValue, newValue) -> put(CONSOLE_COMMAND, newValue));
        EasyBind.listen(externalApplicationsPreferences.useCustomFileBrowserProperty(),
                (obs, oldValue, newValue) -> putBoolean(USE_DEFAULT_FILE_BROWSER_APPLICATION, !newValue)); // mind the !
        EasyBind.listen(externalApplicationsPreferences.customFileBrowserCommandProperty(),
                (obs, oldValue, newValue) -> put(FILE_BROWSER_COMMAND, newValue));
        EasyBind.listen(externalApplicationsPreferences.kindleEmailProperty(),
                (obs, oldValue, newValue) -> put(KINDLE_EMAIL, newValue));

        return externalApplicationsPreferences;
    }

    public GroupsPreferences getGroupsPreferences() {
        if (groupsPreferences != null) {
            return groupsPreferences;
        }

        groupsPreferences = getGroupsPreferencesfromBackingStore(GroupsPreferences.getDefault());

        groupsPreferences.groupViewModeProperty().addListener((SetChangeListener<GroupViewMode>) change -> {
            putBoolean(GROUP_VIEW_INTERSECTION, groupsPreferences.groupViewModeProperty().contains(GroupViewMode.INTERSECTION));
            putBoolean(GROUP_VIEW_FILTER, groupsPreferences.groupViewModeProperty().contains(GroupViewMode.FILTER));
            putBoolean(GROUP_VIEW_INVERT, groupsPreferences.groupViewModeProperty().contains(GroupViewMode.INVERT));
        });
        EasyBind.listen(groupsPreferences.autoAssignGroupProperty(), (obs, oldValue, newValue) -> putBoolean(AUTO_ASSIGN_GROUP, newValue));
        EasyBind.listen(groupsPreferences.displayGroupCountProperty(), (obs, oldValue, newValue) -> putBoolean(DISPLAY_GROUP_COUNT, newValue));
        EasyBind.listen(groupsPreferences.defaultHierarchicalContextProperty(), (obs, oldValue, newValue) -> put(DEFAULT_HIERARCHICAL_CONTEXT, newValue.name()));

        return groupsPreferences;
    }

    private GroupsPreferences getGroupsPreferencesfromBackingStore(GroupsPreferences defaults) {
        return new GroupsPreferences(
                getBoolean(GROUP_VIEW_INTERSECTION, defaults.groupViewModeProperty().contains(GroupViewMode.INTERSECTION)),
                getBoolean(GROUP_VIEW_FILTER, defaults.groupViewModeProperty().contains(GroupViewMode.FILTER)),
                getBoolean(GROUP_VIEW_INVERT, defaults.groupViewModeProperty().contains(GroupViewMode.INVERT)),
                getBoolean(AUTO_ASSIGN_GROUP, defaults.shouldAutoAssignGroup()),
                getBoolean(DISPLAY_GROUP_COUNT, defaults.shouldDisplayGroupCount()),
                GroupHierarchyType.valueOf(
                        get(DEFAULT_HIERARCHICAL_CONTEXT, defaults.getDefaultHierarchicalContext().name())
                )
        );
    }

    public SpecialFieldsPreferences getSpecialFieldsPreferences() {
        if (specialFieldsPreferences != null) {
            return specialFieldsPreferences;
        }

        specialFieldsPreferences = getSpecialFieldsPreferencesFromBackingStore(SpecialFieldsPreferences.getDefault());

        EasyBind.listen(specialFieldsPreferences.specialFieldsEnabledProperty(), (obs, oldValue, newValue) -> putBoolean(SPECIALFIELDSENABLED, newValue));

        return specialFieldsPreferences;
    }

    private SpecialFieldsPreferences getSpecialFieldsPreferencesFromBackingStore(SpecialFieldsPreferences defaults) {
        return new SpecialFieldsPreferences(
                getBoolean(SPECIALFIELDSENABLED, defaults.isSpecialFieldsEnabled())
        );
    }

    // region Preview preferences
    public PreviewPreferences getPreviewPreferences() {
        if (previewPreferences != null) {
            return previewPreferences;
        }

        String style = get(PREVIEW_STYLE);
        List<PreviewLayout> layouts = getPreviewLayouts(style);

        this.previewPreferences = new PreviewPreferences(
                layouts,
                getPreviewCyclePosition(layouts),
                new TextBasedPreviewLayout(
                        style,
                        getLayoutFormatterPreferences(),
                        Injector.instantiateModelOrService(JournalAbbreviationRepository.class)),
                (String) defaults.get(PREVIEW_STYLE),
                getBoolean(PREVIEW_AS_TAB),
                getBoolean(PREVIEW_IN_ENTRY_TABLE_TOOLTIP),
                getStringList(PREVIEW_BST_LAYOUT_PATHS).stream()
                                                       .map(Path::of)
                                                       .collect(Collectors.toList())
        );

        previewPreferences.getLayoutCycle().addListener((InvalidationListener) c -> storePreviewLayouts(previewPreferences.getLayoutCycle()));
        EasyBind.listen(previewPreferences.layoutCyclePositionProperty(), (obs, oldValue, newValue) -> putInt(CYCLE_PREVIEW_POS, newValue));
        EasyBind.listen(previewPreferences.customPreviewLayoutProperty(), (obs, oldValue, newValue) -> put(PREVIEW_STYLE, newValue.getText()));
        EasyBind.listen(previewPreferences.showPreviewAsExtraTabProperty(), (obs, oldValue, newValue) -> putBoolean(PREVIEW_AS_TAB, newValue));
        EasyBind.listen(previewPreferences.showPreviewEntryTableTooltip(), (obs, oldValue, newValue) -> putBoolean(PREVIEW_IN_ENTRY_TABLE_TOOLTIP, newValue));
        previewPreferences.getBstPreviewLayoutPaths().addListener((InvalidationListener) c -> storeBstPaths(previewPreferences.getBstPreviewLayoutPaths()));
        return this.previewPreferences;
    }

    private void storeBstPaths(List<Path> bstPaths) {
        putStringList(PREVIEW_BST_LAYOUT_PATHS, bstPaths.stream().map(Path::toAbsolutePath).map(Path::toString).toList());
    }

    private List<PreviewLayout> getPreviewLayouts(String style) {
        List<String> cycle = getStringList(CYCLE_PREVIEW);

        // For backwards compatibility always add at least the default preview to the cycle
        if (cycle.isEmpty()) {
            cycle.add("Preview");
        }

        return cycle.stream()
                    .map(layout -> {
                        if (CSLStyleUtils.isCitationStyleFile(layout)) {
                            BibEntryTypesManager entryTypesManager = Injector.instantiateModelOrService(BibEntryTypesManager.class);
                            return CSLStyleUtils.createCitationStyleFromFile(layout)
                                                .map(file -> (PreviewLayout) new CitationStylePreviewLayout(file, entryTypesManager))
                                                .orElse(null);
                        }
                        if (BstPreviewLayout.isBstStyleFile(layout)) {
                            return getStringList(PREVIEW_BST_LAYOUT_PATHS).stream()
                                                                          .filter(path -> path.endsWith(layout)).map(Path::of)
                                                                          .map(BstPreviewLayout::new)
                                                                          .findFirst()
                                                                          .orElse(null);
                        } else {
                            return new TextBasedPreviewLayout(
                                    style,
                                    getLayoutFormatterPreferences(),
                                    Injector.instantiateModelOrService(JournalAbbreviationRepository.class));
                        }
                    }).filter(Objects::nonNull)
                    .collect(Collectors.toList());
    }

    private void storePreviewLayouts(ObservableList<PreviewLayout> previewCycle) {
        putStringList(CYCLE_PREVIEW, previewCycle.stream()
                                                 .map(layout -> {
                                                     if (layout instanceof CitationStylePreviewLayout citationStyleLayout) {
                                                         return citationStyleLayout.getFilePath();
                                                     } else {
                                                         return layout.getDisplayName();
                                                     }
                                                 }).toList()
        );
    }

    private int getPreviewCyclePosition(List<PreviewLayout> layouts) {
        int storedCyclePos = getInt(CYCLE_PREVIEW_POS);
        if (storedCyclePos < layouts.size()) {
            return storedCyclePos;
        } else {
            return 0; // fallback if stored position is no longer valid
        }
    }
    // endregion

    // region NameDisplayPreferences

    @Override
    public NameDisplayPreferences getNameDisplayPreferences() {
        if (nameDisplayPreferences != null) {
            return nameDisplayPreferences;
        }

        nameDisplayPreferences = new NameDisplayPreferences(
                getNameDisplayStyle(),
                getNameAbbreviationStyle());

        EasyBind.listen(nameDisplayPreferences.displayStyleProperty(), (obs, oldValue, newValue) -> {
            putBoolean(NAMES_NATBIB, newValue == NameDisplayPreferences.DisplayStyle.NATBIB);
            putBoolean(NAMES_AS_IS, newValue == NameDisplayPreferences.DisplayStyle.AS_IS);
            putBoolean(NAMES_FIRST_LAST, newValue == NameDisplayPreferences.DisplayStyle.FIRSTNAME_LASTNAME);
        });
        EasyBind.listen(nameDisplayPreferences.abbreviationStyleProperty(), (obs, oldValue, newValue) -> {
            putBoolean(ABBR_AUTHOR_NAMES, newValue == NameDisplayPreferences.AbbreviationStyle.FULL);
            putBoolean(NAMES_LAST_ONLY, newValue == NameDisplayPreferences.AbbreviationStyle.LASTNAME_ONLY);
        });

        return nameDisplayPreferences;
    }

    private NameDisplayPreferences.AbbreviationStyle getNameAbbreviationStyle() {
        NameDisplayPreferences.AbbreviationStyle abbreviationStyle = NameDisplayPreferences.AbbreviationStyle.NONE; // default
        if (getBoolean(ABBR_AUTHOR_NAMES)) {
            abbreviationStyle = NameDisplayPreferences.AbbreviationStyle.FULL;
        } else if (getBoolean(NAMES_LAST_ONLY)) {
            abbreviationStyle = NameDisplayPreferences.AbbreviationStyle.LASTNAME_ONLY;
        }
        return abbreviationStyle;
    }

    private NameDisplayPreferences.DisplayStyle getNameDisplayStyle() {
        NameDisplayPreferences.DisplayStyle displayStyle = NameDisplayPreferences.DisplayStyle.LASTNAME_FIRSTNAME; // default
        if (getBoolean(NAMES_NATBIB)) {
            displayStyle = NameDisplayPreferences.DisplayStyle.NATBIB;
        } else if (getBoolean(NAMES_AS_IS)) {
            displayStyle = NameDisplayPreferences.DisplayStyle.AS_IS;
        } else if (getBoolean(NAMES_FIRST_LAST)) {
            displayStyle = NameDisplayPreferences.DisplayStyle.FIRSTNAME_LASTNAME;
        }
        return displayStyle;
    }

    // endregion

    // region: Main table, main table column, and search dialog column preferences

    public MainTablePreferences getMainTablePreferences() {
        if (mainTablePreferences != null) {
            return mainTablePreferences;
        }

        mainTablePreferences = getMainTablePreferencesFromBackingStore(MainTablePreferences.getDefault());

        EasyBind.listen(mainTablePreferences.resizeColumnsToFitProperty(),
                (obs, oldValue, newValue) -> putBoolean(AUTO_RESIZE_MODE, newValue));
        EasyBind.listen(mainTablePreferences.extraFileColumnsEnabledProperty(),
                (obs, oldValue, newValue) -> putBoolean(EXTRA_FILE_COLUMNS, newValue));

        return mainTablePreferences;
    }

    private MainTablePreferences getMainTablePreferencesFromBackingStore(MainTablePreferences defaults) {
        return new MainTablePreferences(
                getMainTableColumnPreferences(),
                getBoolean(AUTO_RESIZE_MODE, defaults.getResizeColumnsToFit()),
                getBoolean(EXTRA_FILE_COLUMNS, defaults.getExtraFileColumnsEnabled())
        );
    }

    public ColumnPreferences getMainTableColumnPreferences() {
        if (mainTableColumnPreferences != null) {
            return mainTableColumnPreferences;
        }

        mainTableColumnPreferences = getMainTableColumnPreferencesFromBackingStore(ColumnPreferences.getDefault());

        mainTableColumnPreferences.getColumns().addListener((InvalidationListener) change -> {
            putStringList(COLUMN_NAMES, getColumnNamesAsStringList(mainTableColumnPreferences));
            putStringList(COLUMN_WIDTHS, getColumnWidthsAsStringList(mainTableColumnPreferences));
            putStringList(COLUMN_SORT_TYPES, getColumnSortTypesAsStringList(mainTableColumnPreferences));
        });
        mainTableColumnPreferences.getColumnSortOrder().addListener((InvalidationListener) change ->
                putStringList(COLUMN_SORT_ORDER, getColumnSortOrderAsStringList(mainTableColumnPreferences)));

        return mainTableColumnPreferences;
    }

    public ColumnPreferences getSearchDialogColumnPreferences() {
        if (searchDialogColumnPreferences != null) {
            return searchDialogColumnPreferences;
        }

        searchDialogColumnPreferences = getSearchDialogColumnPreferencesFromBackingStore(ColumnPreferences.getDefault());

        searchDialogColumnPreferences.getColumns().addListener((InvalidationListener) change -> {
            // MainTable and SearchResultTable use the same set of columnNames
            // putStringList(SEARCH_DIALOG_COLUMN_NAMES, getColumnNamesAsStringList(columnPreferences));
            putStringList(SEARCH_DIALOG_COLUMN_WIDTHS, getColumnWidthsAsStringList(searchDialogColumnPreferences));
            putStringList(SEARCH_DIALOG_COLUMN_SORT_TYPES, getColumnSortTypesAsStringList(searchDialogColumnPreferences));
        });
        searchDialogColumnPreferences.getColumnSortOrder().addListener((InvalidationListener) change ->
                putStringList(SEARCH_DIALOG_COLUMN_SORT_ORDER, getColumnSortOrderAsStringList(searchDialogColumnPreferences)));

        return searchDialogColumnPreferences;
    }

    private ColumnPreferences getMainTableColumnPreferencesFromBackingStore(ColumnPreferences defaults) {
        List<MainTableColumnModel> columns = getColumns(COLUMN_NAMES, COLUMN_WIDTHS, COLUMN_SORT_TYPES, ColumnPreferences.DEFAULT_COLUMN_WIDTH);
        List<MainTableColumnModel> columnSortOrder = getColumnSortOrder(COLUMN_SORT_ORDER, columns);
        return new ColumnPreferences(
                columns.isEmpty() ? defaults.getColumns() : columns,
                columnSortOrder.isEmpty() ? defaults.getColumnSortOrder() : columnSortOrder
        );
    }

    private ColumnPreferences getSearchDialogColumnPreferencesFromBackingStore(ColumnPreferences defaults) {
        List<MainTableColumnModel> columns = getColumns(COLUMN_NAMES, SEARCH_DIALOG_COLUMN_WIDTHS, SEARCH_DIALOG_COLUMN_SORT_TYPES, ColumnPreferences.DEFAULT_COLUMN_WIDTH);
        List<MainTableColumnModel> columnSortOrder = getColumnSortOrder(SEARCH_DIALOG_COLUMN_SORT_ORDER, columns);
        return new ColumnPreferences(
                columns.isEmpty() ? defaults.getColumns() : columns,
                columnSortOrder.isEmpty() ? defaults.getColumnSortOrder() : columnSortOrder
        );
    }

    // --- Generic column handling ---
    @SuppressWarnings("SameParameterValue")
    private List<MainTableColumnModel> getColumns(String columnNamesList, String columnWidthList, String sortTypeList, double defaultWidth) {
        List<String> columnNames = getStringList(columnNamesList);
        List<Double> columnWidths = getStringList(columnWidthList)
                .stream()
                .map(string -> {
                    try {
                        return Double.parseDouble(string);
                    } catch (NumberFormatException e) {
                        LOGGER.error("Exception while parsing column widths. Choosing default.", e);
                        return defaultWidth;
                    }
                }).toList();

        List<TableColumn.SortType> columnSortTypes = getStringList(sortTypeList)
                .stream()
                .map(TableColumn.SortType::valueOf).toList();

        List<MainTableColumnModel> columns = new ArrayList<>();
        for (int i = 0; i < columnNames.size(); i++) {
            MainTableColumnModel columnModel = MainTableColumnModel.parse(columnNames.get(i));

            if (i < columnWidths.size()) {
                columnModel.widthProperty().setValue(columnWidths.get(i));
            }

            if (i < columnSortTypes.size()) {
                columnModel.sortTypeProperty().setValue(columnSortTypes.get(i));
            }

            columns.add(columnModel);
        }
        return columns;
    }

    private List<MainTableColumnModel> getColumnSortOrder(String sortOrderList, List<MainTableColumnModel> tableColumns) {
        List<MainTableColumnModel> columnsOrdered = new ArrayList<>();
        getStringList(sortOrderList).forEach(columnName -> tableColumns.stream().filter(column -> column.getName().equals(columnName))
                                                                       .findFirst()
                                                                       .ifPresent(columnsOrdered::add));

        return columnsOrdered;
    }

    private static List<String> getColumnNamesAsStringList(ColumnPreferences columnPreferences) {
        return columnPreferences.getColumns().stream()
                                .map(MainTableColumnModel::getName)
                                .toList();
    }

    private static List<String> getColumnWidthsAsStringList(ColumnPreferences columnPreferences) {
        return columnPreferences.getColumns().stream()
                                .map(column -> column.widthProperty().getValue().toString())
                                .toList();
    }

    private static List<String> getColumnSortTypesAsStringList(ColumnPreferences columnPreferences) {
        return columnPreferences.getColumns().stream()
                                .map(column -> column.sortTypeProperty().getValue().toString())
                                .toList();
    }

    private static List<String> getColumnSortOrderAsStringList(ColumnPreferences columnPreferences) {
        return columnPreferences.getColumnSortOrder().stream()
                                .map(MainTableColumnModel::getName)
                                .collect(Collectors.toList());
    }
    // endregion

    /**
     * For the export configuration, generates the SelfContainedSaveOrder having the reference to TABLE resolved.
     */
    private SelfContainedSaveOrder getSelfContainedTableSaveOrder() {
        List<MainTableColumnModel> sortOrder = getMainTableColumnPreferences().getColumnSortOrder();
        return new SelfContainedSaveOrder(
                SaveOrder.OrderType.SPECIFIED,
                sortOrder.stream().flatMap(model -> model.getSortCriteria().stream()).toList());
    }

    @Override
    public SelfContainedSaveConfiguration getSelfContainedExportConfiguration() {
        SaveOrder exportSaveOrder = getExportSaveOrder();
        SelfContainedSaveOrder saveOrder = switch (exportSaveOrder.getOrderType()) {
            case TABLE ->
                    this.getSelfContainedTableSaveOrder();
            case SPECIFIED ->
                    SelfContainedSaveOrder.of(exportSaveOrder);
            case ORIGINAL ->
                    SaveOrder.getDefaultSaveOrder();
        };

        return new SelfContainedSaveConfiguration(
                saveOrder, false, BibDatabaseWriter.SaveType.WITH_JABREF_META_DATA, getLibraryPreferences()
                .shouldAlwaysReformatOnSave());
    }

    @Override
    public KeyBindingRepository getKeyBindingRepository() {
        if (keyBindingRepository != null) {
            return keyBindingRepository;
        }

        keyBindingRepository = new KeyBindingRepository(getStringList(BIND_NAMES), getStringList(BINDINGS));

        EasyBind.listen(keyBindingRepository.getBindingsProperty(), (obs, oldValue, newValue) -> {
            putStringList(BIND_NAMES, keyBindingRepository.getBindNames());
            putStringList(BINDINGS, keyBindingRepository.getBindings());
        });

        return keyBindingRepository;
    }

    @Override
    public NewEntryPreferences getNewEntryPreferences() {
        if (newEntryPreferences != null) {
            return newEntryPreferences;
        }

        newEntryPreferences = getNewEntryPreferencesFromBackingStore(NewEntryPreferences.getDefault());

        EasyBind.listen(newEntryPreferences.latestApproachProperty(), (_, _, newValue) -> putInt(CREATE_ENTRY_APPROACH, List.of(NewEntryDialogTab.values()).indexOf(newValue)));
        EasyBind.listen(newEntryPreferences.typesRecommendedExpandedProperty(), (_, _, newValue) -> putBoolean(CREATE_ENTRY_EXPAND_RECOMMENDED, newValue));
        EasyBind.listen(newEntryPreferences.typesOtherExpandedProperty(), (_, _, newValue) -> putBoolean(CREATE_ENTRY_EXPAND_OTHER, newValue));
        EasyBind.listen(newEntryPreferences.typesCustomExpandedProperty(), (_, _, newValue) -> putBoolean(CREATE_ENTRY_EXPAND_CUSTOM, newValue));
        EasyBind.listen(newEntryPreferences.latestImmediateTypeProperty(), (_, _, newValue) -> put(CREATE_ENTRY_IMMEDIATE_TYPE, newValue.getDisplayName()));
        EasyBind.listen(newEntryPreferences.idLookupGuessingProperty(), (_, _, newValue) -> putBoolean(CREATE_ENTRY_ID_LOOKUP_GUESSING, newValue));
        EasyBind.listen(newEntryPreferences.latestIdFetcherProperty(), (_, _, newValue) -> put(CREATE_ENTRY_ID_FETCHER_NAME, newValue));
        EasyBind.listen(newEntryPreferences.latestInterpretParserProperty(), (_, _, newValue) -> put(CREATE_ENTRY_INTERPRET_PARSER_NAME, newValue));

        return newEntryPreferences;
    }

    private NewEntryPreferences getNewEntryPreferencesFromBackingStore(NewEntryPreferences defaults) {
        final int approachIndex = getInt(CREATE_ENTRY_APPROACH, List.of(NewEntryDialogTab.values()).indexOf(defaults.getLatestApproach()));
        NewEntryDialogTab approach = NewEntryDialogTab.values().length > approachIndex
                                     ? NewEntryDialogTab.values()[approachIndex]
                                     : NewEntryDialogTab.values()[0];

        final String immediateTypeName = get(CREATE_ENTRY_IMMEDIATE_TYPE, defaults.getLatestImmediateType().getDisplayName());
        EntryType immediateType = StandardEntryType.Article;
        for (StandardEntryType type : StandardEntryType.values()) {
            if (type.getDisplayName().equals(immediateTypeName)) {
                immediateType = type;
                break;
            }
        }

        return new NewEntryPreferences(
                approach,
                getBoolean(CREATE_ENTRY_EXPAND_RECOMMENDED, defaults.getTypesRecommendedExpanded()),
                getBoolean(CREATE_ENTRY_EXPAND_OTHER, defaults.getTypesOtherExpanded()),
                getBoolean(CREATE_ENTRY_EXPAND_CUSTOM, defaults.getTypesCustomExpanded()),
                immediateType,
                getBoolean(CREATE_ENTRY_ID_LOOKUP_GUESSING, defaults.getIdLookupGuessing()),
                get(CREATE_ENTRY_ID_FETCHER_NAME, defaults.getLatestIdFetcher()),
                get(CREATE_ENTRY_INTERPRET_PARSER_NAME, defaults.getLatestInterpretParser())
        );
    }

    // region Donation preferences
    public DonationPreferences getDonationPreferences() {
        if (donationPreferences != null) {
            return donationPreferences;
        }

        donationPreferences = getDonationPreferencesFromBackingStore(DonationPreferences.getDefault());

        EasyBind.listen(donationPreferences.neverShowAgainProperty(), (_, _, newValue) -> putBoolean(DONATION_NEVER_SHOW, newValue));
        EasyBind.listen(donationPreferences.lastShownEpochDayProperty(), (_, _, newValue) -> putInt(DONATION_LAST_SHOWN_EPOCH_DAY, newValue.intValue()));
        return donationPreferences;
    }

    private DonationPreferences getDonationPreferencesFromBackingStore(DonationPreferences defaults) {
        return new DonationPreferences(
                getBoolean(DONATION_NEVER_SHOW, defaults.isNeverShowAgain()),
                getInt(DONATION_LAST_SHOWN_EPOCH_DAY, defaults.getLastShownEpochDay()));
    }
    // endregion

    /**
     * In GUI mode, we can look up the directory better
     */
    @Override
    protected Path getDefaultPath() {
        return NativeDesktop.get().getDefaultFileChooserDirectory();
    }

    @Override
    protected boolean moveToTrashSupported() {
        return NativeDesktop.get().moveToTrashSupported();
    }
}<|MERGE_RESOLUTION|>--- conflicted
+++ resolved
@@ -374,12 +374,9 @@
         getNewEntryPreferences().setAll(NewEntryPreferences.getDefault());
         getSpecialFieldsPreferences().setAll(SpecialFieldsPreferences.getDefault());
         getMainTablePreferences().setAll(MainTablePreferences.getDefault());
-<<<<<<< HEAD
         getMergeDialogPreferences().setAll(MergeDialogPreferences.getDefault());
-=======
         getMainTableColumnPreferences().setAll(ColumnPreferences.getDefault());
         getSearchDialogColumnPreferences().setAll(ColumnPreferences.getDefault());
->>>>>>> a658b64e
     }
 
     @Override
@@ -395,12 +392,9 @@
         getNewEntryPreferences().setAll(getNewEntryPreferencesFromBackingStore(getNewEntryPreferences()));
         getSpecialFieldsPreferences().setAll(getSpecialFieldsPreferencesFromBackingStore(getSpecialFieldsPreferences()));
         getMainTablePreferences().setAll(getMainTablePreferencesFromBackingStore(getMainTablePreferences()));
-<<<<<<< HEAD
         getMergeDialogPreferences().setAll(getMergeDialogPreferencesFromBackingStore(getMergeDialogPreferences()));
-=======
         getMainTableColumnPreferences().setAll(getMainTableColumnPreferencesFromBackingStore(getMainTableColumnPreferences()));
         getSearchDialogColumnPreferences().setAll(getSearchDialogColumnPreferencesFromBackingStore(getSearchDialogColumnPreferences()));
->>>>>>> a658b64e
     }
 
     // region EntryEditorPreferences
