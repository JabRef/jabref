package org.jabref.gui.preferences;

import java.nio.file.Path;
import java.util.ArrayList;
import java.util.HashMap;
import java.util.HashSet;
import java.util.LinkedHashMap;
import java.util.List;
import java.util.Map;
import java.util.Objects;
import java.util.SequencedMap;
import java.util.Set;
import java.util.prefs.BackingStoreException;
import java.util.stream.Collectors;

import javafx.beans.InvalidationListener;
import javafx.collections.ListChangeListener;
import javafx.collections.ObservableList;
import javafx.collections.SetChangeListener;
import javafx.scene.control.TableColumn;

import org.jabref.gui.CoreGuiPreferences;
import org.jabref.gui.WorkspacePreferences;
import org.jabref.gui.autocompleter.AutoCompletePreferences;
import org.jabref.gui.desktop.os.NativeDesktop;
import org.jabref.gui.duplicationFinder.DuplicateResolverDialog;
import org.jabref.gui.edit.CopyToPreferences;
import org.jabref.gui.entryeditor.EntryEditorPreferences;
import org.jabref.gui.externalfiles.UnlinkedFilesDialogPreferences;
import org.jabref.gui.externalfiletype.ExternalFileType;
import org.jabref.gui.externalfiletype.ExternalFileTypes;
import org.jabref.gui.frame.ExternalApplicationsPreferences;
import org.jabref.gui.frame.SidePanePreferences;
import org.jabref.gui.groups.GroupViewMode;
import org.jabref.gui.groups.GroupsPreferences;
import org.jabref.gui.keyboard.KeyBindingRepository;
import org.jabref.gui.maintable.ColumnPreferences;
import org.jabref.gui.maintable.MainTableColumnModel;
import org.jabref.gui.maintable.MainTablePreferences;
import org.jabref.gui.maintable.NameDisplayPreferences;
import org.jabref.gui.mergeentries.DiffMode;
import org.jabref.gui.mergeentries.MergeDialogPreferences;
import org.jabref.gui.newentry.NewEntryDialogTab;
import org.jabref.gui.newentry.NewEntryPreferences;
import org.jabref.gui.preview.PreviewPreferences;
import org.jabref.gui.sidepane.SidePaneType;
import org.jabref.gui.specialfields.SpecialFieldsPreferences;
import org.jabref.gui.theme.Theme;
import org.jabref.logic.JabRefException;
import org.jabref.logic.bst.BstPreviewLayout;
import org.jabref.logic.citationstyle.CSLStyleLoader;
import org.jabref.logic.citationstyle.CSLStyleUtils;
import org.jabref.logic.citationstyle.CitationStylePreviewLayout;
import org.jabref.logic.exporter.BibDatabaseWriter;
import org.jabref.logic.exporter.SelfContainedSaveConfiguration;
import org.jabref.logic.externalfiles.DateRange;
import org.jabref.logic.externalfiles.ExternalFileSorter;
import org.jabref.logic.journals.JournalAbbreviationRepository;
import org.jabref.logic.l10n.Localization;
import org.jabref.logic.layout.TextBasedPreviewLayout;
import org.jabref.logic.os.OS;
import org.jabref.logic.preferences.AutoCompleteFirstNameMode;
import org.jabref.logic.preferences.JabRefCliPreferences;
import org.jabref.logic.preview.PreviewLayout;
import org.jabref.logic.util.strings.StringUtil;
import org.jabref.model.entry.BibEntryTypesManager;
import org.jabref.model.entry.field.Field;
import org.jabref.model.entry.field.FieldFactory;
import org.jabref.model.entry.types.EntryType;
import org.jabref.model.entry.types.StandardEntryType;
import org.jabref.model.groups.GroupHierarchyType;
import org.jabref.model.metadata.SaveOrder;
import org.jabref.model.metadata.SelfContainedSaveOrder;

import com.airhacks.afterburner.injection.Injector;
import com.tobiasdiez.easybind.EasyBind;
import org.slf4j.Logger;
import org.slf4j.LoggerFactory;

public class JabRefGuiPreferences extends JabRefCliPreferences implements GuiPreferences {

    // Public because needed for pref migration
    public static final String AUTOCOMPLETER_COMPLETE_FIELDS = "autoCompleteFields";

    // region Preview - public for pref migrations
    public static final String PREVIEW_STYLE = "previewStyle";
    public static final String CYCLE_PREVIEW_POS = "cyclePreviewPos";
    public static final String CYCLE_PREVIEW = "cyclePreview";
    public static final String PREVIEW_AS_TAB = "previewAsTab";
    public static final String PREVIEW_IN_ENTRY_TABLE_TOOLTIP = "previewInEntryTableTooltip";
    public static final String PREVIEW_BST_LAYOUT_PATHS = "previewBstLayoutPaths";
    // endregion

    // region column names
    // public because of migration
    // Variable names have changed to ensure backward compatibility with pre 5.0 releases of JabRef
    // Pre 5.1: columnNames, columnWidths, columnSortTypes, columnSortOrder
    public static final String COLUMN_NAMES = "mainTableColumnNames";
    public static final String COLUMN_WIDTHS = "mainTableColumnWidths";
    public static final String COLUMN_SORT_TYPES = "mainTableColumnSortTypes";
    public static final String COLUMN_SORT_ORDER = "mainTableColumnSortOrder";
    // endregion

    // region keybindings - public because needed for pref migration
    public static final String BIND_NAMES = "bindNames";
    public static final String BINDINGS = "bindings";
    // endregion

    private static final Logger LOGGER = LoggerFactory.getLogger(JabRefGuiPreferences.class);

    // region WorkspacePreferences
    private static final String OVERRIDE_DEFAULT_FONT_SIZE = "overrideDefaultFontSize";
    private static final String MAIN_FONT_SIZE = "mainFontSize";
    private static final String THEME = "fxTheme";
    private static final String THEME_SYNC_OS = "themeSyncOs";
    private static final String OPEN_LAST_EDITED = "openLastEdited";
    private static final String SHOW_ADVANCED_HINTS = "showAdvancedHints";
    private static final String CONFIRM_DELETE = "confirmDelete";
    private static final String CONFIRM_HIDE_TAB_BAR = "confirmHideTabBar";
    private static final String SELECTED_SLR_CATALOGS = "selectedSlrCatalogs";
    // endregion

    // region core GUI preferences
    private static final String MAIN_WINDOW_POS_X = "mainWindowPosX";
    private static final String MAIN_WINDOW_POS_Y = "mainWindowPosY";
    private static final String MAIN_WINDOW_WIDTH = "mainWindowSizeX";
    private static final String MAIN_WINDOW_HEIGHT = "mainWindowSizeY";
    private static final String MAIN_WINDOW_MAXIMISED = "windowMaximised";
    private static final String MAIN_WINDOW_SIDEPANE_WIDTH = "sidePaneWidthFX";
    private static final String MAIN_WINDOW_EDITOR_HEIGHT = "entryEditorHeightFX";
    // endregion

    private static final String SIDE_PANE_COMPONENT_PREFERRED_POSITIONS = "sidePaneComponentPreferredPositions";
    private static final String SIDE_PANE_COMPONENT_NAMES = "sidePaneComponentNames";

    // region main table, main table columns, save columns
    private static final String AUTO_RESIZE_MODE = "autoResizeMode";
    private static final String EXTRA_FILE_COLUMNS = "extraFileColumns";

    private static final String SEARCH_DIALOG_COLUMN_WIDTHS = "searchTableColumnWidths";
    private static final String SEARCH_DIALOG_COLUMN_SORT_TYPES = "searchDialogColumnSortTypes";
    private static final String SEARCH_DIALOG_COLUMN_SORT_ORDER = "searchDalogColumnSortOrder";
    // endregion

    // region NameDisplayPreferences
    private static final String NAMES_LAST_ONLY = "namesLastOnly";
    private static final String ABBR_AUTHOR_NAMES = "abbrAuthorNames";
    private static final String NAMES_NATBIB = "namesNatbib";
    private static final String NAMES_FIRST_LAST = "namesFf";
    private static final String NAMES_AS_IS = "namesAsIs";
    // endregion

    // region ExternalApplicationsPreferences
    private static final String EXTERNAL_FILE_TYPES = "externalFileTypes";
    private static final String CONSOLE_COMMAND = "consoleCommand";
    private static final String USE_DEFAULT_CONSOLE_APPLICATION = "useDefaultConsoleApplication";
    private static final String USE_DEFAULT_FILE_BROWSER_APPLICATION = "userDefaultFileBrowserApplication";
    private static final String EMAIL_SUBJECT = "emailSubject";
    private static final String KINDLE_EMAIL = "kindleEmail";
    private static final String OPEN_FOLDERS_OF_ATTACHED_FILES = "openFoldersOfAttachedFiles";
    private static final String FILE_BROWSER_COMMAND = "fileBrowserCommand";
    // endregion

    /**
     * Holds the horizontal divider position of the preview view when it is shown inside the entry editor
     */
    private static final String ENTRY_EDITOR_PREVIEW_DIVIDER_POS = "entryEditorPreviewDividerPos";

    private static final String JOURNAL_POPUP = "journalPopup";

    // region Auto completion
    private static final String AUTO_COMPLETE = "autoComplete";
    private static final String AUTOCOMPLETER_FIRSTNAME_MODE = "autoCompFirstNameMode";
    private static final String AUTOCOMPLETER_LAST_FIRST = "autoCompLF";
    private static final String AUTOCOMPLETER_FIRST_LAST = "autoCompFF";
    // endregion

    // region SidePanePreferences
    private static final String SELECTED_FETCHER_INDEX = "selectedFetcherIndex";
    private static final String WEB_SEARCH_VISIBLE = "webSearchVisible";
    private static final String OO_SHOW_PANEL = "showOOPanel";
    private static final String GROUP_SIDEPANE_VISIBLE = "groupSidepaneVisible";
    // endregion

    // region GroupsPreferences
    private static final String AUTO_ASSIGN_GROUP = "autoAssignGroup";
    private static final String DISPLAY_GROUP_COUNT = "displayGroupCount";
    private static final String GROUP_VIEW_INTERSECTION = "groupIntersection";
    private static final String GROUP_VIEW_FILTER = "groupFilter";
    private static final String GROUP_VIEW_INVERT = "groupInvert";
    private static final String DEFAULT_HIERARCHICAL_CONTEXT = "defaultHierarchicalContext";
    // endregion

    // region specialFieldsPreferences
    private static final String SPECIALFIELDSENABLED = "specialFieldsEnabled";
    // endregion

    private static final String UNLINKED_FILES_SELECTED_EXTENSION = "unlinkedFilesSelectedExtension";
    private static final String UNLINKED_FILES_SELECTED_DATE_RANGE = "unlinkedFilesSelectedDateRange";
    private static final String UNLINKED_FILES_SELECTED_SORT = "unlinkedFilesSelectedSort";

    private static final String INCLUDE_CROSS_REFERENCES = "includeCrossReferences";
    private static final String ASK_FOR_INCLUDING_CROSS_REFERENCES = "askForIncludingCrossReferences";

    // region Donation preferences
    private static final String DONATION_NEVER_SHOW = "donationNeverShow";
    private static final String DONATION_LAST_SHOWN_EPOCH_DAY = "donationLastShownEpochDay";
    // endregion

    // region NewEntryPreferences
    private static final String CREATE_ENTRY_APPROACH = "latestApproach";
    private static final String CREATE_ENTRY_EXPAND_RECOMMENDED = "typesRecommendedExpanded";
    private static final String CREATE_ENTRY_EXPAND_OTHER = "typesOtherExpanded";
    private static final String CREATE_ENTRY_EXPAND_CUSTOM = "typesCustomExpanded";
    private static final String CREATE_ENTRY_IMMEDIATE_TYPE = "latestImmediateType";
    private static final String CREATE_ENTRY_ID_LOOKUP_GUESSING = "idLookupGuessing";
    private static final String CREATE_ENTRY_ID_FETCHER_NAME = "latestIdFetcherName";
    private static final String CREATE_ENTRY_INTERPRET_PARSER_NAME = "latestInterpretParserName";
    // endregion

    private static JabRefGuiPreferences singleton;

    private EntryEditorPreferences entryEditorPreferences;
    private MergeDialogPreferences mergeDialogPreferences;
    private AutoCompletePreferences autoCompletePreferences;
    private CoreGuiPreferences coreGuiPreferences;
    private WorkspacePreferences workspacePreferences;
    private UnlinkedFilesDialogPreferences unlinkedFilesDialogPreferences;
    private ExternalApplicationsPreferences externalApplicationsPreferences;
    private SidePanePreferences sidePanePreferences;
    private GroupsPreferences groupsPreferences;
    private SpecialFieldsPreferences specialFieldsPreferences;
    private PreviewPreferences previewPreferences;
    private NameDisplayPreferences nameDisplayPreferences;
    private MainTablePreferences mainTablePreferences;
    private ColumnPreferences mainTableColumnPreferences;
    private ColumnPreferences searchDialogColumnPreferences;
    private KeyBindingRepository keyBindingRepository;
    private CopyToPreferences copyToPreferences;
    private NewEntryPreferences newEntryPreferences;
    private DonationPreferences donationPreferences;

    private JabRefGuiPreferences() {
        super();

        defaults.put(JOURNAL_POPUP, EntryEditorPreferences.JournalPopupEnabled.FIRST_START.toString());

        defaults.put(ENTRY_EDITOR_PREVIEW_DIVIDER_POS, 0.5);

        // region mergeDialogPreferences
        defaults.put(MERGE_ENTRIES_DIFF_MODE, DiffMode.WORD.name());
        defaults.put(MERGE_ENTRIES_SHOULD_SHOW_DIFF, Boolean.TRUE);
        defaults.put(MERGE_ENTRIES_SHOULD_SHOW_UNIFIED_DIFF, Boolean.TRUE);
        defaults.put(MERGE_ENTRIES_HIGHLIGHT_WORDS, Boolean.TRUE);
        defaults.put(MERGE_SHOW_ONLY_CHANGED_FIELDS, Boolean.FALSE);
        defaults.put(MERGE_APPLY_TO_ALL_ENTRIES, Boolean.FALSE);
        defaults.put(DUPLICATE_RESOLVER_DECISION_RESULT_ALL_ENTRIES, DuplicateResolverDialog.DuplicateResolverResult.BREAK.name());
        // endregion

        // region autoCompletePreferences
        defaults.put(AUTO_COMPLETE, Boolean.FALSE);
        defaults.put(AUTOCOMPLETER_FIRSTNAME_MODE, AutoCompleteFirstNameMode.BOTH.name());
        defaults.put(AUTOCOMPLETER_FIRST_LAST, Boolean.FALSE); // "Autocomplete names in 'Firstname Lastname' format only"
        defaults.put(AUTOCOMPLETER_LAST_FIRST, Boolean.FALSE); // "Autocomplete names in 'Lastname, Firstname' format only"
        defaults.put(AUTOCOMPLETER_COMPLETE_FIELDS, "author;editor;title;journal;publisher;keywords;crossref;related;entryset");
        // endregion

        // region ExternalApplicationsPreferences
        defaults.put(EXTERNAL_FILE_TYPES, "");
        defaults.put(EMAIL_SUBJECT, Localization.lang("References"));
        defaults.put(KINDLE_EMAIL, "");

        if (OS.WINDOWS) {
            defaults.put(OPEN_FOLDERS_OF_ATTACHED_FILES, Boolean.TRUE);
        } else {
            defaults.put(OPEN_FOLDERS_OF_ATTACHED_FILES, Boolean.FALSE);
        }

        defaults.put(USE_DEFAULT_CONSOLE_APPLICATION, Boolean.TRUE);
        defaults.put(USE_DEFAULT_FILE_BROWSER_APPLICATION, Boolean.TRUE);
        if (OS.WINDOWS) {
            defaults.put(CONSOLE_COMMAND, "C:\\Program Files\\ConEmu\\ConEmu64.exe /single /dir \"%DIR\"");
            defaults.put(FILE_BROWSER_COMMAND, "explorer.exe /select, \"%DIR\"");
        } else {
            defaults.put(CONSOLE_COMMAND, "");
            defaults.put(FILE_BROWSER_COMMAND, "");
        }
        // endregion

        // region SidePanePreferences
        defaults.put(WEB_SEARCH_VISIBLE, Boolean.TRUE);
        defaults.put(SELECTED_FETCHER_INDEX, 0);
        defaults.put(GROUP_SIDEPANE_VISIBLE, Boolean.TRUE);
        defaults.put(OO_SHOW_PANEL, Boolean.FALSE);
        // endregion

        defaults.put(SPECIALFIELDSENABLED, Boolean.TRUE);

        // region PreviewStyle
        defaults.put(CYCLE_PREVIEW, "Preview;" + CSLStyleLoader.DEFAULT_STYLE);
        defaults.put(CYCLE_PREVIEW_POS, 0);
        defaults.put(PREVIEW_AS_TAB, Boolean.FALSE);
        defaults.put(PREVIEW_IN_ENTRY_TABLE_TOOLTIP, Boolean.FALSE);
        defaults.put(PREVIEW_STYLE,
                "<font face=\"sans-serif\">" +
                        "<b>\\bibtextype</b><a name=\"\\citationkey\">\\begin{citationkey} (\\citationkey)</a>\\end{citationkey}__NEWLINE__" +
                        "\\begin{author}<BR><BR>\\format[Authors(LastFirst, FullName,Sep= / ,LastSep= / ),HTMLChars]{\\author}\\end{author}__NEWLINE__" +
                        "\\begin{editor & !author}<BR><BR>\\format[Authors(LastFirst,FullName,Sep= / ,LastSep= / ),HTMLChars]{\\editor} (\\format[IfPlural(Eds.,Ed.)]{\\editor})\\end{editor & !author}__NEWLINE__" +
                        "\\begin{title}<BR><b>\\format[HTMLChars]{\\title}</b> \\end{title}__NEWLINE__" +
                        "<BR>\\begin{date}\\date\\end{date}\\begin{edition}, \\edition. edition\\end{edition}__NEWLINE__" +
                        "\\begin{editor & author}<BR><BR>\\format[Authors(LastFirst,FullName,Sep= / ,LastSep= / ),HTMLChars]{\\editor} (\\format[IfPlural(Eds.,Ed.)]{\\editor})\\end{editor & author}__NEWLINE__" +
                        "\\begin{booktitle}<BR><i>\\format[HTMLChars]{\\booktitle}</i>\\end{booktitle}__NEWLINE__" +
                        "\\begin{chapter} \\format[HTMLChars]{\\chapter}<BR>\\end{chapter}" +
                        "\\begin{editor & !author}<BR>\\end{editor & !author}\\begin{!editor}<BR>\\end{!editor}\\begin{journal}<BR><i>\\format[HTMLChars]{\\journal}</i> \\end{journal} \\begin{volume}, Vol. \\volume\\end{volume}\\begin{series}<BR>\\format[HTMLChars]{\\series}\\end{series}\\begin{number}, No. \\format[HTMLChars]{\\number}\\end{number}__NEWLINE__" +
                        "\\begin{school} \\format[HTMLChars]{\\school}, \\end{school}__NEWLINE__" +
                        "\\begin{institution} <em>\\format[HTMLChars]{\\institution}, </em>\\end{institution}__NEWLINE__" +
                        "\\begin{publisher}<BR>\\format[HTMLChars]{\\publisher}\\end{publisher}\\begin{location}: \\format[HTMLChars]{\\location} \\end{location}__NEWLINE__" +
                        "\\begin{pages}<BR> p. \\format[FormatPagesForHTML]{\\pages}\\end{pages}__NEWLINE__" +
                        "\\begin{abstract}<BR><BR><b>Abstract: </b>\\format[HTMLChars]{\\abstract} \\end{abstract}__NEWLINE__" +
                        "\\begin{owncitation}<BR><BR><b>Own citation: </b>\\format[HTMLChars]{\\owncitation} \\end{owncitation}__NEWLINE__" +
                        "\\begin{comment}<BR><BR><b>Comment: </b>\\format[Markdown,HTMLChars(keepCurlyBraces)]{\\comment}\\end{comment}__NEWLINE__" +
                        "</font>__NEWLINE__");
        // endregion

        // region NameDisplayPreferences
        defaults.put(NAMES_AS_IS, Boolean.FALSE); // "Show names unchanged"
        defaults.put(NAMES_FIRST_LAST, Boolean.FALSE); // "Show 'Firstname Lastname'"
        defaults.put(NAMES_NATBIB, Boolean.TRUE); // "Natbib style"
        defaults.put(ABBR_AUTHOR_NAMES, Boolean.TRUE); // "Abbreviate names"
        defaults.put(NAMES_LAST_ONLY, Boolean.TRUE); // "Show last names only"
        // endregion

        // region: Main table, main table column, and search dialog column preferences
        defaults.put(EXTRA_FILE_COLUMNS, Boolean.FALSE);

        defaults.put(SIDE_PANE_COMPONENT_NAMES, "");
        defaults.put(SIDE_PANE_COMPONENT_PREFERRED_POSITIONS, "");
        // endregion

        // By default disable "Fit table horizontally on the screen"
        defaults.put(AUTO_RESIZE_MODE, Boolean.FALSE);
    }

    /**
     * @deprecated Never ever add a call to this method. There should be only one caller.
     * All other usages should get the preferences passed (or injected).
     * The JabRef team leaves the {@code @deprecated} annotation to have IntelliJ listing this method with a strike-through.
     */
    @Deprecated
    public static JabRefGuiPreferences getInstance() {
        if (JabRefGuiPreferences.singleton == null) {
            JabRefGuiPreferences.singleton = new JabRefGuiPreferences();
        }
        return JabRefGuiPreferences.singleton;
    }

    public CopyToPreferences getCopyToPreferences() {
        if (copyToPreferences != null) {
            return copyToPreferences;
        }
        copyToPreferences = getCopyToPreferencesFromBackingStore(CopyToPreferences.getDefault());

        EasyBind.listen(copyToPreferences.shouldAskForIncludingCrossReferencesProperty(), (obs, oldValue, newValue) -> putBoolean(ASK_FOR_INCLUDING_CROSS_REFERENCES, newValue));
        EasyBind.listen(copyToPreferences.shouldIncludeCrossReferencesProperty(), (obs, oldValue, newValue) -> putBoolean(INCLUDE_CROSS_REFERENCES, newValue));

        return copyToPreferences;
    }

    private CopyToPreferences getCopyToPreferencesFromBackingStore(CopyToPreferences defaults) {
        return new CopyToPreferences(
                getBoolean(ASK_FOR_INCLUDING_CROSS_REFERENCES, defaults.getShouldAskForIncludingCrossReferences()),
                getBoolean(INCLUDE_CROSS_REFERENCES, defaults.getShouldIncludeCrossReferences())
        );
    }

    @Override
    public void clear() throws BackingStoreException {
        super.clear();

        getWorkspacePreferences().setAll(WorkspacePreferences.getDefault());
        getGuiPreferences().setAll(CoreGuiPreferences.getDefault());
        getDonationPreferences().setAll(DonationPreferences.getDefault());
        getGroupsPreferences().setAll(GroupsPreferences.getDefault());
        getUnlinkedFilesDialogPreferences().setAll(UnlinkedFilesDialogPreferences.getDefault());
        getNewEntryPreferences().setAll(NewEntryPreferences.getDefault());
        getSpecialFieldsPreferences().setAll(SpecialFieldsPreferences.getDefault());
        getMainTablePreferences().setAll(MainTablePreferences.getDefault());
<<<<<<< HEAD
        getCopyToPreferences().setAll(CopyToPreferences.getDefault());
=======
        getMainTableColumnPreferences().setAll(ColumnPreferences.getDefault());
        getSearchDialogColumnPreferences().setAll(ColumnPreferences.getDefault());
>>>>>>> a658b64e
    }

    @Override
    public void importPreferences(Path path) throws JabRefException {
        super.importPreferences(path);

        // in case of incomplete or corrupt xml fall back to current preferences
        getWorkspacePreferences().setAll(getWorkspacePreferencesFromBackingStore(getWorkspacePreferences()));
        getGuiPreferences().setAll(getCoreGuiPreferencesFromBackingStore(getGuiPreferences()));
        getDonationPreferences().setAll(getDonationPreferencesFromBackingStore(getDonationPreferences()));
        getGroupsPreferences().setAll(getGroupsPreferencesfromBackingStore(getGroupsPreferences()));
        getUnlinkedFilesDialogPreferences().setAll(UnlinkedFilesDialogPreferences.getDefault());
        getNewEntryPreferences().setAll(getNewEntryPreferencesFromBackingStore(getNewEntryPreferences()));
        getSpecialFieldsPreferences().setAll(getSpecialFieldsPreferencesFromBackingStore(getSpecialFieldsPreferences()));
        getMainTablePreferences().setAll(getMainTablePreferencesFromBackingStore(getMainTablePreferences()));
<<<<<<< HEAD
        getCopyToPreferences().setAll(getCopyToPreferencesFromBackingStore(getCopyToPreferences()));
=======
        getMainTableColumnPreferences().setAll(getMainTableColumnPreferencesFromBackingStore(getMainTableColumnPreferences()));
        getSearchDialogColumnPreferences().setAll(getSearchDialogColumnPreferencesFromBackingStore(getSearchDialogColumnPreferences()));
>>>>>>> a658b64e
    }

    // region EntryEditorPreferences
    public EntryEditorPreferences getEntryEditorPreferences() {
        if (entryEditorPreferences != null) {
            return entryEditorPreferences;
        }

        entryEditorPreferences = new EntryEditorPreferences(
                getEntryEditorTabs(),
                getDefaultEntryEditorTabs(),
                getBoolean(AUTO_OPEN_FORM),
                getBoolean(SHOW_RECOMMENDATIONS),
                getBoolean(SHOW_AI_SUMMARY),
                getBoolean(SHOW_AI_CHAT),
                getBoolean(SHOW_LATEX_CITATIONS),
                getBoolean(SMART_FILE_ANNOTATIONS),
                getBoolean(DEFAULT_SHOW_SOURCE),
                getBoolean(VALIDATE_IN_ENTRY_EDITOR),
                getBoolean(ALLOW_INTEGER_EDITION_BIBTEX),
                getBoolean(AUTOLINK_FILES_ENABLED),
                EntryEditorPreferences.JournalPopupEnabled.fromString(get(JOURNAL_POPUP)),
                getBoolean(SHOW_SCITE_TAB),
                getBoolean(SHOW_USER_COMMENTS_FIELDS),
                getDouble(ENTRY_EDITOR_PREVIEW_DIVIDER_POS));

        EasyBind.listen(entryEditorPreferences.entryEditorTabs(), (_, _, newValue) -> storeEntryEditorTabs(newValue));
        // defaultEntryEditorTabs are read-only
        EasyBind.listen(entryEditorPreferences.shouldOpenOnNewEntryProperty(), (_, _, newValue) -> putBoolean(AUTO_OPEN_FORM, newValue));
        EasyBind.listen(entryEditorPreferences.shouldShowRecommendationsTabProperty(), (_, _, newValue) -> putBoolean(SHOW_RECOMMENDATIONS, newValue));
        EasyBind.listen(entryEditorPreferences.shouldShowAiSummaryTabProperty(), (_, _, newValue) -> putBoolean(SHOW_AI_SUMMARY, newValue));
        EasyBind.listen(entryEditorPreferences.shouldShowAiChatTabProperty(), (_, _, newValue) -> putBoolean(SHOW_AI_CHAT, newValue));
        EasyBind.listen(entryEditorPreferences.shouldShowLatexCitationsTabProperty(), (_, _, newValue) -> putBoolean(SHOW_LATEX_CITATIONS, newValue));
        EasyBind.listen(entryEditorPreferences.shouldShowFileAnnotationsTabProperty(), (_, _, newValue) -> putBoolean(SMART_FILE_ANNOTATIONS, newValue));
        EasyBind.listen(entryEditorPreferences.showSourceTabByDefaultProperty(), (_, _, newValue) -> putBoolean(DEFAULT_SHOW_SOURCE, newValue));
        EasyBind.listen(entryEditorPreferences.enableValidationProperty(), (_, _, newValue) -> putBoolean(VALIDATE_IN_ENTRY_EDITOR, newValue));
        EasyBind.listen(entryEditorPreferences.allowIntegerEditionBibtexProperty(), (_, _, newValue) -> putBoolean(ALLOW_INTEGER_EDITION_BIBTEX, newValue));
        EasyBind.listen(entryEditorPreferences.autoLinkEnabledProperty(), (_, _, newValue) -> putBoolean(AUTOLINK_FILES_ENABLED, newValue));
        EasyBind.listen(entryEditorPreferences.enableJournalPopupProperty(), (_, _, newValue) -> put(JOURNAL_POPUP, newValue.toString()));
        EasyBind.listen(entryEditorPreferences.shouldShowLSciteTabProperty(), (_, _, newValue) -> putBoolean(SHOW_SCITE_TAB, newValue));
        EasyBind.listen(entryEditorPreferences.showUserCommentsFieldsProperty(), (_, _, newValue) -> putBoolean(SHOW_USER_COMMENTS_FIELDS, newValue));
        EasyBind.listen(entryEditorPreferences.previewWidthDividerPositionProperty(), (_, _, newValue) -> putDouble(ENTRY_EDITOR_PREVIEW_DIVIDER_POS, newValue.doubleValue()));
        return entryEditorPreferences;
    }

    /**
     * Get a Map of defined tab names to default tab fields.
     *
     * @return A map of the currently defined tabs in the entry editor from scratch to cache
     */
    private Map<String, Set<Field>> getEntryEditorTabs() {
        Map<String, Set<Field>> tabs = new LinkedHashMap<>();
        List<String> tabNames = getSeries(CUSTOM_TAB_NAME);
        List<String> tabFields = getSeries(CUSTOM_TAB_FIELDS);

        if (tabNames.isEmpty() || (tabNames.size() != tabFields.size())) {
            // Nothing set (or wrong configuration), then we use default values
            tabNames = getSeries(CUSTOM_TAB_NAME + "_def");
            tabFields = getSeries(CUSTOM_TAB_FIELDS + "_def");
        }

        for (int i = 0; i < tabNames.size(); i++) {
            tabs.put(tabNames.get(i), FieldFactory.parseFieldList(tabFields.get(i)));
        }
        return tabs;
    }

    /**
     * Stores the defined tabs and corresponding fields in the preferences.
     *
     * @param customTabs a map of tab names and the corresponding set of fields to be displayed in
     */
    private void storeEntryEditorTabs(Map<String, Set<Field>> customTabs) {
        String[] names = customTabs.keySet().toArray(String[]::new);
        String[] fields = customTabs.values().stream()
                                    .map(set -> set.stream()
                                                   .map(Field::getName)
                                                   .collect(Collectors.joining(STRINGLIST_DELIMITER.toString())))
                                    .toArray(String[]::new);

        for (int i = 0; i < customTabs.size(); i++) {
            put(CUSTOM_TAB_NAME + i, names[i]);
            put(CUSTOM_TAB_FIELDS + i, fields[i]);
        }

        purgeSeries(CUSTOM_TAB_NAME, customTabs.size());
        purgeSeries(CUSTOM_TAB_FIELDS, customTabs.size());

        getEntryEditorTabs();
    }

    private SequencedMap<String, Set<Field>> getDefaultEntryEditorTabs() {
        SequencedMap<String, Set<Field>> customTabsMap = new LinkedHashMap<>();

        int defNumber = 0;
        while (true) {
            // Saved as 'CUSTOMTABNAME_def{number}' and seperated by ';'
            String name = (String) defaults.get(CUSTOM_TAB_NAME + "_def" + defNumber);
            String fields = (String) defaults.get(CUSTOM_TAB_FIELDS + "_def" + defNumber);

            if (StringUtil.isNullOrEmpty(name) || StringUtil.isNullOrEmpty(fields)) {
                break;
            }

            customTabsMap.put(name, FieldFactory.parseFieldList((String) defaults.get(CUSTOM_TAB_FIELDS + "_def" + defNumber)));
            defNumber++;
        }
        return customTabsMap;
    }
    // endregion

    @Override
    public MergeDialogPreferences getMergeDialogPreferences() {
        if (mergeDialogPreferences != null) {
            return mergeDialogPreferences;
        }

        mergeDialogPreferences = new MergeDialogPreferences(
                DiffMode.parse(get(MERGE_ENTRIES_DIFF_MODE)),
                getBoolean(MERGE_ENTRIES_SHOULD_SHOW_DIFF),
                getBoolean(MERGE_ENTRIES_SHOULD_SHOW_UNIFIED_DIFF),
                getBoolean(MERGE_ENTRIES_HIGHLIGHT_WORDS),
                getBoolean(MERGE_SHOW_ONLY_CHANGED_FIELDS),
                getBoolean(MERGE_APPLY_TO_ALL_ENTRIES),
                DuplicateResolverDialog.DuplicateResolverResult.parse(get(DUPLICATE_RESOLVER_DECISION_RESULT_ALL_ENTRIES))
        );

        EasyBind.listen(mergeDialogPreferences.mergeDiffModeProperty(), (obs, oldValue, newValue) -> put(MERGE_ENTRIES_DIFF_MODE, newValue.name()));
        EasyBind.listen(mergeDialogPreferences.mergeShouldShowDiffProperty(), (obs, oldValue, newValue) -> putBoolean(MERGE_ENTRIES_SHOULD_SHOW_DIFF, newValue));
        EasyBind.listen(mergeDialogPreferences.mergeShouldShowUnifiedDiffProperty(), (obs, oldValue, newValue) -> putBoolean(MERGE_ENTRIES_SHOULD_SHOW_UNIFIED_DIFF, newValue));
        EasyBind.listen(mergeDialogPreferences.mergeHighlightWordsProperty(), (obs, oldValue, newValue) -> putBoolean(MERGE_ENTRIES_HIGHLIGHT_WORDS, newValue));
        EasyBind.listen(mergeDialogPreferences.mergeShowChangedFieldOnlyProperty(), (obs, oldValue, newValue) -> putBoolean(MERGE_SHOW_ONLY_CHANGED_FIELDS, newValue));
        EasyBind.listen(mergeDialogPreferences.mergeApplyToAllEntriesProperty(), (obs, oldValue, newValue) -> putBoolean(MERGE_APPLY_TO_ALL_ENTRIES, newValue));
        EasyBind.listen(mergeDialogPreferences.allEntriesDuplicateResolverDecisionProperty(), (obs, oldValue, newValue) -> put(DUPLICATE_RESOLVER_DECISION_RESULT_ALL_ENTRIES, newValue.name()));

        return mergeDialogPreferences;
    }

    @Override
    public AutoCompletePreferences getAutoCompletePreferences() {
        if (autoCompletePreferences != null) {
            return autoCompletePreferences;
        }

        AutoCompletePreferences.NameFormat nameFormat = AutoCompletePreferences.NameFormat.BOTH;
        if (getBoolean(AUTOCOMPLETER_LAST_FIRST)) {
            nameFormat = AutoCompletePreferences.NameFormat.LAST_FIRST;
        } else if (getBoolean(AUTOCOMPLETER_FIRST_LAST)) {
            nameFormat = AutoCompletePreferences.NameFormat.FIRST_LAST;
        }

        autoCompletePreferences = new AutoCompletePreferences(
                getBoolean(AUTO_COMPLETE),
                AutoCompleteFirstNameMode.parse(get(AUTOCOMPLETER_FIRSTNAME_MODE)),
                nameFormat,
                getStringList(AUTOCOMPLETER_COMPLETE_FIELDS).stream().map(FieldFactory::parseField).collect(Collectors.toSet())
        );

        EasyBind.listen(autoCompletePreferences.autoCompleteProperty(), (obs, oldValue, newValue) -> putBoolean(AUTO_COMPLETE, newValue));
        EasyBind.listen(autoCompletePreferences.firstNameModeProperty(), (obs, oldValue, newValue) -> put(AUTOCOMPLETER_FIRSTNAME_MODE, newValue.name()));
        autoCompletePreferences.getCompleteFields().addListener((SetChangeListener<Field>) c ->
                putStringList(AUTOCOMPLETER_COMPLETE_FIELDS, autoCompletePreferences.getCompleteFields().stream()
                                                                                    .map(Field::getName)
                                                                                    .collect(Collectors.toList())));
        EasyBind.listen(autoCompletePreferences.nameFormatProperty(), (obs, oldValue, newValue) -> {
            if (autoCompletePreferences.getNameFormat() == AutoCompletePreferences.NameFormat.BOTH) {
                putBoolean(AUTOCOMPLETER_LAST_FIRST, false);
                putBoolean(AUTOCOMPLETER_FIRST_LAST, false);
            } else if (autoCompletePreferences.getNameFormat() == AutoCompletePreferences.NameFormat.LAST_FIRST) {
                putBoolean(AUTOCOMPLETER_LAST_FIRST, true);
                putBoolean(AUTOCOMPLETER_FIRST_LAST, false);
            } else {
                putBoolean(AUTOCOMPLETER_LAST_FIRST, false);
                putBoolean(AUTOCOMPLETER_FIRST_LAST, true);
            }
        });

        return autoCompletePreferences;
    }

    // region core GUI preferences
    public CoreGuiPreferences getGuiPreferences() {
        if (coreGuiPreferences != null) {
            return coreGuiPreferences;
        }

        coreGuiPreferences = getCoreGuiPreferencesFromBackingStore(CoreGuiPreferences.getDefault());

        EasyBind.listen(coreGuiPreferences.positionXProperty(), (_, _, newValue) -> putDouble(MAIN_WINDOW_POS_X, newValue.doubleValue()));
        EasyBind.listen(coreGuiPreferences.positionYProperty(), (_, _, newValue) -> putDouble(MAIN_WINDOW_POS_Y, newValue.doubleValue()));
        EasyBind.listen(coreGuiPreferences.sizeXProperty(), (_, _, newValue) -> putDouble(MAIN_WINDOW_WIDTH, newValue.doubleValue()));
        EasyBind.listen(coreGuiPreferences.sizeYProperty(), (_, _, newValue) -> putDouble(MAIN_WINDOW_HEIGHT, newValue.doubleValue()));
        EasyBind.listen(coreGuiPreferences.windowMaximisedProperty(), (_, _, newValue) -> putBoolean(MAIN_WINDOW_MAXIMISED, newValue));
        EasyBind.listen(coreGuiPreferences.horizontalDividerPositionProperty(), (_, _, newValue) -> putDouble(MAIN_WINDOW_SIDEPANE_WIDTH, newValue.doubleValue()));
        EasyBind.listen(coreGuiPreferences.getVerticalDividerPositionProperty(), (_, _, newValue) -> putDouble(MAIN_WINDOW_EDITOR_HEIGHT, newValue.doubleValue()));

        return coreGuiPreferences;
    }

    private CoreGuiPreferences getCoreGuiPreferencesFromBackingStore(CoreGuiPreferences defaults) {
        return new CoreGuiPreferences(
                getDouble(MAIN_WINDOW_POS_X, defaults.getPositionX()),
                getDouble(MAIN_WINDOW_POS_Y, defaults.getPositionY()),
                getDouble(MAIN_WINDOW_WIDTH, defaults.getSizeX()),
                getDouble(MAIN_WINDOW_HEIGHT, defaults.getSizeY()),
                getBoolean(MAIN_WINDOW_MAXIMISED, defaults.isWindowMaximised()),
                getDouble(MAIN_WINDOW_SIDEPANE_WIDTH, defaults.getHorizontalDividerPosition()),
                getDouble(MAIN_WINDOW_EDITOR_HEIGHT, defaults.getVerticalDividerPosition()));
    }
    // endregion

    @Override
    public WorkspacePreferences getWorkspacePreferences() {
        if (workspacePreferences != null) {
            return workspacePreferences;
        }

        workspacePreferences = getWorkspacePreferencesFromBackingStore(WorkspacePreferences.getDefault());

        EasyBind.listen(workspacePreferences.languageProperty(), (_, oldValue, newValue) -> {
            put(LANGUAGE, newValue.getId());
            if (oldValue != newValue) {
                setLanguageDependentDefaultValues();
                Localization.setLanguage(newValue);
            }
        });

        EasyBind.listen(workspacePreferences.shouldOverrideDefaultFontSizeProperty(), (_, _, newValue) ->
                putBoolean(OVERRIDE_DEFAULT_FONT_SIZE, newValue));
        EasyBind.listen(workspacePreferences.mainFontSizeProperty(), (_, _, newValue) ->
                putInt(MAIN_FONT_SIZE, newValue));
        EasyBind.listen(workspacePreferences.themeProperty(), (_, _, newValue) ->
                put(THEME, newValue.getName()));
        EasyBind.listen(workspacePreferences.themeSyncOsProperty(), (_, _, newValue) ->
                putBoolean(THEME_SYNC_OS, newValue));
        EasyBind.listen(workspacePreferences.openLastEditedProperty(), (_, _, newValue) ->
                putBoolean(OPEN_LAST_EDITED, newValue));
        EasyBind.listen(workspacePreferences.showAdvancedHintsProperty(), (_, _, newValue) ->
                putBoolean(SHOW_ADVANCED_HINTS, newValue));
        EasyBind.listen(workspacePreferences.confirmDeleteProperty(), (_, _, newValue) ->
                putBoolean(CONFIRM_DELETE, newValue));
        EasyBind.listen(workspacePreferences.hideTabBarProperty(), (_, _, newValue) ->
                putBoolean(CONFIRM_HIDE_TAB_BAR, newValue));
        workspacePreferences.getSelectedSlrCatalogs().addListener((ListChangeListener<String>) _ ->
                putStringList(SELECTED_SLR_CATALOGS, workspacePreferences.getSelectedSlrCatalogs()));
        return workspacePreferences;
    }

    private WorkspacePreferences getWorkspacePreferencesFromBackingStore(WorkspacePreferences defaults) {
        return new WorkspacePreferences(
                getLanguage(),
                getBoolean(OVERRIDE_DEFAULT_FONT_SIZE, defaults.shouldOverrideDefaultFontSize()),
                getInt(MAIN_FONT_SIZE, defaults.getMainFontSize()),
                defaults.getDefaultFontSize(), // FixMe
                new Theme(get(THEME, Theme.BASE_CSS)),
                getBoolean(THEME_SYNC_OS, defaults.shouldThemeSyncOs()),
                getBoolean(OPEN_LAST_EDITED, defaults.shouldOpenLastEdited()),
                getBoolean(SHOW_ADVANCED_HINTS, defaults.shouldShowAdvancedHints()),
                getBoolean(CONFIRM_DELETE, defaults.shouldConfirmDelete()),
                getBoolean(CONFIRM_HIDE_TAB_BAR, defaults.shouldHideTabBar()),
                getStringList(SELECTED_SLR_CATALOGS));
    }

    private UnlinkedFilesDialogPreferences getUnlinkedFilesDialogPreferencesFromBackingStore(UnlinkedFilesDialogPreferences defaults) {
        return new UnlinkedFilesDialogPreferences(
                get(UNLINKED_FILES_SELECTED_EXTENSION, defaults.getUnlinkedFilesSelectedExtension()),
                DateRange.parse(get(UNLINKED_FILES_SELECTED_DATE_RANGE, defaults.getUnlinkedFilesSelectedDateRange().name())),
                ExternalFileSorter.parse(get(UNLINKED_FILES_SELECTED_SORT, defaults.getUnlinkedFilesSelectedSort().name()))
        );
    }

    @Override
    public UnlinkedFilesDialogPreferences getUnlinkedFilesDialogPreferences() {
        if (unlinkedFilesDialogPreferences != null) {
            return unlinkedFilesDialogPreferences;
        }

        unlinkedFilesDialogPreferences = getUnlinkedFilesDialogPreferencesFromBackingStore(UnlinkedFilesDialogPreferences.getDefault());

        EasyBind.listen(unlinkedFilesDialogPreferences.unlinkedFilesSelectedExtensionProperty(), (obs, oldValue, newValue) -> put(UNLINKED_FILES_SELECTED_EXTENSION, newValue));
        EasyBind.listen(unlinkedFilesDialogPreferences.unlinkedFilesSelectedDateRangeProperty(), (obs, oldValue, newValue) -> put(UNLINKED_FILES_SELECTED_DATE_RANGE, newValue.name()));
        EasyBind.listen(unlinkedFilesDialogPreferences.unlinkedFilesSelectedSortProperty(), (obs, oldValue, newValue) -> put(UNLINKED_FILES_SELECTED_SORT, newValue.name()));

        return unlinkedFilesDialogPreferences;
    }

    // region SidePanePreferences
    @Override
    public SidePanePreferences getSidePanePreferences() {
        if (sidePanePreferences != null) {
            return sidePanePreferences;
        }

        sidePanePreferences = new SidePanePreferences(
                getVisibleSidePanes(),
                getSidePanePreferredPositions(),
                getInt(SELECTED_FETCHER_INDEX));

        sidePanePreferences.visiblePanes().addListener((InvalidationListener) listener ->
                storeVisibleSidePanes(sidePanePreferences.visiblePanes()));
        sidePanePreferences.getPreferredPositions().addListener((InvalidationListener) listener ->
                storeSidePanePreferredPositions(sidePanePreferences.getPreferredPositions()));
        EasyBind.listen(sidePanePreferences.webSearchFetcherSelectedProperty(), (obs, oldValue, newValue) -> putInt(SELECTED_FETCHER_INDEX, newValue));

        return sidePanePreferences;
    }

    private Set<SidePaneType> getVisibleSidePanes() {
        Set<SidePaneType> visiblePanes = new HashSet<>();
        if (getBoolean(WEB_SEARCH_VISIBLE)) {
            visiblePanes.add(SidePaneType.WEB_SEARCH);
        }
        if (getBoolean(GROUP_SIDEPANE_VISIBLE)) {
            visiblePanes.add(SidePaneType.GROUPS);
        }
        if (getBoolean(OO_SHOW_PANEL)) {
            visiblePanes.add(SidePaneType.OPEN_OFFICE);
        }
        return visiblePanes;
    }

    private void storeVisibleSidePanes(Set<SidePaneType> visiblePanes) {
        putBoolean(WEB_SEARCH_VISIBLE, visiblePanes.contains(SidePaneType.WEB_SEARCH));
        putBoolean(GROUP_SIDEPANE_VISIBLE, visiblePanes.contains(SidePaneType.GROUPS));
        putBoolean(OO_SHOW_PANEL, visiblePanes.contains(SidePaneType.OPEN_OFFICE));
    }

    private Map<SidePaneType, Integer> getSidePanePreferredPositions() {
        Map<SidePaneType, Integer> preferredPositions = new HashMap<>();

        List<String> componentNames = getStringList(SIDE_PANE_COMPONENT_NAMES);
        List<String> componentPositions = getStringList(SIDE_PANE_COMPONENT_PREFERRED_POSITIONS);

        for (int i = 0; i < componentNames.size(); ++i) {
            String name = componentNames.get(i);
            try {
                SidePaneType type = Enum.valueOf(SidePaneType.class, name);
                preferredPositions.put(type, Integer.parseInt(componentPositions.get(i)));
            } catch (NumberFormatException e) {
                LOGGER.debug("Invalid number format for side pane component '{}'", name, e);
            } catch (IllegalArgumentException e) {
                LOGGER.debug("Following component is not a side pane: '{}'", name, e);
            }
        }

        return preferredPositions;
    }

    private void storeSidePanePreferredPositions(Map<SidePaneType, Integer> preferredPositions) {
        // Split the map into a pair of parallel String lists suitable for storage
        List<String> names = preferredPositions.keySet().stream()
                                               .map(Enum::toString)
                                               .collect(Collectors.toList());

        List<String> positions = preferredPositions.values().stream()
                                                   .map(integer -> Integer.toString(integer))
                                                   .collect(Collectors.toList());

        putStringList(SIDE_PANE_COMPONENT_NAMES, names);
        putStringList(SIDE_PANE_COMPONENT_PREFERRED_POSITIONS, positions);
    }
    // endregion

    @Override
    public ExternalApplicationsPreferences getExternalApplicationsPreferences() {
        if (externalApplicationsPreferences != null) {
            return externalApplicationsPreferences;
        }

        externalApplicationsPreferences = new ExternalApplicationsPreferences(
                get(EMAIL_SUBJECT),
                getBoolean(OPEN_FOLDERS_OF_ATTACHED_FILES),
                ExternalFileTypes.fromString(get(EXTERNAL_FILE_TYPES)),
                !getBoolean(USE_DEFAULT_CONSOLE_APPLICATION), // mind the !
                get(CONSOLE_COMMAND),
                !getBoolean(USE_DEFAULT_FILE_BROWSER_APPLICATION), // mind the !
                get(FILE_BROWSER_COMMAND),
                get(KINDLE_EMAIL));

        EasyBind.listen(externalApplicationsPreferences.eMailSubjectProperty(),
                (obs, oldValue, newValue) -> put(EMAIL_SUBJECT, newValue));
        EasyBind.listen(externalApplicationsPreferences.autoOpenEmailAttachmentsFolderProperty(),
                (obs, oldValue, newValue) -> putBoolean(OPEN_FOLDERS_OF_ATTACHED_FILES, newValue));
        EasyBind.listen(externalApplicationsPreferences.useCustomTerminalProperty(),
                (obs, oldValue, newValue) -> putBoolean(USE_DEFAULT_CONSOLE_APPLICATION, !newValue)); // mind the !
        externalApplicationsPreferences.getExternalFileTypes().addListener((SetChangeListener<ExternalFileType>) c ->
                put(EXTERNAL_FILE_TYPES, ExternalFileTypes.toStringList(externalApplicationsPreferences.getExternalFileTypes())));
        EasyBind.listen(externalApplicationsPreferences.customTerminalCommandProperty(),
                (obs, oldValue, newValue) -> put(CONSOLE_COMMAND, newValue));
        EasyBind.listen(externalApplicationsPreferences.useCustomFileBrowserProperty(),
                (obs, oldValue, newValue) -> putBoolean(USE_DEFAULT_FILE_BROWSER_APPLICATION, !newValue)); // mind the !
        EasyBind.listen(externalApplicationsPreferences.customFileBrowserCommandProperty(),
                (obs, oldValue, newValue) -> put(FILE_BROWSER_COMMAND, newValue));
        EasyBind.listen(externalApplicationsPreferences.kindleEmailProperty(),
                (obs, oldValue, newValue) -> put(KINDLE_EMAIL, newValue));

        return externalApplicationsPreferences;
    }

    public GroupsPreferences getGroupsPreferences() {
        if (groupsPreferences != null) {
            return groupsPreferences;
        }

        groupsPreferences = getGroupsPreferencesfromBackingStore(GroupsPreferences.getDefault());

        groupsPreferences.groupViewModeProperty().addListener((SetChangeListener<GroupViewMode>) change -> {
            putBoolean(GROUP_VIEW_INTERSECTION, groupsPreferences.groupViewModeProperty().contains(GroupViewMode.INTERSECTION));
            putBoolean(GROUP_VIEW_FILTER, groupsPreferences.groupViewModeProperty().contains(GroupViewMode.FILTER));
            putBoolean(GROUP_VIEW_INVERT, groupsPreferences.groupViewModeProperty().contains(GroupViewMode.INVERT));
        });
        EasyBind.listen(groupsPreferences.autoAssignGroupProperty(), (obs, oldValue, newValue) -> putBoolean(AUTO_ASSIGN_GROUP, newValue));
        EasyBind.listen(groupsPreferences.displayGroupCountProperty(), (obs, oldValue, newValue) -> putBoolean(DISPLAY_GROUP_COUNT, newValue));
        EasyBind.listen(groupsPreferences.defaultHierarchicalContextProperty(), (obs, oldValue, newValue) -> put(DEFAULT_HIERARCHICAL_CONTEXT, newValue.name()));

        return groupsPreferences;
    }

    private GroupsPreferences getGroupsPreferencesfromBackingStore(GroupsPreferences defaults) {
        return new GroupsPreferences(
                getBoolean(GROUP_VIEW_INTERSECTION, defaults.groupViewModeProperty().contains(GroupViewMode.INTERSECTION)),
                getBoolean(GROUP_VIEW_FILTER, defaults.groupViewModeProperty().contains(GroupViewMode.FILTER)),
                getBoolean(GROUP_VIEW_INVERT, defaults.groupViewModeProperty().contains(GroupViewMode.INVERT)),
                getBoolean(AUTO_ASSIGN_GROUP, defaults.shouldAutoAssignGroup()),
                getBoolean(DISPLAY_GROUP_COUNT, defaults.shouldDisplayGroupCount()),
                GroupHierarchyType.valueOf(
                        get(DEFAULT_HIERARCHICAL_CONTEXT, defaults.getDefaultHierarchicalContext().name())
                )
        );
    }

    public SpecialFieldsPreferences getSpecialFieldsPreferences() {
        if (specialFieldsPreferences != null) {
            return specialFieldsPreferences;
        }

        specialFieldsPreferences = getSpecialFieldsPreferencesFromBackingStore(SpecialFieldsPreferences.getDefault());

        EasyBind.listen(specialFieldsPreferences.specialFieldsEnabledProperty(), (obs, oldValue, newValue) -> putBoolean(SPECIALFIELDSENABLED, newValue));

        return specialFieldsPreferences;
    }

    private SpecialFieldsPreferences getSpecialFieldsPreferencesFromBackingStore(SpecialFieldsPreferences defaults) {
        return new SpecialFieldsPreferences(
                getBoolean(SPECIALFIELDSENABLED, defaults.isSpecialFieldsEnabled())
        );
    }

    // region Preview preferences
    public PreviewPreferences getPreviewPreferences() {
        if (previewPreferences != null) {
            return previewPreferences;
        }

        String style = get(PREVIEW_STYLE);
        List<PreviewLayout> layouts = getPreviewLayouts(style);

        this.previewPreferences = new PreviewPreferences(
                layouts,
                getPreviewCyclePosition(layouts),
                new TextBasedPreviewLayout(
                        style,
                        getLayoutFormatterPreferences(),
                        Injector.instantiateModelOrService(JournalAbbreviationRepository.class)),
                (String) defaults.get(PREVIEW_STYLE),
                getBoolean(PREVIEW_AS_TAB),
                getBoolean(PREVIEW_IN_ENTRY_TABLE_TOOLTIP),
                getStringList(PREVIEW_BST_LAYOUT_PATHS).stream()
                                                       .map(Path::of)
                                                       .collect(Collectors.toList())
        );

        previewPreferences.getLayoutCycle().addListener((InvalidationListener) c -> storePreviewLayouts(previewPreferences.getLayoutCycle()));
        EasyBind.listen(previewPreferences.layoutCyclePositionProperty(), (obs, oldValue, newValue) -> putInt(CYCLE_PREVIEW_POS, newValue));
        EasyBind.listen(previewPreferences.customPreviewLayoutProperty(), (obs, oldValue, newValue) -> put(PREVIEW_STYLE, newValue.getText()));
        EasyBind.listen(previewPreferences.showPreviewAsExtraTabProperty(), (obs, oldValue, newValue) -> putBoolean(PREVIEW_AS_TAB, newValue));
        EasyBind.listen(previewPreferences.showPreviewEntryTableTooltip(), (obs, oldValue, newValue) -> putBoolean(PREVIEW_IN_ENTRY_TABLE_TOOLTIP, newValue));
        previewPreferences.getBstPreviewLayoutPaths().addListener((InvalidationListener) c -> storeBstPaths(previewPreferences.getBstPreviewLayoutPaths()));
        return this.previewPreferences;
    }

    private void storeBstPaths(List<Path> bstPaths) {
        putStringList(PREVIEW_BST_LAYOUT_PATHS, bstPaths.stream().map(Path::toAbsolutePath).map(Path::toString).toList());
    }

    private List<PreviewLayout> getPreviewLayouts(String style) {
        List<String> cycle = getStringList(CYCLE_PREVIEW);

        // For backwards compatibility always add at least the default preview to the cycle
        if (cycle.isEmpty()) {
            cycle.add("Preview");
        }

        return cycle.stream()
                    .map(layout -> {
                        if (CSLStyleUtils.isCitationStyleFile(layout)) {
                            BibEntryTypesManager entryTypesManager = Injector.instantiateModelOrService(BibEntryTypesManager.class);
                            return CSLStyleUtils.createCitationStyleFromFile(layout)
                                                .map(file -> (PreviewLayout) new CitationStylePreviewLayout(file, entryTypesManager))
                                                .orElse(null);
                        }
                        if (BstPreviewLayout.isBstStyleFile(layout)) {
                            return getStringList(PREVIEW_BST_LAYOUT_PATHS).stream()
                                                                          .filter(path -> path.endsWith(layout)).map(Path::of)
                                                                          .map(BstPreviewLayout::new)
                                                                          .findFirst()
                                                                          .orElse(null);
                        } else {
                            return new TextBasedPreviewLayout(
                                    style,
                                    getLayoutFormatterPreferences(),
                                    Injector.instantiateModelOrService(JournalAbbreviationRepository.class));
                        }
                    }).filter(Objects::nonNull)
                    .collect(Collectors.toList());
    }

    private void storePreviewLayouts(ObservableList<PreviewLayout> previewCycle) {
        putStringList(CYCLE_PREVIEW, previewCycle.stream()
                                                 .map(layout -> {
                                                     if (layout instanceof CitationStylePreviewLayout citationStyleLayout) {
                                                         return citationStyleLayout.getFilePath();
                                                     } else {
                                                         return layout.getDisplayName();
                                                     }
                                                 }).toList()
        );
    }

    private int getPreviewCyclePosition(List<PreviewLayout> layouts) {
        int storedCyclePos = getInt(CYCLE_PREVIEW_POS);
        if (storedCyclePos < layouts.size()) {
            return storedCyclePos;
        } else {
            return 0; // fallback if stored position is no longer valid
        }
    }
    // endregion

    // region NameDisplayPreferences

    @Override
    public NameDisplayPreferences getNameDisplayPreferences() {
        if (nameDisplayPreferences != null) {
            return nameDisplayPreferences;
        }

        nameDisplayPreferences = new NameDisplayPreferences(
                getNameDisplayStyle(),
                getNameAbbreviationStyle());

        EasyBind.listen(nameDisplayPreferences.displayStyleProperty(), (obs, oldValue, newValue) -> {
            putBoolean(NAMES_NATBIB, newValue == NameDisplayPreferences.DisplayStyle.NATBIB);
            putBoolean(NAMES_AS_IS, newValue == NameDisplayPreferences.DisplayStyle.AS_IS);
            putBoolean(NAMES_FIRST_LAST, newValue == NameDisplayPreferences.DisplayStyle.FIRSTNAME_LASTNAME);
        });
        EasyBind.listen(nameDisplayPreferences.abbreviationStyleProperty(), (obs, oldValue, newValue) -> {
            putBoolean(ABBR_AUTHOR_NAMES, newValue == NameDisplayPreferences.AbbreviationStyle.FULL);
            putBoolean(NAMES_LAST_ONLY, newValue == NameDisplayPreferences.AbbreviationStyle.LASTNAME_ONLY);
        });

        return nameDisplayPreferences;
    }

    private NameDisplayPreferences.AbbreviationStyle getNameAbbreviationStyle() {
        NameDisplayPreferences.AbbreviationStyle abbreviationStyle = NameDisplayPreferences.AbbreviationStyle.NONE; // default
        if (getBoolean(ABBR_AUTHOR_NAMES)) {
            abbreviationStyle = NameDisplayPreferences.AbbreviationStyle.FULL;
        } else if (getBoolean(NAMES_LAST_ONLY)) {
            abbreviationStyle = NameDisplayPreferences.AbbreviationStyle.LASTNAME_ONLY;
        }
        return abbreviationStyle;
    }

    private NameDisplayPreferences.DisplayStyle getNameDisplayStyle() {
        NameDisplayPreferences.DisplayStyle displayStyle = NameDisplayPreferences.DisplayStyle.LASTNAME_FIRSTNAME; // default
        if (getBoolean(NAMES_NATBIB)) {
            displayStyle = NameDisplayPreferences.DisplayStyle.NATBIB;
        } else if (getBoolean(NAMES_AS_IS)) {
            displayStyle = NameDisplayPreferences.DisplayStyle.AS_IS;
        } else if (getBoolean(NAMES_FIRST_LAST)) {
            displayStyle = NameDisplayPreferences.DisplayStyle.FIRSTNAME_LASTNAME;
        }
        return displayStyle;
    }

    // endregion

    // region: Main table, main table column, and search dialog column preferences

    public MainTablePreferences getMainTablePreferences() {
        if (mainTablePreferences != null) {
            return mainTablePreferences;
        }

        mainTablePreferences = getMainTablePreferencesFromBackingStore(MainTablePreferences.getDefault());

        EasyBind.listen(mainTablePreferences.resizeColumnsToFitProperty(),
                (obs, oldValue, newValue) -> putBoolean(AUTO_RESIZE_MODE, newValue));
        EasyBind.listen(mainTablePreferences.extraFileColumnsEnabledProperty(),
                (obs, oldValue, newValue) -> putBoolean(EXTRA_FILE_COLUMNS, newValue));

        return mainTablePreferences;
    }

    private MainTablePreferences getMainTablePreferencesFromBackingStore(MainTablePreferences defaults) {
        return new MainTablePreferences(
                getMainTableColumnPreferences(),
                getBoolean(AUTO_RESIZE_MODE, defaults.getResizeColumnsToFit()),
                getBoolean(EXTRA_FILE_COLUMNS, defaults.getExtraFileColumnsEnabled())
        );
    }

    public ColumnPreferences getMainTableColumnPreferences() {
        if (mainTableColumnPreferences != null) {
            return mainTableColumnPreferences;
        }

        mainTableColumnPreferences = getMainTableColumnPreferencesFromBackingStore(ColumnPreferences.getDefault());

        mainTableColumnPreferences.getColumns().addListener((InvalidationListener) change -> {
            putStringList(COLUMN_NAMES, getColumnNamesAsStringList(mainTableColumnPreferences));
            putStringList(COLUMN_WIDTHS, getColumnWidthsAsStringList(mainTableColumnPreferences));
            putStringList(COLUMN_SORT_TYPES, getColumnSortTypesAsStringList(mainTableColumnPreferences));
        });
        mainTableColumnPreferences.getColumnSortOrder().addListener((InvalidationListener) change ->
                putStringList(COLUMN_SORT_ORDER, getColumnSortOrderAsStringList(mainTableColumnPreferences)));

        return mainTableColumnPreferences;
    }

    public ColumnPreferences getSearchDialogColumnPreferences() {
        if (searchDialogColumnPreferences != null) {
            return searchDialogColumnPreferences;
        }

        searchDialogColumnPreferences = getSearchDialogColumnPreferencesFromBackingStore(ColumnPreferences.getDefault());

        searchDialogColumnPreferences.getColumns().addListener((InvalidationListener) change -> {
            // MainTable and SearchResultTable use the same set of columnNames
            // putStringList(SEARCH_DIALOG_COLUMN_NAMES, getColumnNamesAsStringList(columnPreferences));
            putStringList(SEARCH_DIALOG_COLUMN_WIDTHS, getColumnWidthsAsStringList(searchDialogColumnPreferences));
            putStringList(SEARCH_DIALOG_COLUMN_SORT_TYPES, getColumnSortTypesAsStringList(searchDialogColumnPreferences));
        });
        searchDialogColumnPreferences.getColumnSortOrder().addListener((InvalidationListener) change ->
                putStringList(SEARCH_DIALOG_COLUMN_SORT_ORDER, getColumnSortOrderAsStringList(searchDialogColumnPreferences)));

        return searchDialogColumnPreferences;
    }

    private ColumnPreferences getMainTableColumnPreferencesFromBackingStore(ColumnPreferences defaults) {
        List<MainTableColumnModel> columns = getColumns(COLUMN_NAMES, COLUMN_WIDTHS, COLUMN_SORT_TYPES, ColumnPreferences.DEFAULT_COLUMN_WIDTH);
        List<MainTableColumnModel> columnSortOrder = getColumnSortOrder(COLUMN_SORT_ORDER, columns);
        return new ColumnPreferences(
                columns.isEmpty() ? defaults.getColumns() : columns,
                columnSortOrder.isEmpty() ? defaults.getColumnSortOrder() : columnSortOrder
        );
    }

    private ColumnPreferences getSearchDialogColumnPreferencesFromBackingStore(ColumnPreferences defaults) {
        List<MainTableColumnModel> columns = getColumns(COLUMN_NAMES, SEARCH_DIALOG_COLUMN_WIDTHS, SEARCH_DIALOG_COLUMN_SORT_TYPES, ColumnPreferences.DEFAULT_COLUMN_WIDTH);
        List<MainTableColumnModel> columnSortOrder = getColumnSortOrder(SEARCH_DIALOG_COLUMN_SORT_ORDER, columns);
        return new ColumnPreferences(
                columns.isEmpty() ? defaults.getColumns() : columns,
                columnSortOrder.isEmpty() ? defaults.getColumnSortOrder() : columnSortOrder
        );
    }

    // --- Generic column handling ---
    @SuppressWarnings("SameParameterValue")
    private List<MainTableColumnModel> getColumns(String columnNamesList, String columnWidthList, String sortTypeList, double defaultWidth) {
        List<String> columnNames = getStringList(columnNamesList);
        List<Double> columnWidths = getStringList(columnWidthList)
                .stream()
                .map(string -> {
                    try {
                        return Double.parseDouble(string);
                    } catch (NumberFormatException e) {
                        LOGGER.error("Exception while parsing column widths. Choosing default.", e);
                        return defaultWidth;
                    }
                }).toList();

        List<TableColumn.SortType> columnSortTypes = getStringList(sortTypeList)
                .stream()
                .map(TableColumn.SortType::valueOf).toList();

        List<MainTableColumnModel> columns = new ArrayList<>();
        for (int i = 0; i < columnNames.size(); i++) {
            MainTableColumnModel columnModel = MainTableColumnModel.parse(columnNames.get(i));

            if (i < columnWidths.size()) {
                columnModel.widthProperty().setValue(columnWidths.get(i));
            }

            if (i < columnSortTypes.size()) {
                columnModel.sortTypeProperty().setValue(columnSortTypes.get(i));
            }

            columns.add(columnModel);
        }
        return columns;
    }

    private List<MainTableColumnModel> getColumnSortOrder(String sortOrderList, List<MainTableColumnModel> tableColumns) {
        List<MainTableColumnModel> columnsOrdered = new ArrayList<>();
        getStringList(sortOrderList).forEach(columnName -> tableColumns.stream().filter(column -> column.getName().equals(columnName))
                                                                       .findFirst()
                                                                       .ifPresent(columnsOrdered::add));

        return columnsOrdered;
    }

    private static List<String> getColumnNamesAsStringList(ColumnPreferences columnPreferences) {
        return columnPreferences.getColumns().stream()
                                .map(MainTableColumnModel::getName)
                                .toList();
    }

    private static List<String> getColumnWidthsAsStringList(ColumnPreferences columnPreferences) {
        return columnPreferences.getColumns().stream()
                                .map(column -> column.widthProperty().getValue().toString())
                                .toList();
    }

    private static List<String> getColumnSortTypesAsStringList(ColumnPreferences columnPreferences) {
        return columnPreferences.getColumns().stream()
                                .map(column -> column.sortTypeProperty().getValue().toString())
                                .toList();
    }

    private static List<String> getColumnSortOrderAsStringList(ColumnPreferences columnPreferences) {
        return columnPreferences.getColumnSortOrder().stream()
                                .map(MainTableColumnModel::getName)
                                .collect(Collectors.toList());
    }
    // endregion

    /**
     * For the export configuration, generates the SelfContainedSaveOrder having the reference to TABLE resolved.
     */
    private SelfContainedSaveOrder getSelfContainedTableSaveOrder() {
        List<MainTableColumnModel> sortOrder = getMainTableColumnPreferences().getColumnSortOrder();
        return new SelfContainedSaveOrder(
                SaveOrder.OrderType.SPECIFIED,
                sortOrder.stream().flatMap(model -> model.getSortCriteria().stream()).toList());
    }

    @Override
    public SelfContainedSaveConfiguration getSelfContainedExportConfiguration() {
        SaveOrder exportSaveOrder = getExportSaveOrder();
        SelfContainedSaveOrder saveOrder = switch (exportSaveOrder.getOrderType()) {
            case TABLE ->
                    this.getSelfContainedTableSaveOrder();
            case SPECIFIED ->
                    SelfContainedSaveOrder.of(exportSaveOrder);
            case ORIGINAL ->
                    SaveOrder.getDefaultSaveOrder();
        };

        return new SelfContainedSaveConfiguration(
                saveOrder, false, BibDatabaseWriter.SaveType.WITH_JABREF_META_DATA, getLibraryPreferences()
                .shouldAlwaysReformatOnSave());
    }

    @Override
    public KeyBindingRepository getKeyBindingRepository() {
        if (keyBindingRepository != null) {
            return keyBindingRepository;
        }

        keyBindingRepository = new KeyBindingRepository(getStringList(BIND_NAMES), getStringList(BINDINGS));

        EasyBind.listen(keyBindingRepository.getBindingsProperty(), (obs, oldValue, newValue) -> {
            putStringList(BIND_NAMES, keyBindingRepository.getBindNames());
            putStringList(BINDINGS, keyBindingRepository.getBindings());
        });

        return keyBindingRepository;
    }

    @Override
    public NewEntryPreferences getNewEntryPreferences() {
        if (newEntryPreferences != null) {
            return newEntryPreferences;
        }

        newEntryPreferences = getNewEntryPreferencesFromBackingStore(NewEntryPreferences.getDefault());

        EasyBind.listen(newEntryPreferences.latestApproachProperty(), (_, _, newValue) -> putInt(CREATE_ENTRY_APPROACH, List.of(NewEntryDialogTab.values()).indexOf(newValue)));
        EasyBind.listen(newEntryPreferences.typesRecommendedExpandedProperty(), (_, _, newValue) -> putBoolean(CREATE_ENTRY_EXPAND_RECOMMENDED, newValue));
        EasyBind.listen(newEntryPreferences.typesOtherExpandedProperty(), (_, _, newValue) -> putBoolean(CREATE_ENTRY_EXPAND_OTHER, newValue));
        EasyBind.listen(newEntryPreferences.typesCustomExpandedProperty(), (_, _, newValue) -> putBoolean(CREATE_ENTRY_EXPAND_CUSTOM, newValue));
        EasyBind.listen(newEntryPreferences.latestImmediateTypeProperty(), (_, _, newValue) -> put(CREATE_ENTRY_IMMEDIATE_TYPE, newValue.getDisplayName()));
        EasyBind.listen(newEntryPreferences.idLookupGuessingProperty(), (_, _, newValue) -> putBoolean(CREATE_ENTRY_ID_LOOKUP_GUESSING, newValue));
        EasyBind.listen(newEntryPreferences.latestIdFetcherProperty(), (_, _, newValue) -> put(CREATE_ENTRY_ID_FETCHER_NAME, newValue));
        EasyBind.listen(newEntryPreferences.latestInterpretParserProperty(), (_, _, newValue) -> put(CREATE_ENTRY_INTERPRET_PARSER_NAME, newValue));

        return newEntryPreferences;
    }

    private NewEntryPreferences getNewEntryPreferencesFromBackingStore(NewEntryPreferences defaults) {
        final int approachIndex = getInt(CREATE_ENTRY_APPROACH, List.of(NewEntryDialogTab.values()).indexOf(defaults.getLatestApproach()));
        NewEntryDialogTab approach = NewEntryDialogTab.values().length > approachIndex
                                     ? NewEntryDialogTab.values()[approachIndex]
                                     : NewEntryDialogTab.values()[0];

        final String immediateTypeName = get(CREATE_ENTRY_IMMEDIATE_TYPE, defaults.getLatestImmediateType().getDisplayName());
        EntryType immediateType = StandardEntryType.Article;
        for (StandardEntryType type : StandardEntryType.values()) {
            if (type.getDisplayName().equals(immediateTypeName)) {
                immediateType = type;
                break;
            }
        }

        return new NewEntryPreferences(
                approach,
                getBoolean(CREATE_ENTRY_EXPAND_RECOMMENDED, defaults.getTypesRecommendedExpanded()),
                getBoolean(CREATE_ENTRY_EXPAND_OTHER, defaults.getTypesOtherExpanded()),
                getBoolean(CREATE_ENTRY_EXPAND_CUSTOM, defaults.getTypesCustomExpanded()),
                immediateType,
                getBoolean(CREATE_ENTRY_ID_LOOKUP_GUESSING, defaults.getIdLookupGuessing()),
                get(CREATE_ENTRY_ID_FETCHER_NAME, defaults.getLatestIdFetcher()),
                get(CREATE_ENTRY_INTERPRET_PARSER_NAME, defaults.getLatestInterpretParser())
        );
    }

    // region Donation preferences
    public DonationPreferences getDonationPreferences() {
        if (donationPreferences != null) {
            return donationPreferences;
        }

        donationPreferences = getDonationPreferencesFromBackingStore(DonationPreferences.getDefault());

        EasyBind.listen(donationPreferences.neverShowAgainProperty(), (_, _, newValue) -> putBoolean(DONATION_NEVER_SHOW, newValue));
        EasyBind.listen(donationPreferences.lastShownEpochDayProperty(), (_, _, newValue) -> putInt(DONATION_LAST_SHOWN_EPOCH_DAY, newValue.intValue()));
        return donationPreferences;
    }

    private DonationPreferences getDonationPreferencesFromBackingStore(DonationPreferences defaults) {
        return new DonationPreferences(
                getBoolean(DONATION_NEVER_SHOW, defaults.isNeverShowAgain()),
                getInt(DONATION_LAST_SHOWN_EPOCH_DAY, defaults.getLastShownEpochDay()));
    }
    // endregion

    /**
     * In GUI mode, we can lookup the directory better
     */
    @Override
    protected Path getDefaultPath() {
        return NativeDesktop.get().getDefaultFileChooserDirectory();
    }

    @Override
    protected boolean moveToTrashSupported() {
        return NativeDesktop.get().moveToTrashSupported();
    }
}<|MERGE_RESOLUTION|>--- conflicted
+++ resolved
@@ -385,12 +385,9 @@
         getNewEntryPreferences().setAll(NewEntryPreferences.getDefault());
         getSpecialFieldsPreferences().setAll(SpecialFieldsPreferences.getDefault());
         getMainTablePreferences().setAll(MainTablePreferences.getDefault());
-<<<<<<< HEAD
         getCopyToPreferences().setAll(CopyToPreferences.getDefault());
-=======
         getMainTableColumnPreferences().setAll(ColumnPreferences.getDefault());
         getSearchDialogColumnPreferences().setAll(ColumnPreferences.getDefault());
->>>>>>> a658b64e
     }
 
     @Override
@@ -406,12 +403,9 @@
         getNewEntryPreferences().setAll(getNewEntryPreferencesFromBackingStore(getNewEntryPreferences()));
         getSpecialFieldsPreferences().setAll(getSpecialFieldsPreferencesFromBackingStore(getSpecialFieldsPreferences()));
         getMainTablePreferences().setAll(getMainTablePreferencesFromBackingStore(getMainTablePreferences()));
-<<<<<<< HEAD
         getCopyToPreferences().setAll(getCopyToPreferencesFromBackingStore(getCopyToPreferences()));
-=======
         getMainTableColumnPreferences().setAll(getMainTableColumnPreferencesFromBackingStore(getMainTableColumnPreferences()));
         getSearchDialogColumnPreferences().setAll(getSearchDialogColumnPreferencesFromBackingStore(getSearchDialogColumnPreferences()));
->>>>>>> a658b64e
     }
 
     // region EntryEditorPreferences
