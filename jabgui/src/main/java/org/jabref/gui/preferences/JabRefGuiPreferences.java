package org.jabref.gui.preferences;

import java.nio.file.Path;
import java.util.ArrayList;
import java.util.HashMap;
import java.util.HashSet;
import java.util.LinkedHashMap;
import java.util.List;
import java.util.Map;
import java.util.Objects;
import java.util.SequencedMap;
import java.util.Set;
import java.util.stream.Collectors;

import javafx.beans.InvalidationListener;
import javafx.collections.ListChangeListener;
import javafx.collections.ObservableList;
import javafx.collections.SetChangeListener;
import javafx.scene.control.TableColumn;

import org.jabref.gui.CoreGuiPreferences;
import org.jabref.gui.WorkspacePreferences;
import org.jabref.gui.autocompleter.AutoCompletePreferences;
import org.jabref.gui.desktop.os.NativeDesktop;
import org.jabref.gui.duplicationFinder.DuplicateResolverDialog;
import org.jabref.gui.edit.CopyToPreferences;
import org.jabref.gui.entryeditor.EntryEditorPreferences;
import org.jabref.gui.externalfiles.UnlinkedFilesDialogPreferences;
import org.jabref.gui.externalfiletype.ExternalFileType;
import org.jabref.gui.externalfiletype.ExternalFileTypes;
import org.jabref.gui.frame.ExternalApplicationsPreferences;
import org.jabref.gui.frame.SidePanePreferences;
import org.jabref.gui.groups.GroupViewMode;
import org.jabref.gui.groups.GroupsPreferences;
import org.jabref.gui.keyboard.KeyBindingRepository;
import org.jabref.gui.maintable.ColumnPreferences;
import org.jabref.gui.maintable.MainTableColumnModel;
import org.jabref.gui.maintable.MainTablePreferences;
import org.jabref.gui.maintable.NameDisplayPreferences;
import org.jabref.gui.mergeentries.DiffMode;
import org.jabref.gui.mergeentries.MergeDialogPreferences;
import org.jabref.gui.newentry.NewEntryDialogTab;
import org.jabref.gui.newentry.NewEntryPreferences;
import org.jabref.gui.preview.PreviewPreferences;
import org.jabref.gui.sidepane.SidePaneType;
import org.jabref.gui.specialfields.SpecialFieldsPreferences;
import org.jabref.gui.theme.Theme;
import org.jabref.logic.bst.BstPreviewLayout;
import org.jabref.logic.citationstyle.CSLStyleLoader;
import org.jabref.logic.citationstyle.CSLStyleUtils;
import org.jabref.logic.citationstyle.CitationStylePreviewLayout;
import org.jabref.logic.exporter.BibDatabaseWriter;
import org.jabref.logic.exporter.SelfContainedSaveConfiguration;
import org.jabref.logic.externalfiles.DateRange;
import org.jabref.logic.externalfiles.ExternalFileSorter;
import org.jabref.logic.journals.JournalAbbreviationRepository;
import org.jabref.logic.l10n.Localization;
import org.jabref.logic.layout.TextBasedPreviewLayout;
import org.jabref.logic.os.OS;
import org.jabref.logic.preferences.AutoCompleteFirstNameMode;
import org.jabref.logic.preferences.JabRefCliPreferences;
import org.jabref.logic.preview.PreviewLayout;
import org.jabref.logic.push.PushToApplicationPreferences;
import org.jabref.logic.util.StandardFileType;
import org.jabref.logic.util.strings.StringUtil;
import org.jabref.model.entry.BibEntryTypesManager;
import org.jabref.model.entry.field.Field;
import org.jabref.model.entry.field.FieldFactory;
import org.jabref.model.entry.types.EntryType;
import org.jabref.model.entry.types.StandardEntryType;
import org.jabref.model.groups.GroupHierarchyType;
import org.jabref.model.metadata.SaveOrder;
import org.jabref.model.metadata.SelfContainedSaveOrder;
import java.util.prefs.BackingStoreException;
import org.jabref.logic.JabRefException;

import com.airhacks.afterburner.injection.Injector;
import com.tobiasdiez.easybind.EasyBind;
import org.slf4j.Logger;
import org.slf4j.LoggerFactory;

public class JabRefGuiPreferences extends JabRefCliPreferences implements GuiPreferences {

    // Public because needed for pref migration
    public static final String AUTOCOMPLETER_COMPLETE_FIELDS = "autoCompleteFields";
    public static final String MAIN_FONT_SIZE = "mainFontSize";

    // region Preview - public for pref migrations
    public static final String PREVIEW_STYLE = "previewStyle";
    public static final String CYCLE_PREVIEW_POS = "cyclePreviewPos";
    public static final String CYCLE_PREVIEW = "cyclePreview";
    public static final String PREVIEW_AS_TAB = "previewAsTab";
    public static final String PREVIEW_IN_ENTRY_TABLE_TOOLTIP = "previewInEntryTableTooltip";
    public static final String PREVIEW_BST_LAYOUT_PATHS = "previewBstLayoutPaths";
    // endregion

    // region column names
    // public because of migration
    // Variable names have changed to ensure backward compatibility with pre 5.0 releases of JabRef
    // Pre 5.1: columnNames, columnWidths, columnSortTypes, columnSortOrder
    public static final String COLUMN_NAMES = "mainTableColumnNames";
    public static final String COLUMN_WIDTHS = "mainTableColumnWidths";
    public static final String COLUMN_SORT_TYPES = "mainTableColumnSortTypes";
    public static final String COLUMN_SORT_ORDER = "mainTableColumnSortOrder";
    // endregion

    // region keybindings - public because needed for pref migration
    public static final String BIND_NAMES = "bindNames";
    public static final String BINDINGS = "bindings";
    // endregion

    private static final Logger LOGGER = LoggerFactory.getLogger(JabRefGuiPreferences.class);

    // region core GUI preferences
    private static final String MAIN_WINDOW_POS_X = "mainWindowPosX";
    private static final String MAIN_WINDOW_POS_Y = "mainWindowPosY";
    private static final String MAIN_WINDOW_WIDTH = "mainWindowSizeX";
    private static final String MAIN_WINDOW_HEIGHT = "mainWindowSizeY";
    private static final String WINDOW_MAXIMISED = "windowMaximised";
    private static final String SIDE_PANE_WIDTH = "sidePaneWidthFX";
    private static final String SIDE_PANE_COMPONENT_PREFERRED_POSITIONS = "sidePaneComponentPreferredPositions";
    private static final String SIDE_PANE_COMPONENT_NAMES = "sidePaneComponentNames";
    // endregion

    // region main table, main table columns, save columns
    private static final String AUTO_RESIZE_MODE = "autoResizeMode";
    private static final String EXTRA_FILE_COLUMNS = "extraFileColumns";

    private static final String SEARCH_DIALOG_COLUMN_WIDTHS = "searchTableColumnWidths";
    private static final String SEARCH_DIALOG_COLUMN_SORT_TYPES = "searchDialogColumnSortTypes";
    private static final String SEARCH_DIALOG_COLUMN_SORT_ORDER = "searchDalogColumnSortOrder";
    // endregion

    // region NameDisplayPreferences
    private static final String NAMES_LAST_ONLY = "namesLastOnly";
    private static final String ABBR_AUTHOR_NAMES = "abbrAuthorNames";
    private static final String NAMES_NATBIB = "namesNatbib";
    private static final String NAMES_FIRST_LAST = "namesFf";
    private static final String NAMES_AS_IS = "namesAsIs";
    // endregion

    // region ExternalApplicationsPreferences
    private static final String EXTERNAL_FILE_TYPES = "externalFileTypes";
    private static final String CONSOLE_COMMAND = "consoleCommand";
    private static final String USE_DEFAULT_CONSOLE_APPLICATION = "useDefaultConsoleApplication";
    private static final String USE_DEFAULT_FILE_BROWSER_APPLICATION = "userDefaultFileBrowserApplication";
    private static final String EMAIL_SUBJECT = "emailSubject";
    private static final String KINDLE_EMAIL = "kindleEmail";
    private static final String OPEN_FOLDERS_OF_ATTACHED_FILES = "openFoldersOfAttachedFiles";
    private static final String FILE_BROWSER_COMMAND = "fileBrowserCommand";
    // endregion

    // region workspace
    private static final String THEME = "fxTheme";
    private static final String THEME_SYNC_OS = "themeSyncOs";
    private static final String OPEN_LAST_EDITED = "openLastEdited";
    private static final String OVERRIDE_DEFAULT_FONT_SIZE = "overrideDefaultFontSize";
    private static final String SHOW_ADVANCED_HINTS = "showAdvancedHints";
    private static final String CONFIRM_DELETE = "confirmDelete";
    private static final String CONFIRM_HIDE_TAB_BAR = "confirmHideTabBar";
    // endregion

    private static final String ENTRY_EDITOR_HEIGHT = "entryEditorHeightFX";

    /**
     * Holds the horizontal divider position of the preview view when it is shown inside the entry editor
     */
    private static final String ENTRY_EDITOR_PREVIEW_DIVIDER_POS = "entryEditorPreviewDividerPos";

    private static final String JOURNAL_POPUP = "journalPopup";

    // region Auto completion
    private static final String AUTO_COMPLETE = "autoComplete";
    private static final String AUTOCOMPLETER_FIRSTNAME_MODE = "autoCompFirstNameMode";
    private static final String AUTOCOMPLETER_LAST_FIRST = "autoCompLF";
    private static final String AUTOCOMPLETER_FIRST_LAST = "autoCompFF";
    // endregion

    // region SidePanePreferences
    private static final String SELECTED_FETCHER_INDEX = "selectedFetcherIndex";
    private static final String WEB_SEARCH_VISIBLE = "webSearchVisible";
    private static final String OO_SHOW_PANEL = "showOOPanel";
    private static final String GROUP_SIDEPANE_VISIBLE = "groupSidepaneVisible";
    // endregion

    // region GroupsPreferences
    private static final String AUTO_ASSIGN_GROUP = "autoAssignGroup";
    private static final String DISPLAY_GROUP_COUNT = "displayGroupCount";
    private static final String GROUP_VIEW_INTERSECTION = "groupIntersection";
    private static final String GROUP_VIEW_FILTER = "groupFilter";
    private static final String GROUP_VIEW_INVERT = "groupInvert";
    private static final String DEFAULT_HIERARCHICAL_CONTEXT = "defaultHierarchicalContext";
    // endregion

    // region specialFieldsPreferences
    private static final String SPECIALFIELDSENABLED = "specialFieldsEnabled";
    // endregion

    private static final String SELECTED_SLR_CATALOGS = "selectedSlrCatalogs";
    private static final String UNLINKED_FILES_SELECTED_EXTENSION = "unlinkedFilesSelectedExtension";
    private static final String UNLINKED_FILES_SELECTED_DATE_RANGE = "unlinkedFilesSelectedDateRange";
    private static final String UNLINKED_FILES_SELECTED_SORT = "unlinkedFilesSelectedSort";

    private static final String INCLUDE_CROSS_REFERENCES = "includeCrossReferences";
    private static final String ASK_FOR_INCLUDING_CROSS_REFERENCES = "askForIncludingCrossReferences";

    // region Donation preferences
    private static final String DONATION_NEVER_SHOW = "donationNeverShow";
    private static final String DONATION_LAST_SHOWN_EPOCH_DAY = "donationLastShownEpochDay";
    // endregion

    // region NewEntryPreferences
    private static final String CREATE_ENTRY_APPROACH = "latestApproach";
    private static final String CREATE_ENTRY_EXPAND_RECOMMENDED = "typesRecommendedExpanded";
    private static final String CREATE_ENTRY_EXPAND_OTHER = "typesOtherExpanded";
    private static final String CREATE_ENTRY_EXPAND_CUSTOM = "typesCustomExpanded";
    private static final String CREATE_ENTRY_IMMEDIATE_TYPE = "latestImmediateType";
    private static final String CREATE_ENTRY_ID_LOOKUP_GUESSING = "idLookupGuessing";
    private static final String CREATE_ENTRY_ID_FETCHER_NAME = "latestIdFetcherName";
    private static final String CREATE_ENTRY_INTERPRET_PARSER_NAME = "latestInterpretParserName";
    // endregion

    private static JabRefGuiPreferences singleton;

    private EntryEditorPreferences entryEditorPreferences;
    private MergeDialogPreferences mergeDialogPreferences;
    private AutoCompletePreferences autoCompletePreferences;
    private CoreGuiPreferences coreGuiPreferences;
    private WorkspacePreferences workspacePreferences;
    private UnlinkedFilesDialogPreferences unlinkedFilesDialogPreferences;
    private ExternalApplicationsPreferences externalApplicationsPreferences;
    private SidePanePreferences sidePanePreferences;
    private GroupsPreferences groupsPreferences;
    private SpecialFieldsPreferences specialFieldsPreferences;
    private PreviewPreferences previewPreferences;
    private PushToApplicationPreferences pushToApplicationPreferences;
    private NameDisplayPreferences nameDisplayPreferences;
    private MainTablePreferences mainTablePreferences;
    private ColumnPreferences mainTableColumnPreferences;
    private ColumnPreferences searchDialogColumnPreferences;
    private KeyBindingRepository keyBindingRepository;
    private CopyToPreferences copyToPreferences;
    private NewEntryPreferences newEntryPreferences;
    private DonationPreferences donationPreferences;

    private JabRefGuiPreferences() {
        super();

        defaults.put(JOURNAL_POPUP, EntryEditorPreferences.JournalPopupEnabled.FIRST_START.toString());

        defaults.put(ENTRY_EDITOR_HEIGHT, 0.65);
        defaults.put(ENTRY_EDITOR_PREVIEW_DIVIDER_POS, 0.5);

        // region mergeDialogPreferences
        defaults.put(MERGE_ENTRIES_DIFF_MODE, DiffMode.WORD.name());
        defaults.put(MERGE_ENTRIES_SHOULD_SHOW_DIFF, Boolean.TRUE);
        defaults.put(MERGE_ENTRIES_SHOULD_SHOW_UNIFIED_DIFF, Boolean.TRUE);
        defaults.put(MERGE_ENTRIES_HIGHLIGHT_WORDS, Boolean.TRUE);
        defaults.put(MERGE_SHOW_ONLY_CHANGED_FIELDS, Boolean.FALSE);
        defaults.put(MERGE_APPLY_TO_ALL_ENTRIES, Boolean.FALSE);
        defaults.put(DUPLICATE_RESOLVER_DECISION_RESULT_ALL_ENTRIES, DuplicateResolverDialog.DuplicateResolverResult.BREAK.name());
        // endregion

        // region autoCompletePreferences
        defaults.put(AUTO_COMPLETE, Boolean.FALSE);
        defaults.put(AUTOCOMPLETER_FIRSTNAME_MODE, AutoCompleteFirstNameMode.BOTH.name());
        defaults.put(AUTOCOMPLETER_FIRST_LAST, Boolean.FALSE); // "Autocomplete names in 'Firstname Lastname' format only"
        defaults.put(AUTOCOMPLETER_LAST_FIRST, Boolean.FALSE); // "Autocomplete names in 'Lastname, Firstname' format only"
        defaults.put(AUTOCOMPLETER_COMPLETE_FIELDS, "author;editor;title;journal;publisher;keywords;crossref;related;entryset");
        // endregion

        // region workspace
        defaults.put(MAIN_FONT_SIZE, 9);
        defaults.put(OVERRIDE_DEFAULT_FONT_SIZE, false);
        defaults.put(OPEN_LAST_EDITED, Boolean.TRUE);
        defaults.put(THEME, Theme.BASE_CSS);
        defaults.put(THEME_SYNC_OS, Boolean.FALSE);
        defaults.put(CONFIRM_DELETE, Boolean.TRUE);
        defaults.put(CONFIRM_HIDE_TAB_BAR, Boolean.TRUE);
        defaults.put(SHOW_ADVANCED_HINTS, Boolean.TRUE);
        // endregion

        // region unlinkedFilesDialogPreferences
        defaults.put(UNLINKED_FILES_SELECTED_EXTENSION, StandardFileType.ANY_FILE.getName());
        defaults.put(UNLINKED_FILES_SELECTED_DATE_RANGE, DateRange.ALL_TIME.name());
        defaults.put(UNLINKED_FILES_SELECTED_SORT, ExternalFileSorter.DEFAULT.name());
        // endregion

        // region ExternalApplicationsPreferences
        defaults.put(EXTERNAL_FILE_TYPES, "");
        defaults.put(EMAIL_SUBJECT, Localization.lang("References"));
        defaults.put(KINDLE_EMAIL, "");

        if (OS.WINDOWS) {
            defaults.put(OPEN_FOLDERS_OF_ATTACHED_FILES, Boolean.TRUE);
        } else {
            defaults.put(OPEN_FOLDERS_OF_ATTACHED_FILES, Boolean.FALSE);
        }

        defaults.put(USE_DEFAULT_CONSOLE_APPLICATION, Boolean.TRUE);
        defaults.put(USE_DEFAULT_FILE_BROWSER_APPLICATION, Boolean.TRUE);
        if (OS.WINDOWS) {
            defaults.put(CONSOLE_COMMAND, "C:\\Program Files\\ConEmu\\ConEmu64.exe /single /dir \"%DIR\"");
            defaults.put(FILE_BROWSER_COMMAND, "explorer.exe /select, \"%DIR\"");
        } else {
            defaults.put(CONSOLE_COMMAND, "");
            defaults.put(FILE_BROWSER_COMMAND, "");
        }
        // endregion

        // region SidePanePreferences
        defaults.put(WEB_SEARCH_VISIBLE, Boolean.TRUE);
        defaults.put(SELECTED_FETCHER_INDEX, 0);
        defaults.put(GROUP_SIDEPANE_VISIBLE, Boolean.TRUE);
        defaults.put(OO_SHOW_PANEL, Boolean.FALSE);
        // endregion

        // region GroupsPreferences
        defaults.put(AUTO_ASSIGN_GROUP, Boolean.TRUE);
        defaults.put(DISPLAY_GROUP_COUNT, Boolean.TRUE);
        defaults.put(GROUP_VIEW_INTERSECTION, Boolean.TRUE);
        defaults.put(GROUP_VIEW_FILTER, Boolean.TRUE);
        defaults.put(GROUP_VIEW_INVERT, Boolean.FALSE);
        defaults.put(DEFAULT_HIERARCHICAL_CONTEXT, GroupHierarchyType.INDEPENDENT.name());
        // endregion

        defaults.put(SPECIALFIELDSENABLED, Boolean.TRUE);

        // region PreviewStyle
        defaults.put(CYCLE_PREVIEW, "Preview;" + CSLStyleLoader.DEFAULT_STYLE);
        defaults.put(CYCLE_PREVIEW_POS, 0);
        defaults.put(PREVIEW_AS_TAB, Boolean.FALSE);
        defaults.put(PREVIEW_IN_ENTRY_TABLE_TOOLTIP, Boolean.FALSE);
        defaults.put(PREVIEW_STYLE,
                "<font face=\"sans-serif\">" +
                        "<b>\\bibtextype</b><a name=\"\\citationkey\">\\begin{citationkey} (\\citationkey)</a>\\end{citationkey}__NEWLINE__" +
                        "\\begin{author}<BR><BR>\\format[Authors(LastFirst, FullName,Sep= / ,LastSep= / ),HTMLChars]{\\author}\\end{author}__NEWLINE__" +
                        "\\begin{editor & !author}<BR><BR>\\format[Authors(LastFirst,FullName,Sep= / ,LastSep= / ),HTMLChars]{\\editor} (\\format[IfPlural(Eds.,Ed.)]{\\editor})\\end{editor & !author}__NEWLINE__" +
                        "\\begin{title}<BR><b>\\format[HTMLChars]{\\title}</b> \\end{title}__NEWLINE__" +
                        "<BR>\\begin{date}\\date\\end{date}\\begin{edition}, \\edition. edition\\end{edition}__NEWLINE__" +
                        "\\begin{editor & author}<BR><BR>\\format[Authors(LastFirst,FullName,Sep= / ,LastSep= / ),HTMLChars]{\\editor} (\\format[IfPlural(Eds.,Ed.)]{\\editor})\\end{editor & author}__NEWLINE__" +
                        "\\begin{booktitle}<BR><i>\\format[HTMLChars]{\\booktitle}</i>\\end{booktitle}__NEWLINE__" +
                        "\\begin{chapter} \\format[HTMLChars]{\\chapter}<BR>\\end{chapter}" +
                        "\\begin{editor & !author}<BR>\\end{editor & !author}\\begin{!editor}<BR>\\end{!editor}\\begin{journal}<BR><i>\\format[HTMLChars]{\\journal}</i> \\end{journal} \\begin{volume}, Vol. \\volume\\end{volume}\\begin{series}<BR>\\format[HTMLChars]{\\series}\\end{series}\\begin{number}, No. \\format[HTMLChars]{\\number}\\end{number}__NEWLINE__" +
                        "\\begin{school} \\format[HTMLChars]{\\school}, \\end{school}__NEWLINE__" +
                        "\\begin{institution} <em>\\format[HTMLChars]{\\institution}, </em>\\end{institution}__NEWLINE__" +
                        "\\begin{publisher}<BR>\\format[HTMLChars]{\\publisher}\\end{publisher}\\begin{location}: \\format[HTMLChars]{\\location} \\end{location}__NEWLINE__" +
                        "\\begin{pages}<BR> p. \\format[FormatPagesForHTML]{\\pages}\\end{pages}__NEWLINE__" +
                        "\\begin{abstract}<BR><BR><b>Abstract: </b>\\format[HTMLChars]{\\abstract} \\end{abstract}__NEWLINE__" +
                        "\\begin{owncitation}<BR><BR><b>Own citation: </b>\\format[HTMLChars]{\\owncitation} \\end{owncitation}__NEWLINE__" +
                        "\\begin{comment}<BR><BR><b>Comment: </b>\\format[Markdown,HTMLChars(keepCurlyBraces)]{\\comment}\\end{comment}__NEWLINE__" +
                        "</font>__NEWLINE__");
        // endregion



        // region: Main table, main table column, and search dialog column preferences
        defaults.put(EXTRA_FILE_COLUMNS, Boolean.FALSE);
        defaults.put(COLUMN_NAMES, "groups;group_icons;files;linked_id;field:citationkey;field:entrytype;field:author/editor;field:title;field:year;field:journal/booktitle;special:ranking;special:readstatus;special:priority");
        defaults.put(COLUMN_WIDTHS, "28;40;28;28;100;75;300;470;60;130;50;50;50");

        defaults.put(SIDE_PANE_COMPONENT_NAMES, "");
        defaults.put(SIDE_PANE_COMPONENT_PREFERRED_POSITIONS, "");
        defaults.put(SIDE_PANE_WIDTH, 0.15);
        // endregion

        // region core GUI preferences
        // Set DOI to be the default ID entry generator
        defaults.put(MAIN_WINDOW_POS_X, 0);
        defaults.put(MAIN_WINDOW_POS_Y, 0);
        defaults.put(MAIN_WINDOW_WIDTH, 1024);
        defaults.put(MAIN_WINDOW_HEIGHT, 768);
        defaults.put(WINDOW_MAXIMISED, Boolean.TRUE);
        // By default disable "Fit table horizontally on the screen"
        defaults.put(AUTO_RESIZE_MODE, Boolean.FALSE);
        // endregion

        defaults.put(ASK_FOR_INCLUDING_CROSS_REFERENCES, Boolean.TRUE);
        defaults.put(INCLUDE_CROSS_REFERENCES, Boolean.FALSE);
<<<<<<< HEAD

        // region donation defaults
        defaults.put(DONATION_NEVER_SHOW, Boolean.FALSE);
        defaults.put(DONATION_LAST_SHOWN_EPOCH_DAY, -1);
        // endregion

        // region NewEntryUnifierPreferences
        defaults.put(CREATE_ENTRY_APPROACH, List.of(NewEntryDialogTab.values()).indexOf(NewEntryDialogTab.CHOOSE_ENTRY_TYPE));
        defaults.put(CREATE_ENTRY_EXPAND_RECOMMENDED, true);
        defaults.put(CREATE_ENTRY_EXPAND_OTHER, false);
        defaults.put(CREATE_ENTRY_EXPAND_CUSTOM, true);
        defaults.put(CREATE_ENTRY_IMMEDIATE_TYPE, StandardEntryType.Article.getDisplayName());
        defaults.put(CREATE_ENTRY_ID_LOOKUP_GUESSING, true);
        defaults.put(CREATE_ENTRY_ID_FETCHER_NAME, DoiFetcher.NAME);
        defaults.put(CREATE_ENTRY_INTERPRET_PARSER_NAME, PlainCitationParserChoice.RULE_BASED_GENERAL.getLocalizedName());
        // endregion
=======
>>>>>>> 4b680fcf
    }

    /**
     * @deprecated Never ever add a call to this method. There should be only one caller.
     * All other usages should get the preferences passed (or injected).
     * The JabRef team leaves the {@code @deprecated} annotation to have IntelliJ listing this method with a strike-through.
     */
    @Deprecated
    public static JabRefGuiPreferences getInstance() {
        if (JabRefGuiPreferences.singleton == null) {
            JabRefGuiPreferences.singleton = new JabRefGuiPreferences();
        }
        return JabRefGuiPreferences.singleton;
    }

    public CopyToPreferences getCopyToPreferences() {
        if (copyToPreferences != null) {
            return copyToPreferences;
        }
        copyToPreferences = new CopyToPreferences(
                getBoolean(ASK_FOR_INCLUDING_CROSS_REFERENCES),
                getBoolean(INCLUDE_CROSS_REFERENCES)
        );

        EasyBind.listen(copyToPreferences.shouldAskForIncludingCrossReferencesProperty(), (obs, oldValue, newValue) -> putBoolean(ASK_FOR_INCLUDING_CROSS_REFERENCES, newValue));
        EasyBind.listen(copyToPreferences.shouldIncludeCrossReferencesProperty(), (obs, oldValue, newValue) -> putBoolean(INCLUDE_CROSS_REFERENCES, newValue));

        return copyToPreferences;
    }

<<<<<<< HEAD
=======
    @Override
    public void clear() throws BackingStoreException {
        super.clear();

        getWorkspacePreferences().setAll(WorkspacePreferences.getDefault());
        getGuiPreferences().setAll(CoreGuiPreferences.getDefault());
        getDonationPreferences().setAll(DonationPreferences.getDefault());
        getNewEntryPreferences().setAll(NewEntryPreferences.getDefault());
    }

    @Override
    public void importPreferences(Path path) throws JabRefException {
        super.importPreferences(path);

        // in case of incomplete or corrupt xml fall back to current preferences
        getWorkspacePreferences().setAll(getWorkspacePreferencesFromBackingStore(getWorkspacePreferences()));
        getGuiPreferences().setAll(getCoreGuiPreferencesFromBackingStore(getGuiPreferences()));
        getDonationPreferences().setAll(getDonationPreferencesFromBackingStore(getDonationPreferences()));
        getNewEntryPreferences().setAll(getNewEntryPreferencesFromBackingStore(getNewEntryPreferences()));
    }

>>>>>>> 4b680fcf
    // region EntryEditorPreferences
    public EntryEditorPreferences getEntryEditorPreferences() {
        if (entryEditorPreferences != null) {
            return entryEditorPreferences;
        }

        entryEditorPreferences = new EntryEditorPreferences(
                getEntryEditorTabs(),
                getDefaultEntryEditorTabs(),
                getBoolean(AUTO_OPEN_FORM),
                getBoolean(SHOW_RECOMMENDATIONS),
                getBoolean(SHOW_AI_SUMMARY),
                getBoolean(SHOW_AI_CHAT),
                getBoolean(SHOW_LATEX_CITATIONS),
                getBoolean(SMART_FILE_ANNOTATIONS),
                getBoolean(DEFAULT_SHOW_SOURCE),
                getBoolean(VALIDATE_IN_ENTRY_EDITOR),
                getBoolean(ALLOW_INTEGER_EDITION_BIBTEX),
                getBoolean(AUTOLINK_FILES_ENABLED),
                EntryEditorPreferences.JournalPopupEnabled.fromString(get(JOURNAL_POPUP)),
                getBoolean(SHOW_SCITE_TAB),
                getBoolean(SHOW_USER_COMMENTS_FIELDS),
                getDouble(ENTRY_EDITOR_PREVIEW_DIVIDER_POS));

        EasyBind.listen(entryEditorPreferences.entryEditorTabs(), (_, _, newValue) -> storeEntryEditorTabs(newValue));
        // defaultEntryEditorTabs are read-only
        EasyBind.listen(entryEditorPreferences.shouldOpenOnNewEntryProperty(), (_, _, newValue) -> putBoolean(AUTO_OPEN_FORM, newValue));
        EasyBind.listen(entryEditorPreferences.shouldShowRecommendationsTabProperty(), (_, _, newValue) -> putBoolean(SHOW_RECOMMENDATIONS, newValue));
        EasyBind.listen(entryEditorPreferences.shouldShowAiSummaryTabProperty(), (_, _, newValue) -> putBoolean(SHOW_AI_SUMMARY, newValue));
        EasyBind.listen(entryEditorPreferences.shouldShowAiChatTabProperty(), (_, _, newValue) -> putBoolean(SHOW_AI_CHAT, newValue));
        EasyBind.listen(entryEditorPreferences.shouldShowLatexCitationsTabProperty(), (_, _, newValue) -> putBoolean(SHOW_LATEX_CITATIONS, newValue));
        EasyBind.listen(entryEditorPreferences.shouldShowFileAnnotationsTabProperty(), (_, _, newValue) -> putBoolean(SMART_FILE_ANNOTATIONS, newValue));
        EasyBind.listen(entryEditorPreferences.showSourceTabByDefaultProperty(), (_, _, newValue) -> putBoolean(DEFAULT_SHOW_SOURCE, newValue));
        EasyBind.listen(entryEditorPreferences.enableValidationProperty(), (_, _, newValue) -> putBoolean(VALIDATE_IN_ENTRY_EDITOR, newValue));
        EasyBind.listen(entryEditorPreferences.allowIntegerEditionBibtexProperty(), (_, _, newValue) -> putBoolean(ALLOW_INTEGER_EDITION_BIBTEX, newValue));
        EasyBind.listen(entryEditorPreferences.autoLinkEnabledProperty(), (_, _, newValue) -> putBoolean(AUTOLINK_FILES_ENABLED, newValue));
        EasyBind.listen(entryEditorPreferences.enableJournalPopupProperty(), (_, _, newValue) -> put(JOURNAL_POPUP, newValue.toString()));
        EasyBind.listen(entryEditorPreferences.shouldShowLSciteTabProperty(), (_, _, newValue) -> putBoolean(SHOW_SCITE_TAB, newValue));
        EasyBind.listen(entryEditorPreferences.showUserCommentsFieldsProperty(), (_, _, newValue) -> putBoolean(SHOW_USER_COMMENTS_FIELDS, newValue));
        EasyBind.listen(entryEditorPreferences.previewWidthDividerPositionProperty(), (_, _, newValue) -> putDouble(ENTRY_EDITOR_PREVIEW_DIVIDER_POS, newValue.doubleValue()));
        return entryEditorPreferences;
    }

    /**
     * Get a Map of defined tab names to default tab fields.
     *
     * @return A map of the currently defined tabs in the entry editor from scratch to cache
     */
    private Map<String, Set<Field>> getEntryEditorTabs() {
        Map<String, Set<Field>> tabs = new LinkedHashMap<>();
        List<String> tabNames = getSeries(CUSTOM_TAB_NAME);
        List<String> tabFields = getSeries(CUSTOM_TAB_FIELDS);

        if (tabNames.isEmpty() || (tabNames.size() != tabFields.size())) {
            // Nothing set (or wrong configuration), then we use default values
            tabNames = getSeries(CUSTOM_TAB_NAME + "_def");
            tabFields = getSeries(CUSTOM_TAB_FIELDS + "_def");
        }

        for (int i = 0; i < tabNames.size(); i++) {
            tabs.put(tabNames.get(i), FieldFactory.parseFieldList(tabFields.get(i)));
        }
        return tabs;
    }

    /**
     * Stores the defined tabs and corresponding fields in the preferences.
     *
     * @param customTabs a map of tab names and the corresponding set of fields to be displayed in
     */
    private void storeEntryEditorTabs(Map<String, Set<Field>> customTabs) {
        String[] names = customTabs.keySet().toArray(String[]::new);
        String[] fields = customTabs.values().stream()
                .map(set -> set.stream()
                        .map(Field::getName)
                        .collect(Collectors.joining(STRINGLIST_DELIMITER.toString())))
                .toArray(String[]::new);

        for (int i = 0; i < customTabs.size(); i++) {
            put(CUSTOM_TAB_NAME + i, names[i]);
            put(CUSTOM_TAB_FIELDS + i, fields[i]);
        }

        purgeSeries(CUSTOM_TAB_NAME, customTabs.size());
        purgeSeries(CUSTOM_TAB_FIELDS, customTabs.size());

        getEntryEditorTabs();
    }

    private SequencedMap<String, Set<Field>> getDefaultEntryEditorTabs() {
        SequencedMap<String, Set<Field>> customTabsMap = new LinkedHashMap<>();

        int defNumber = 0;
        while (true) {
            // Saved as 'CUSTOMTABNAME_def{number}' and seperated by ';'
            String name = (String) defaults.get(CUSTOM_TAB_NAME + "_def" + defNumber);
            String fields = (String) defaults.get(CUSTOM_TAB_FIELDS + "_def" + defNumber);

            if (StringUtil.isNullOrEmpty(name) || StringUtil.isNullOrEmpty(fields)) {
                break;
            }

            customTabsMap.put(name, FieldFactory.parseFieldList((String) defaults.get(CUSTOM_TAB_FIELDS + "_def" + defNumber)));
            defNumber++;
        }
        return customTabsMap;
    }
    // endregion

    @Override
    public MergeDialogPreferences getMergeDialogPreferences() {
        if (mergeDialogPreferences != null) {
            return mergeDialogPreferences;
        }

        mergeDialogPreferences = new MergeDialogPreferences(
                DiffMode.parse(get(MERGE_ENTRIES_DIFF_MODE)),
                getBoolean(MERGE_ENTRIES_SHOULD_SHOW_DIFF),
                getBoolean(MERGE_ENTRIES_SHOULD_SHOW_UNIFIED_DIFF),
                getBoolean(MERGE_ENTRIES_HIGHLIGHT_WORDS),
                getBoolean(MERGE_SHOW_ONLY_CHANGED_FIELDS),
                getBoolean(MERGE_APPLY_TO_ALL_ENTRIES),
                DuplicateResolverDialog.DuplicateResolverResult.parse(get(DUPLICATE_RESOLVER_DECISION_RESULT_ALL_ENTRIES))
        );

        EasyBind.listen(mergeDialogPreferences.mergeDiffModeProperty(), (obs, oldValue, newValue) -> put(MERGE_ENTRIES_DIFF_MODE, newValue.name()));
        EasyBind.listen(mergeDialogPreferences.mergeShouldShowDiffProperty(), (obs, oldValue, newValue) -> putBoolean(MERGE_ENTRIES_SHOULD_SHOW_DIFF, newValue));
        EasyBind.listen(mergeDialogPreferences.mergeShouldShowUnifiedDiffProperty(), (obs, oldValue, newValue) -> putBoolean(MERGE_ENTRIES_SHOULD_SHOW_UNIFIED_DIFF, newValue));
        EasyBind.listen(mergeDialogPreferences.mergeHighlightWordsProperty(), (obs, oldValue, newValue) -> putBoolean(MERGE_ENTRIES_HIGHLIGHT_WORDS, newValue));
        EasyBind.listen(mergeDialogPreferences.mergeShowChangedFieldOnlyProperty(), (obs, oldValue, newValue) -> putBoolean(MERGE_SHOW_ONLY_CHANGED_FIELDS, newValue));
        EasyBind.listen(mergeDialogPreferences.mergeApplyToAllEntriesProperty(), (obs, oldValue, newValue) -> putBoolean(MERGE_APPLY_TO_ALL_ENTRIES, newValue));
        EasyBind.listen(mergeDialogPreferences.allEntriesDuplicateResolverDecisionProperty(), (obs, oldValue, newValue) -> put(DUPLICATE_RESOLVER_DECISION_RESULT_ALL_ENTRIES, newValue.name()));

        return mergeDialogPreferences;
    }

    @Override
    public AutoCompletePreferences getAutoCompletePreferences() {
        if (autoCompletePreferences != null) {
            return autoCompletePreferences;
        }

        AutoCompletePreferences.NameFormat nameFormat = AutoCompletePreferences.NameFormat.BOTH;
        if (getBoolean(AUTOCOMPLETER_LAST_FIRST)) {
            nameFormat = AutoCompletePreferences.NameFormat.LAST_FIRST;
        } else if (getBoolean(AUTOCOMPLETER_FIRST_LAST)) {
            nameFormat = AutoCompletePreferences.NameFormat.FIRST_LAST;
        }

        autoCompletePreferences = new AutoCompletePreferences(
                getBoolean(AUTO_COMPLETE),
                AutoCompleteFirstNameMode.parse(get(AUTOCOMPLETER_FIRSTNAME_MODE)),
                nameFormat,
                getStringList(AUTOCOMPLETER_COMPLETE_FIELDS).stream().map(FieldFactory::parseField).collect(Collectors.toSet())
        );

        EasyBind.listen(autoCompletePreferences.autoCompleteProperty(), (obs, oldValue, newValue) -> putBoolean(AUTO_COMPLETE, newValue));
        EasyBind.listen(autoCompletePreferences.firstNameModeProperty(), (obs, oldValue, newValue) -> put(AUTOCOMPLETER_FIRSTNAME_MODE, newValue.name()));
        autoCompletePreferences.getCompleteFields().addListener((SetChangeListener<Field>) c ->
                putStringList(AUTOCOMPLETER_COMPLETE_FIELDS, autoCompletePreferences.getCompleteFields().stream()
                        .map(Field::getName)
                        .collect(Collectors.toList())));
        EasyBind.listen(autoCompletePreferences.nameFormatProperty(), (obs, oldValue, newValue) -> {
            if (autoCompletePreferences.getNameFormat() == AutoCompletePreferences.NameFormat.BOTH) {
                putBoolean(AUTOCOMPLETER_LAST_FIRST, false);
                putBoolean(AUTOCOMPLETER_FIRST_LAST, false);
            } else if (autoCompletePreferences.getNameFormat() == AutoCompletePreferences.NameFormat.LAST_FIRST) {
                putBoolean(AUTOCOMPLETER_LAST_FIRST, true);
                putBoolean(AUTOCOMPLETER_FIRST_LAST, false);
            } else {
                putBoolean(AUTOCOMPLETER_LAST_FIRST, false);
                putBoolean(AUTOCOMPLETER_FIRST_LAST, true);
            }
        });

        return autoCompletePreferences;
    }

    // region (core) GUI preferences
    public CoreGuiPreferences getGuiPreferences() {
        if (coreGuiPreferences != null) {
            return coreGuiPreferences;
        }

        coreGuiPreferences = new CoreGuiPreferences(
                getDouble(MAIN_WINDOW_POS_X),
                getDouble(MAIN_WINDOW_POS_Y),
                getDouble(MAIN_WINDOW_WIDTH),
                getDouble(MAIN_WINDOW_HEIGHT),
                getBoolean(WINDOW_MAXIMISED),
                getDouble(SIDE_PANE_WIDTH),
                getDouble(ENTRY_EDITOR_HEIGHT));

        EasyBind.listen(coreGuiPreferences.positionXProperty(), (_, _, newValue) -> putDouble(MAIN_WINDOW_POS_X, newValue.doubleValue()));
        EasyBind.listen(coreGuiPreferences.positionYProperty(), (_, _, newValue) -> putDouble(MAIN_WINDOW_POS_Y, newValue.doubleValue()));
        EasyBind.listen(coreGuiPreferences.sizeXProperty(), (_, _, newValue) -> putDouble(MAIN_WINDOW_WIDTH, newValue.doubleValue()));
        EasyBind.listen(coreGuiPreferences.sizeYProperty(), (_, _, newValue) -> putDouble(MAIN_WINDOW_HEIGHT, newValue.doubleValue()));
        EasyBind.listen(coreGuiPreferences.windowMaximisedProperty(), (_, _, newValue) -> putBoolean(WINDOW_MAXIMISED, newValue));
        EasyBind.listen(coreGuiPreferences.horizontalDividerPositionProperty(), (_, _, newValue) -> putDouble(SIDE_PANE_WIDTH, newValue.doubleValue()));
        EasyBind.listen(coreGuiPreferences.getVerticalDividerPositionProperty(), (_, _, newValue) -> putDouble(ENTRY_EDITOR_HEIGHT, newValue.doubleValue()));

        return coreGuiPreferences;
    }

    // endregion

    @Override
    public WorkspacePreferences getWorkspacePreferences() {
        if (workspacePreferences != null) {
            return workspacePreferences;
        }

        // On part des valeurs par défaut…
        workspacePreferences = WorkspacePreferences.getDefault();

        // …puis on injecte les valeurs venant des préférences JabRef
        workspacePreferences.setLanguage(getLanguage());
        workspacePreferences.setShouldOverrideDefaultFontSize(getBoolean(OVERRIDE_DEFAULT_FONT_SIZE));
        workspacePreferences.setMainFontSize(getInt(MAIN_FONT_SIZE));
        workspacePreferences.setTheme(new Theme(get(THEME)));
        workspacePreferences.setThemeSyncOs(getBoolean(THEME_SYNC_OS));
        workspacePreferences.setOpenLastEdited(getBoolean(OPEN_LAST_EDITED));
        workspacePreferences.setShowAdvancedHints(getBoolean(SHOW_ADVANCED_HINTS));
        workspacePreferences.setConfirmDelete(getBoolean(CONFIRM_DELETE));
        workspacePreferences.setHideTabBar(getBoolean(CONFIRM_HIDE_TAB_BAR));
        workspacePreferences.setSelectedSlrCatalogs(getStringList(SELECTED_SLR_CATALOGS));

        // Listeners pour renvoyer les changements vers les prefs
        EasyBind.listen(workspacePreferences.languageProperty(), (obs, oldValue, newValue) -> {
            put(LANGUAGE, newValue.getId());
            if (oldValue != newValue) {
                setLanguageDependentDefaultValues();
                Localization.setLanguage(newValue);
            }
        });

        EasyBind.listen(workspacePreferences.shouldOverrideDefaultFontSizeProperty(),
                (obs, oldValue, newValue) -> putBoolean(OVERRIDE_DEFAULT_FONT_SIZE, newValue));
        EasyBind.listen(workspacePreferences.mainFontSizeProperty(),
                (obs, oldValue, newValue) -> putInt(MAIN_FONT_SIZE, newValue));
        EasyBind.listen(workspacePreferences.themeProperty(),
                (obs, oldValue, newValue) -> put(THEME, newValue.getName()));
        EasyBind.listen(workspacePreferences.themeSyncOsProperty(),
                (obs, oldValue, newValue) -> putBoolean(THEME_SYNC_OS, newValue));
        EasyBind.listen(workspacePreferences.openLastEditedProperty(),
                (obs, oldValue, newValue) -> putBoolean(OPEN_LAST_EDITED, newValue));
        EasyBind.listen(workspacePreferences.showAdvancedHintsProperty(),
                (obs, oldValue, newValue) -> putBoolean(SHOW_ADVANCED_HINTS, newValue));
        EasyBind.listen(workspacePreferences.confirmDeleteProperty(),
                (obs, oldValue, newValue) -> putBoolean(CONFIRM_DELETE, newValue));
        EasyBind.listen(workspacePreferences.hideTabBarProperty(),
                (obs, oldValue, newValue) -> putBoolean(CONFIRM_HIDE_TAB_BAR, newValue));

        workspacePreferences.getSelectedSlrCatalogs().addListener(
                (javafx.collections.ListChangeListener<String>) change ->
                        putStringList(SELECTED_SLR_CATALOGS, workspacePreferences.getSelectedSlrCatalogs()));

        return workspacePreferences;
    }

    @Override
    public UnlinkedFilesDialogPreferences getUnlinkedFilesDialogPreferences() {
        if (unlinkedFilesDialogPreferences != null) {
            return unlinkedFilesDialogPreferences;
        }

        unlinkedFilesDialogPreferences = new UnlinkedFilesDialogPreferences(
                get(UNLINKED_FILES_SELECTED_EXTENSION),
                DateRange.parse(get(UNLINKED_FILES_SELECTED_DATE_RANGE)),
                ExternalFileSorter.parse(get(UNLINKED_FILES_SELECTED_SORT))
        );

        EasyBind.listen(unlinkedFilesDialogPreferences.unlinkedFilesSelectedExtensionProperty(), (obs, oldValue, newValue) -> put(UNLINKED_FILES_SELECTED_EXTENSION, newValue));
        EasyBind.listen(unlinkedFilesDialogPreferences.unlinkedFilesSelectedDateRangeProperty(), (obs, oldValue, newValue) -> put(UNLINKED_FILES_SELECTED_DATE_RANGE, newValue.name()));
        EasyBind.listen(unlinkedFilesDialogPreferences.unlinkedFilesSelectedSortProperty(), (obs, oldValue, newValue) -> put(UNLINKED_FILES_SELECTED_SORT, newValue.name()));

        return unlinkedFilesDialogPreferences;
    }

    // region SidePanePreferences
    @Override
    public SidePanePreferences getSidePanePreferences() {
        if (sidePanePreferences != null) {
            return sidePanePreferences;
        }

        sidePanePreferences = new SidePanePreferences(
                getVisibleSidePanes(),
                getSidePanePreferredPositions(),
                getInt(SELECTED_FETCHER_INDEX));

        sidePanePreferences.visiblePanes().addListener((InvalidationListener) listener ->
                storeVisibleSidePanes(sidePanePreferences.visiblePanes()));
        sidePanePreferences.getPreferredPositions().addListener((InvalidationListener) listener ->
                storeSidePanePreferredPositions(sidePanePreferences.getPreferredPositions()));
        EasyBind.listen(sidePanePreferences.webSearchFetcherSelectedProperty(), (obs, oldValue, newValue) -> putInt(SELECTED_FETCHER_INDEX, newValue));

        return sidePanePreferences;
    }

    private Set<SidePaneType> getVisibleSidePanes() {
        Set<SidePaneType> visiblePanes = new HashSet<>();
        if (getBoolean(WEB_SEARCH_VISIBLE)) {
            visiblePanes.add(SidePaneType.WEB_SEARCH);
        }
        if (getBoolean(GROUP_SIDEPANE_VISIBLE)) {
            visiblePanes.add(SidePaneType.GROUPS);
        }
        if (getBoolean(OO_SHOW_PANEL)) {
            visiblePanes.add(SidePaneType.OPEN_OFFICE);
        }
        return visiblePanes;
    }

    private void storeVisibleSidePanes(Set<SidePaneType> visiblePanes) {
        putBoolean(WEB_SEARCH_VISIBLE, visiblePanes.contains(SidePaneType.WEB_SEARCH));
        putBoolean(GROUP_SIDEPANE_VISIBLE, visiblePanes.contains(SidePaneType.GROUPS));
        putBoolean(OO_SHOW_PANEL, visiblePanes.contains(SidePaneType.OPEN_OFFICE));
    }

    private Map<SidePaneType, Integer> getSidePanePreferredPositions() {
        Map<SidePaneType, Integer> preferredPositions = new HashMap<>();

        List<String> componentNames = getStringList(SIDE_PANE_COMPONENT_NAMES);
        List<String> componentPositions = getStringList(SIDE_PANE_COMPONENT_PREFERRED_POSITIONS);

        for (int i = 0; i < componentNames.size(); ++i) {
            String name = componentNames.get(i);
            try {
                SidePaneType type = Enum.valueOf(SidePaneType.class, name);
                preferredPositions.put(type, Integer.parseInt(componentPositions.get(i)));
            } catch (NumberFormatException e) {
                LOGGER.debug("Invalid number format for side pane component '{}'", name, e);
            } catch (IllegalArgumentException e) {
                LOGGER.debug("Following component is not a side pane: '{}'", name, e);
            }
        }

        return preferredPositions;
    }

    private void storeSidePanePreferredPositions(Map<SidePaneType, Integer> preferredPositions) {
        // Split the map into a pair of parallel String lists suitable for storage
        List<String> names = preferredPositions.keySet().stream()
                .map(Enum::toString)
                .collect(Collectors.toList());

        List<String> positions = preferredPositions.values().stream()
                .map(integer -> Integer.toString(integer))
                .collect(Collectors.toList());

        putStringList(SIDE_PANE_COMPONENT_NAMES, names);
        putStringList(SIDE_PANE_COMPONENT_PREFERRED_POSITIONS, positions);
    }
    // endregion

    @Override
    public ExternalApplicationsPreferences getExternalApplicationsPreferences() {
        if (externalApplicationsPreferences != null) {
            return externalApplicationsPreferences;
        }

        externalApplicationsPreferences = new ExternalApplicationsPreferences(
                get(EMAIL_SUBJECT),
                getBoolean(OPEN_FOLDERS_OF_ATTACHED_FILES),
                ExternalFileTypes.fromString(get(EXTERNAL_FILE_TYPES)),
                !getBoolean(USE_DEFAULT_CONSOLE_APPLICATION), // mind the !
                get(CONSOLE_COMMAND),
                !getBoolean(USE_DEFAULT_FILE_BROWSER_APPLICATION), // mind the !
                get(FILE_BROWSER_COMMAND),
                get(KINDLE_EMAIL));

        EasyBind.listen(externalApplicationsPreferences.eMailSubjectProperty(),
                (obs, oldValue, newValue) -> put(EMAIL_SUBJECT, newValue));
        EasyBind.listen(externalApplicationsPreferences.autoOpenEmailAttachmentsFolderProperty(),
                (obs, oldValue, newValue) -> putBoolean(OPEN_FOLDERS_OF_ATTACHED_FILES, newValue));
        EasyBind.listen(externalApplicationsPreferences.useCustomTerminalProperty(),
                (obs, oldValue, newValue) -> putBoolean(USE_DEFAULT_CONSOLE_APPLICATION, !newValue)); // mind the !
        externalApplicationsPreferences.getExternalFileTypes().addListener((SetChangeListener<ExternalFileType>) c ->
                put(EXTERNAL_FILE_TYPES, ExternalFileTypes.toStringList(externalApplicationsPreferences.getExternalFileTypes())));
        EasyBind.listen(externalApplicationsPreferences.customTerminalCommandProperty(),
                (obs, oldValue, newValue) -> put(CONSOLE_COMMAND, newValue));
        EasyBind.listen(externalApplicationsPreferences.useCustomFileBrowserProperty(),
                (obs, oldValue, newValue) -> putBoolean(USE_DEFAULT_FILE_BROWSER_APPLICATION, !newValue)); // mind the !
        EasyBind.listen(externalApplicationsPreferences.customFileBrowserCommandProperty(),
                (obs, oldValue, newValue) -> put(FILE_BROWSER_COMMAND, newValue));
        EasyBind.listen(externalApplicationsPreferences.kindleEmailProperty(),
                (obs, oldValue, newValue) -> put(KINDLE_EMAIL, newValue));

        return externalApplicationsPreferences;
    }

    public GroupsPreferences getGroupsPreferences() {
        if (groupsPreferences != null) {
            return groupsPreferences;
        }

        groupsPreferences = new GroupsPreferences(
                getBoolean(GROUP_VIEW_INTERSECTION),
                getBoolean(GROUP_VIEW_FILTER),
                getBoolean(GROUP_VIEW_INVERT),
                getBoolean(AUTO_ASSIGN_GROUP),
                getBoolean(DISPLAY_GROUP_COUNT),
                GroupHierarchyType.valueOf(get(DEFAULT_HIERARCHICAL_CONTEXT))
        );

        groupsPreferences.groupViewModeProperty().addListener((SetChangeListener<GroupViewMode>) change -> {
            putBoolean(GROUP_VIEW_INTERSECTION, groupsPreferences.groupViewModeProperty().contains(GroupViewMode.INTERSECTION));
            putBoolean(GROUP_VIEW_FILTER, groupsPreferences.groupViewModeProperty().contains(GroupViewMode.FILTER));
            putBoolean(GROUP_VIEW_INVERT, groupsPreferences.groupViewModeProperty().contains(GroupViewMode.INVERT));
        });
        EasyBind.listen(groupsPreferences.autoAssignGroupProperty(), (obs, oldValue, newValue) -> putBoolean(AUTO_ASSIGN_GROUP, newValue));
        EasyBind.listen(groupsPreferences.displayGroupCountProperty(), (obs, oldValue, newValue) -> putBoolean(DISPLAY_GROUP_COUNT, newValue));
        EasyBind.listen(groupsPreferences.defaultHierarchicalContextProperty(), (obs, oldValue, newValue) -> put(DEFAULT_HIERARCHICAL_CONTEXT, newValue.name()));

        return groupsPreferences;
    }

    public SpecialFieldsPreferences getSpecialFieldsPreferences() {
        if (specialFieldsPreferences != null) {
            return specialFieldsPreferences;
        }

        specialFieldsPreferences = new SpecialFieldsPreferences(getBoolean(SPECIALFIELDSENABLED));

        EasyBind.listen(specialFieldsPreferences.specialFieldsEnabledProperty(), (obs, oldValue, newValue) -> putBoolean(SPECIALFIELDSENABLED, newValue));

        return specialFieldsPreferences;
    }

    // region Preview preferences
    public PreviewPreferences getPreviewPreferences() {
        if (previewPreferences != null) {
            return previewPreferences;
        }

        String style = get(PREVIEW_STYLE);
        List<PreviewLayout> layouts = getPreviewLayouts(style);

        this.previewPreferences = new PreviewPreferences(
                layouts,
                getPreviewCyclePosition(layouts),
                new TextBasedPreviewLayout(
                        style,
                        getLayoutFormatterPreferences(),
                        Injector.instantiateModelOrService(JournalAbbreviationRepository.class)),
                (String) defaults.get(PREVIEW_STYLE),
                getBoolean(PREVIEW_AS_TAB),
                getBoolean(PREVIEW_IN_ENTRY_TABLE_TOOLTIP),
                getStringList(PREVIEW_BST_LAYOUT_PATHS).stream()
                        .map(Path::of)
                        .collect(Collectors.toList())
        );

        previewPreferences.getLayoutCycle().addListener((InvalidationListener) c -> storePreviewLayouts(previewPreferences.getLayoutCycle()));
        EasyBind.listen(previewPreferences.layoutCyclePositionProperty(), (obs, oldValue, newValue) -> putInt(CYCLE_PREVIEW_POS, newValue));
        EasyBind.listen(previewPreferences.customPreviewLayoutProperty(), (obs, oldValue, newValue) -> put(PREVIEW_STYLE, newValue.getText()));
        EasyBind.listen(previewPreferences.showPreviewAsExtraTabProperty(), (obs, oldValue, newValue) -> putBoolean(PREVIEW_AS_TAB, newValue));
        EasyBind.listen(previewPreferences.showPreviewEntryTableTooltip(), (obs, oldValue, newValue) -> putBoolean(PREVIEW_IN_ENTRY_TABLE_TOOLTIP, newValue));
        previewPreferences.getBstPreviewLayoutPaths().addListener((InvalidationListener) c -> storeBstPaths(previewPreferences.getBstPreviewLayoutPaths()));
        return this.previewPreferences;
    }

    private void storeBstPaths(List<Path> bstPaths) {
        putStringList(PREVIEW_BST_LAYOUT_PATHS, bstPaths.stream().map(Path::toAbsolutePath).map(Path::toString).toList());
    }

    private List<PreviewLayout> getPreviewLayouts(String style) {
        List<String> cycle = getStringList(CYCLE_PREVIEW);

        // For backwards compatibility always add at least the default preview to the cycle
        if (cycle.isEmpty()) {
            cycle.add("Preview");
        }

        return cycle.stream()
                .map(layout -> {
                    if (CSLStyleUtils.isCitationStyleFile(layout)) {
                        BibEntryTypesManager entryTypesManager = Injector.instantiateModelOrService(BibEntryTypesManager.class);
                        return CSLStyleUtils.createCitationStyleFromFile(layout)
                                .map(file -> (PreviewLayout) new CitationStylePreviewLayout(file, entryTypesManager))
                                .orElse(null);
                    }
                    if (BstPreviewLayout.isBstStyleFile(layout)) {
                        return getStringList(PREVIEW_BST_LAYOUT_PATHS).stream()
                                .filter(path -> path.endsWith(layout)).map(Path::of)
                                .map(BstPreviewLayout::new)
                                .findFirst()
                                .orElse(null);
                    } else {
                        return new TextBasedPreviewLayout(
                                style,
                                getLayoutFormatterPreferences(),
                                Injector.instantiateModelOrService(JournalAbbreviationRepository.class));
                    }
                }).filter(Objects::nonNull)
                .collect(Collectors.toList());
    }

    private void storePreviewLayouts(ObservableList<PreviewLayout> previewCycle) {
        putStringList(CYCLE_PREVIEW, previewCycle.stream()
                .map(layout -> {
                    if (layout instanceof CitationStylePreviewLayout citationStyleLayout) {
                        return citationStyleLayout.getFilePath();
                    } else {
                        return layout.getDisplayName();
                    }
                }).toList()
        );
    }

    private int getPreviewCyclePosition(List<PreviewLayout> layouts) {
        int storedCyclePos = getInt(CYCLE_PREVIEW_POS);
        if (storedCyclePos < layouts.size()) {
            return storedCyclePos;
        } else {
            return 0; // fallback if stored position is no longer valid
        }
    }
    // endregion

    // region NameDisplayPreferences

    @Override
    public NameDisplayPreferences getNameDisplayPreferences() {
        if (nameDisplayPreferences != null) {
            return nameDisplayPreferences;
        }
        NameDisplayPreferences defaults = NameDisplayPreferences.getDefault();
        nameDisplayPreferences = getNameDisplayPreferencesFromBackingStore(defaults);

        EasyBind.listen(nameDisplayPreferences.displayStyleProperty(), (obs, oldValue, newValue) -> {
            putBoolean(NAMES_NATBIB, newValue == NameDisplayPreferences.DisplayStyle.NATBIB);
            putBoolean(NAMES_AS_IS, newValue == NameDisplayPreferences.DisplayStyle.AS_IS);
            putBoolean(NAMES_FIRST_LAST, newValue == NameDisplayPreferences.DisplayStyle.FIRSTNAME_LASTNAME);
        });
        EasyBind.listen(nameDisplayPreferences.abbreviationStyleProperty(), (obs, oldValue, newValue) -> {
            putBoolean(ABBR_AUTHOR_NAMES, newValue == NameDisplayPreferences.AbbreviationStyle.FULL);
            putBoolean(NAMES_LAST_ONLY, newValue == NameDisplayPreferences.AbbreviationStyle.LASTNAME_ONLY);
        });

        return nameDisplayPreferences;
    }
    private NameDisplayPreferences getNameDisplayPreferencesFromBackingStore(NameDisplayPreferences defaults) {
        return new NameDisplayPreferences(
                getNameDisplayStyle(),
                getNameAbbreviationStyle());
    }

    private NameDisplayPreferences.AbbreviationStyle getNameAbbreviationStyle() {
        NameDisplayPreferences.AbbreviationStyle abbreviationStyle = NameDisplayPreferences.AbbreviationStyle.NONE; // default
        if (getBoolean(ABBR_AUTHOR_NAMES)) {
            abbreviationStyle = NameDisplayPreferences.AbbreviationStyle.FULL;
        } else if (getBoolean(NAMES_LAST_ONLY)) {
            abbreviationStyle = NameDisplayPreferences.AbbreviationStyle.LASTNAME_ONLY;
        }
        return abbreviationStyle;
    }

    private NameDisplayPreferences.DisplayStyle getNameDisplayStyle() {
        NameDisplayPreferences.DisplayStyle displayStyle = NameDisplayPreferences.DisplayStyle.LASTNAME_FIRSTNAME; // default
        if (getBoolean(NAMES_NATBIB)) {
            displayStyle = NameDisplayPreferences.DisplayStyle.NATBIB;
        } else if (getBoolean(NAMES_AS_IS)) {
            displayStyle = NameDisplayPreferences.DisplayStyle.AS_IS;
        } else if (getBoolean(NAMES_FIRST_LAST)) {
            displayStyle = NameDisplayPreferences.DisplayStyle.FIRSTNAME_LASTNAME;
        }
        return displayStyle;
    }

    // endregion

    // region: Main table, main table column, and search dialog column preferences

    public MainTablePreferences getMainTablePreferences() {
        if (mainTablePreferences != null) {
            return mainTablePreferences;
        }

        mainTablePreferences = new MainTablePreferences(
                getMainTableColumnPreferences(),
                getBoolean(AUTO_RESIZE_MODE),
                getBoolean(EXTRA_FILE_COLUMNS));

        EasyBind.listen(mainTablePreferences.resizeColumnsToFitProperty(),
                (obs, oldValue, newValue) -> putBoolean(AUTO_RESIZE_MODE, newValue));
        EasyBind.listen(mainTablePreferences.extraFileColumnsEnabledProperty(),
                (obs, oldValue, newValue) -> putBoolean(EXTRA_FILE_COLUMNS, newValue));

        return mainTablePreferences;
    }

    public ColumnPreferences getMainTableColumnPreferences() {
        if (mainTableColumnPreferences != null) {
            return mainTableColumnPreferences;
        }

        List<MainTableColumnModel> columns = getColumns(COLUMN_NAMES, COLUMN_WIDTHS, COLUMN_SORT_TYPES, ColumnPreferences.DEFAULT_COLUMN_WIDTH);
        List<MainTableColumnModel> columnSortOrder = getColumnSortOrder(COLUMN_SORT_ORDER, columns);
        mainTableColumnPreferences = new ColumnPreferences(columns, columnSortOrder);

        mainTableColumnPreferences.getColumns().addListener((InvalidationListener) change -> {
            putStringList(COLUMN_NAMES, getColumnNamesAsStringList(mainTableColumnPreferences));
            putStringList(COLUMN_WIDTHS, getColumnWidthsAsStringList(mainTableColumnPreferences));
            putStringList(COLUMN_SORT_TYPES, getColumnSortTypesAsStringList(mainTableColumnPreferences));
        });
        mainTableColumnPreferences.getColumnSortOrder().addListener((InvalidationListener) change ->
                putStringList(COLUMN_SORT_ORDER, getColumnSortOrderAsStringList(mainTableColumnPreferences)));

        return mainTableColumnPreferences;
    }

    public ColumnPreferences getSearchDialogColumnPreferences() {
        if (searchDialogColumnPreferences != null) {
            return searchDialogColumnPreferences;
        }

        List<MainTableColumnModel> columns = getColumns(COLUMN_NAMES, SEARCH_DIALOG_COLUMN_WIDTHS, SEARCH_DIALOG_COLUMN_SORT_TYPES, ColumnPreferences.DEFAULT_COLUMN_WIDTH);
        List<MainTableColumnModel> columnSortOrder = getColumnSortOrder(SEARCH_DIALOG_COLUMN_SORT_ORDER, columns);
        searchDialogColumnPreferences = new ColumnPreferences(columns, columnSortOrder);

        searchDialogColumnPreferences.getColumns().addListener((InvalidationListener) change -> {
            // MainTable and SearchResultTable use the same set of columnNames
            // putStringList(SEARCH_DIALOG_COLUMN_NAMES, getColumnNamesAsStringList(columnPreferences));
            putStringList(SEARCH_DIALOG_COLUMN_WIDTHS, getColumnWidthsAsStringList(searchDialogColumnPreferences));
            putStringList(SEARCH_DIALOG_COLUMN_SORT_TYPES, getColumnSortTypesAsStringList(searchDialogColumnPreferences));
        });
        searchDialogColumnPreferences.getColumnSortOrder().addListener((InvalidationListener) change ->
                putStringList(SEARCH_DIALOG_COLUMN_SORT_ORDER, getColumnSortOrderAsStringList(searchDialogColumnPreferences)));

        return searchDialogColumnPreferences;
    }

    // --- Generic column handling ---
    @SuppressWarnings("SameParameterValue")
    private List<MainTableColumnModel> getColumns(String columnNamesList, String columnWidthList, String sortTypeList, double defaultWidth) {
        List<String> columnNames = getStringList(columnNamesList);
        List<Double> columnWidths = getStringList(columnWidthList)
                .stream()
                .map(string -> {
                    try {
                        return Double.parseDouble(string);
                    } catch (NumberFormatException e) {
                        LOGGER.error("Exception while parsing column widths. Choosing default.", e);
                        return defaultWidth;
                    }
                }).toList();

        List<TableColumn.SortType> columnSortTypes = getStringList(sortTypeList)
                .stream()
                .map(TableColumn.SortType::valueOf).toList();

        List<MainTableColumnModel> columns = new ArrayList<>();
        for (int i = 0; i < columnNames.size(); i++) {
            MainTableColumnModel columnModel = MainTableColumnModel.parse(columnNames.get(i));

            if (i < columnWidths.size()) {
                columnModel.widthProperty().setValue(columnWidths.get(i));
            }

            if (i < columnSortTypes.size()) {
                columnModel.sortTypeProperty().setValue(columnSortTypes.get(i));
            }

            columns.add(columnModel);
        }
        return columns;
    }

    private List<MainTableColumnModel> getColumnSortOrder(String sortOrderList, List<MainTableColumnModel> tableColumns) {
        List<MainTableColumnModel> columnsOrdered = new ArrayList<>();
        getStringList(sortOrderList).forEach(columnName -> tableColumns.stream().filter(column -> column.getName().equals(columnName))
                .findFirst()
                .ifPresent(columnsOrdered::add));

        return columnsOrdered;
    }

    private static List<String> getColumnNamesAsStringList(ColumnPreferences columnPreferences) {
        return columnPreferences.getColumns().stream()
                .map(MainTableColumnModel::getName)
                .toList();
    }

    private static List<String> getColumnWidthsAsStringList(ColumnPreferences columnPreferences) {
        return columnPreferences.getColumns().stream()
                .map(column -> column.widthProperty().getValue().toString())
                .toList();
    }

    private static List<String> getColumnSortTypesAsStringList(ColumnPreferences columnPreferences) {
        return columnPreferences.getColumns().stream()
                .map(column -> column.sortTypeProperty().getValue().toString())
                .toList();
    }

    private static List<String> getColumnSortOrderAsStringList(ColumnPreferences columnPreferences) {
        return columnPreferences.getColumnSortOrder().stream()
                .map(MainTableColumnModel::getName)
                .collect(Collectors.toList());
    }
    // endregion

    /**
     * For the export configuration, generates the SelfContainedSaveOrder having the reference to TABLE resolved.
     */
    private SelfContainedSaveOrder getSelfContainedTableSaveOrder() {
        List<MainTableColumnModel> sortOrder = getMainTableColumnPreferences().getColumnSortOrder();
        return new SelfContainedSaveOrder(
                SaveOrder.OrderType.SPECIFIED,
                sortOrder.stream().flatMap(model -> model.getSortCriteria().stream()).toList());
    }

    @Override
    public SelfContainedSaveConfiguration getSelfContainedExportConfiguration() {
        SaveOrder exportSaveOrder = getExportSaveOrder();
        SelfContainedSaveOrder saveOrder = switch (exportSaveOrder.getOrderType()) {
            case TABLE ->
                    this.getSelfContainedTableSaveOrder();
            case SPECIFIED ->
                    SelfContainedSaveOrder.of(exportSaveOrder);
            case ORIGINAL ->
                    SaveOrder.getDefaultSaveOrder();
        };

        return new SelfContainedSaveConfiguration(
                saveOrder, false, BibDatabaseWriter.SaveType.WITH_JABREF_META_DATA, getLibraryPreferences()
                .shouldAlwaysReformatOnSave());
    }

    @Override
    public KeyBindingRepository getKeyBindingRepository() {
        if (keyBindingRepository != null) {
            return keyBindingRepository;
        }

        keyBindingRepository = new KeyBindingRepository(getStringList(BIND_NAMES), getStringList(BINDINGS));

        EasyBind.listen(keyBindingRepository.getBindingsProperty(), (obs, oldValue, newValue) -> {
            putStringList(BIND_NAMES, keyBindingRepository.getBindNames());
            putStringList(BINDINGS, keyBindingRepository.getBindings());
        });

        return keyBindingRepository;
    }

    @Override
    public NewEntryPreferences getNewEntryPreferences() {
        if (newEntryPreferences != null) {
            return newEntryPreferences;
        }

        newEntryPreferences = getNewEntryPreferencesFromBackingStore(NewEntryPreferences.getDefault());

        EasyBind.listen(newEntryPreferences.latestApproachProperty(), (_, _, newValue) -> putInt(CREATE_ENTRY_APPROACH, List.of(NewEntryDialogTab.values()).indexOf(newValue)));
        EasyBind.listen(newEntryPreferences.typesRecommendedExpandedProperty(), (_, _, newValue) -> putBoolean(CREATE_ENTRY_EXPAND_RECOMMENDED, newValue));
        EasyBind.listen(newEntryPreferences.typesOtherExpandedProperty(), (_, _, newValue) -> putBoolean(CREATE_ENTRY_EXPAND_OTHER, newValue));
        EasyBind.listen(newEntryPreferences.typesCustomExpandedProperty(), (_, _, newValue) -> putBoolean(CREATE_ENTRY_EXPAND_CUSTOM, newValue));
        EasyBind.listen(newEntryPreferences.latestImmediateTypeProperty(), (_, _, newValue) -> put(CREATE_ENTRY_IMMEDIATE_TYPE, newValue.getDisplayName()));
        EasyBind.listen(newEntryPreferences.idLookupGuessingProperty(), (_, _, newValue) -> putBoolean(CREATE_ENTRY_ID_LOOKUP_GUESSING, newValue));
        EasyBind.listen(newEntryPreferences.latestIdFetcherProperty(), (_, _, newValue) -> put(CREATE_ENTRY_ID_FETCHER_NAME, newValue));
        EasyBind.listen(newEntryPreferences.latestInterpretParserProperty(), (_, _, newValue) -> put(CREATE_ENTRY_INTERPRET_PARSER_NAME, newValue));

        return newEntryPreferences;
    }

    private NewEntryPreferences getNewEntryPreferencesFromBackingStore(NewEntryPreferences defaults) {
        final int approachIndex = getInt(CREATE_ENTRY_APPROACH, List.of(NewEntryDialogTab.values()).indexOf(defaults.getLatestApproach()));
        NewEntryDialogTab approach = NewEntryDialogTab.values().length > approachIndex
                ? NewEntryDialogTab.values()[approachIndex]
                : NewEntryDialogTab.values()[0];

        final String immediateTypeName = get(CREATE_ENTRY_IMMEDIATE_TYPE, defaults.getLatestImmediateType().getDisplayName());
        EntryType immediateType = StandardEntryType.Article;
        for (StandardEntryType type : StandardEntryType.values()) {
            if (type.getDisplayName().equals(immediateTypeName)) {
                immediateType = type;
                break;
            }
        }

        return new NewEntryPreferences(
                approach,
                getBoolean(CREATE_ENTRY_EXPAND_RECOMMENDED, defaults.getTypesRecommendedExpanded()),
                getBoolean(CREATE_ENTRY_EXPAND_OTHER, defaults.getTypesOtherExpanded()),
                getBoolean(CREATE_ENTRY_EXPAND_CUSTOM, defaults.getTypesCustomExpanded()),
                immediateType,
                getBoolean(CREATE_ENTRY_ID_LOOKUP_GUESSING, defaults.getIdLookupGuessing()),
                get(CREATE_ENTRY_ID_FETCHER_NAME, defaults.getLatestIdFetcher()),
                get(CREATE_ENTRY_INTERPRET_PARSER_NAME, defaults.getLatestInterpretParser())
        );
    }

    public DonationPreferences getDonationPreferences() {
        if (donationPreferences != null) {
            return donationPreferences;
        }

        donationPreferences = new DonationPreferences(getBoolean(DONATION_NEVER_SHOW), getInt(DONATION_LAST_SHOWN_EPOCH_DAY));
        EasyBind.listen(donationPreferences.neverShowAgainProperty(), (_, _, newValue) -> putBoolean(DONATION_NEVER_SHOW, newValue));
        EasyBind.listen(donationPreferences.lastShownEpochDayProperty(), (_, _, newValue) -> putInt(DONATION_LAST_SHOWN_EPOCH_DAY, newValue.intValue()));
        return donationPreferences;
    }

    /**
     * In GUI mode, we can lookup the directory better
     */
    @Override
    public void clear() throws BackingStoreException {
        super.clear();
        getNameDisplayPreferences().setAll(NameDisplayPreferences.getDefault());
    }

    @Override
    public void importPreferences(Path file) throws JabRefException {
        super.importPreferences(file);
        getNameDisplayPreferences().setAll(
                getNameDisplayPreferencesFromBackingStore(getNameDisplayPreferences()));
    }
    @Override
    protected Path getDefaultPath() {
        return NativeDesktop.get().getDefaultFileChooserDirectory();
    }

    @Override
    protected boolean moveToTrashSupported() {
        return NativeDesktop.get().moveToTrashSupported();
    }
}<|MERGE_RESOLUTION|>--- conflicted
+++ resolved
@@ -17,7 +17,7 @@
 import javafx.collections.ObservableList;
 import javafx.collections.SetChangeListener;
 import javafx.scene.control.TableColumn;
-
+import java.util.prefs.BackingStoreException;
 import org.jabref.gui.CoreGuiPreferences;
 import org.jabref.gui.WorkspacePreferences;
 import org.jabref.gui.autocompleter.AutoCompletePreferences;
@@ -45,6 +45,7 @@
 import org.jabref.gui.sidepane.SidePaneType;
 import org.jabref.gui.specialfields.SpecialFieldsPreferences;
 import org.jabref.gui.theme.Theme;
+import org.jabref.logic.JabRefException;
 import org.jabref.logic.bst.BstPreviewLayout;
 import org.jabref.logic.citationstyle.CSLStyleLoader;
 import org.jabref.logic.citationstyle.CSLStyleUtils;
@@ -53,6 +54,8 @@
 import org.jabref.logic.exporter.SelfContainedSaveConfiguration;
 import org.jabref.logic.externalfiles.DateRange;
 import org.jabref.logic.externalfiles.ExternalFileSorter;
+import org.jabref.logic.importer.fetcher.DoiFetcher;
+import org.jabref.logic.importer.plaincitation.PlainCitationParserChoice;
 import org.jabref.logic.journals.JournalAbbreviationRepository;
 import org.jabref.logic.l10n.Localization;
 import org.jabref.logic.layout.TextBasedPreviewLayout;
@@ -60,7 +63,6 @@
 import org.jabref.logic.preferences.AutoCompleteFirstNameMode;
 import org.jabref.logic.preferences.JabRefCliPreferences;
 import org.jabref.logic.preview.PreviewLayout;
-import org.jabref.logic.push.PushToApplicationPreferences;
 import org.jabref.logic.util.StandardFileType;
 import org.jabref.logic.util.strings.StringUtil;
 import org.jabref.model.entry.BibEntryTypesManager;
@@ -71,8 +73,6 @@
 import org.jabref.model.groups.GroupHierarchyType;
 import org.jabref.model.metadata.SaveOrder;
 import org.jabref.model.metadata.SelfContainedSaveOrder;
-import java.util.prefs.BackingStoreException;
-import org.jabref.logic.JabRefException;
 
 import com.airhacks.afterburner.injection.Injector;
 import com.tobiasdiez.easybind.EasyBind;
@@ -83,7 +83,6 @@
 
     // Public because needed for pref migration
     public static final String AUTOCOMPLETER_COMPLETE_FIELDS = "autoCompleteFields";
-    public static final String MAIN_FONT_SIZE = "mainFontSize";
 
     // region Preview - public for pref migrations
     public static final String PREVIEW_STYLE = "previewStyle";
@@ -111,16 +110,30 @@
 
     private static final Logger LOGGER = LoggerFactory.getLogger(JabRefGuiPreferences.class);
 
+    // region WorkspacePreferences
+    private static final String OVERRIDE_DEFAULT_FONT_SIZE = "overrideDefaultFontSize";
+    private static final String MAIN_FONT_SIZE = "mainFontSize";
+    private static final String THEME = "fxTheme";
+    private static final String THEME_SYNC_OS = "themeSyncOs";
+    private static final String OPEN_LAST_EDITED = "openLastEdited";
+    private static final String SHOW_ADVANCED_HINTS = "showAdvancedHints";
+    private static final String CONFIRM_DELETE = "confirmDelete";
+    private static final String CONFIRM_HIDE_TAB_BAR = "confirmHideTabBar";
+    private static final String SELECTED_SLR_CATALOGS = "selectedSlrCatalogs";
+    // endregion
+
     // region core GUI preferences
     private static final String MAIN_WINDOW_POS_X = "mainWindowPosX";
     private static final String MAIN_WINDOW_POS_Y = "mainWindowPosY";
     private static final String MAIN_WINDOW_WIDTH = "mainWindowSizeX";
     private static final String MAIN_WINDOW_HEIGHT = "mainWindowSizeY";
-    private static final String WINDOW_MAXIMISED = "windowMaximised";
-    private static final String SIDE_PANE_WIDTH = "sidePaneWidthFX";
+    private static final String MAIN_WINDOW_MAXIMISED = "windowMaximised";
+    private static final String MAIN_WINDOW_SIDEPANE_WIDTH = "sidePaneWidthFX";
+    private static final String MAIN_WINDOW_EDITOR_HEIGHT = "entryEditorHeightFX";
+    // endregion
+
     private static final String SIDE_PANE_COMPONENT_PREFERRED_POSITIONS = "sidePaneComponentPreferredPositions";
     private static final String SIDE_PANE_COMPONENT_NAMES = "sidePaneComponentNames";
-    // endregion
 
     // region main table, main table columns, save columns
     private static final String AUTO_RESIZE_MODE = "autoResizeMode";
@@ -150,18 +163,6 @@
     private static final String FILE_BROWSER_COMMAND = "fileBrowserCommand";
     // endregion
 
-    // region workspace
-    private static final String THEME = "fxTheme";
-    private static final String THEME_SYNC_OS = "themeSyncOs";
-    private static final String OPEN_LAST_EDITED = "openLastEdited";
-    private static final String OVERRIDE_DEFAULT_FONT_SIZE = "overrideDefaultFontSize";
-    private static final String SHOW_ADVANCED_HINTS = "showAdvancedHints";
-    private static final String CONFIRM_DELETE = "confirmDelete";
-    private static final String CONFIRM_HIDE_TAB_BAR = "confirmHideTabBar";
-    // endregion
-
-    private static final String ENTRY_EDITOR_HEIGHT = "entryEditorHeightFX";
-
     /**
      * Holds the horizontal divider position of the preview view when it is shown inside the entry editor
      */
@@ -196,7 +197,6 @@
     private static final String SPECIALFIELDSENABLED = "specialFieldsEnabled";
     // endregion
 
-    private static final String SELECTED_SLR_CATALOGS = "selectedSlrCatalogs";
     private static final String UNLINKED_FILES_SELECTED_EXTENSION = "unlinkedFilesSelectedExtension";
     private static final String UNLINKED_FILES_SELECTED_DATE_RANGE = "unlinkedFilesSelectedDateRange";
     private static final String UNLINKED_FILES_SELECTED_SORT = "unlinkedFilesSelectedSort";
@@ -233,7 +233,6 @@
     private GroupsPreferences groupsPreferences;
     private SpecialFieldsPreferences specialFieldsPreferences;
     private PreviewPreferences previewPreferences;
-    private PushToApplicationPreferences pushToApplicationPreferences;
     private NameDisplayPreferences nameDisplayPreferences;
     private MainTablePreferences mainTablePreferences;
     private ColumnPreferences mainTableColumnPreferences;
@@ -248,7 +247,6 @@
 
         defaults.put(JOURNAL_POPUP, EntryEditorPreferences.JournalPopupEnabled.FIRST_START.toString());
 
-        defaults.put(ENTRY_EDITOR_HEIGHT, 0.65);
         defaults.put(ENTRY_EDITOR_PREVIEW_DIVIDER_POS, 0.5);
 
         // region mergeDialogPreferences
@@ -267,17 +265,6 @@
         defaults.put(AUTOCOMPLETER_FIRST_LAST, Boolean.FALSE); // "Autocomplete names in 'Firstname Lastname' format only"
         defaults.put(AUTOCOMPLETER_LAST_FIRST, Boolean.FALSE); // "Autocomplete names in 'Lastname, Firstname' format only"
         defaults.put(AUTOCOMPLETER_COMPLETE_FIELDS, "author;editor;title;journal;publisher;keywords;crossref;related;entryset");
-        // endregion
-
-        // region workspace
-        defaults.put(MAIN_FONT_SIZE, 9);
-        defaults.put(OVERRIDE_DEFAULT_FONT_SIZE, false);
-        defaults.put(OPEN_LAST_EDITED, Boolean.TRUE);
-        defaults.put(THEME, Theme.BASE_CSS);
-        defaults.put(THEME_SYNC_OS, Boolean.FALSE);
-        defaults.put(CONFIRM_DELETE, Boolean.TRUE);
-        defaults.put(CONFIRM_HIDE_TAB_BAR, Boolean.TRUE);
-        defaults.put(SHOW_ADVANCED_HINTS, Boolean.TRUE);
         // endregion
 
         // region unlinkedFilesDialogPreferences
@@ -352,7 +339,13 @@
                         "</font>__NEWLINE__");
         // endregion
 
-
+        // region NameDisplayPreferences
+        defaults.put(NAMES_AS_IS, Boolean.FALSE); // "Show names unchanged"
+        defaults.put(NAMES_FIRST_LAST, Boolean.FALSE); // "Show 'Firstname Lastname'"
+        defaults.put(NAMES_NATBIB, Boolean.TRUE); // "Natbib style"
+        defaults.put(ABBR_AUTHOR_NAMES, Boolean.TRUE); // "Abbreviate names"
+        defaults.put(NAMES_LAST_ONLY, Boolean.TRUE); // "Show last names only"
+        // endregion
 
         // region: Main table, main table column, and search dialog column preferences
         defaults.put(EXTRA_FILE_COLUMNS, Boolean.FALSE);
@@ -361,23 +354,13 @@
 
         defaults.put(SIDE_PANE_COMPONENT_NAMES, "");
         defaults.put(SIDE_PANE_COMPONENT_PREFERRED_POSITIONS, "");
-        defaults.put(SIDE_PANE_WIDTH, 0.15);
         // endregion
 
-        // region core GUI preferences
-        // Set DOI to be the default ID entry generator
-        defaults.put(MAIN_WINDOW_POS_X, 0);
-        defaults.put(MAIN_WINDOW_POS_Y, 0);
-        defaults.put(MAIN_WINDOW_WIDTH, 1024);
-        defaults.put(MAIN_WINDOW_HEIGHT, 768);
-        defaults.put(WINDOW_MAXIMISED, Boolean.TRUE);
         // By default disable "Fit table horizontally on the screen"
         defaults.put(AUTO_RESIZE_MODE, Boolean.FALSE);
-        // endregion
 
         defaults.put(ASK_FOR_INCLUDING_CROSS_REFERENCES, Boolean.TRUE);
         defaults.put(INCLUDE_CROSS_REFERENCES, Boolean.FALSE);
-<<<<<<< HEAD
 
         // region donation defaults
         defaults.put(DONATION_NEVER_SHOW, Boolean.FALSE);
@@ -394,8 +377,6 @@
         defaults.put(CREATE_ENTRY_ID_FETCHER_NAME, DoiFetcher.NAME);
         defaults.put(CREATE_ENTRY_INTERPRET_PARSER_NAME, PlainCitationParserChoice.RULE_BASED_GENERAL.getLocalizedName());
         // endregion
-=======
->>>>>>> 4b680fcf
     }
 
     /**
@@ -426,8 +407,6 @@
         return copyToPreferences;
     }
 
-<<<<<<< HEAD
-=======
     @Override
     public void clear() throws BackingStoreException {
         super.clear();
@@ -435,7 +414,7 @@
         getWorkspacePreferences().setAll(WorkspacePreferences.getDefault());
         getGuiPreferences().setAll(CoreGuiPreferences.getDefault());
         getDonationPreferences().setAll(DonationPreferences.getDefault());
-        getNewEntryPreferences().setAll(NewEntryPreferences.getDefault());
+        getNameDisplayPreferences().setAll(NameDisplayPreferences.getDefault());
     }
 
     @Override
@@ -446,10 +425,9 @@
         getWorkspacePreferences().setAll(getWorkspacePreferencesFromBackingStore(getWorkspacePreferences()));
         getGuiPreferences().setAll(getCoreGuiPreferencesFromBackingStore(getGuiPreferences()));
         getDonationPreferences().setAll(getDonationPreferencesFromBackingStore(getDonationPreferences()));
-        getNewEntryPreferences().setAll(getNewEntryPreferencesFromBackingStore(getNewEntryPreferences()));
-    }
-
->>>>>>> 4b680fcf
+        getNameDisplayPreferences().setAll(NameDisplayPreferences.getDefault());
+    }
+
     // region EntryEditorPreferences
     public EntryEditorPreferences getEntryEditorPreferences() {
         if (entryEditorPreferences != null) {
@@ -523,10 +501,10 @@
     private void storeEntryEditorTabs(Map<String, Set<Field>> customTabs) {
         String[] names = customTabs.keySet().toArray(String[]::new);
         String[] fields = customTabs.values().stream()
-                .map(set -> set.stream()
-                        .map(Field::getName)
-                        .collect(Collectors.joining(STRINGLIST_DELIMITER.toString())))
-                .toArray(String[]::new);
+                                    .map(set -> set.stream()
+                                                   .map(Field::getName)
+                                                   .collect(Collectors.joining(STRINGLIST_DELIMITER.toString())))
+                                    .toArray(String[]::new);
 
         for (int i = 0; i < customTabs.size(); i++) {
             put(CUSTOM_TAB_NAME + i, names[i]);
@@ -610,8 +588,8 @@
         EasyBind.listen(autoCompletePreferences.firstNameModeProperty(), (obs, oldValue, newValue) -> put(AUTOCOMPLETER_FIRSTNAME_MODE, newValue.name()));
         autoCompletePreferences.getCompleteFields().addListener((SetChangeListener<Field>) c ->
                 putStringList(AUTOCOMPLETER_COMPLETE_FIELDS, autoCompletePreferences.getCompleteFields().stream()
-                        .map(Field::getName)
-                        .collect(Collectors.toList())));
+                                                                                    .map(Field::getName)
+                                                                                    .collect(Collectors.toList())));
         EasyBind.listen(autoCompletePreferences.nameFormatProperty(), (obs, oldValue, newValue) -> {
             if (autoCompletePreferences.getNameFormat() == AutoCompletePreferences.NameFormat.BOTH) {
                 putBoolean(AUTOCOMPLETER_LAST_FIRST, false);
@@ -628,32 +606,35 @@
         return autoCompletePreferences;
     }
 
-    // region (core) GUI preferences
+    // region core GUI preferences
     public CoreGuiPreferences getGuiPreferences() {
         if (coreGuiPreferences != null) {
             return coreGuiPreferences;
         }
 
-        coreGuiPreferences = new CoreGuiPreferences(
-                getDouble(MAIN_WINDOW_POS_X),
-                getDouble(MAIN_WINDOW_POS_Y),
-                getDouble(MAIN_WINDOW_WIDTH),
-                getDouble(MAIN_WINDOW_HEIGHT),
-                getBoolean(WINDOW_MAXIMISED),
-                getDouble(SIDE_PANE_WIDTH),
-                getDouble(ENTRY_EDITOR_HEIGHT));
+        coreGuiPreferences = getCoreGuiPreferencesFromBackingStore(CoreGuiPreferences.getDefault());
 
         EasyBind.listen(coreGuiPreferences.positionXProperty(), (_, _, newValue) -> putDouble(MAIN_WINDOW_POS_X, newValue.doubleValue()));
         EasyBind.listen(coreGuiPreferences.positionYProperty(), (_, _, newValue) -> putDouble(MAIN_WINDOW_POS_Y, newValue.doubleValue()));
         EasyBind.listen(coreGuiPreferences.sizeXProperty(), (_, _, newValue) -> putDouble(MAIN_WINDOW_WIDTH, newValue.doubleValue()));
         EasyBind.listen(coreGuiPreferences.sizeYProperty(), (_, _, newValue) -> putDouble(MAIN_WINDOW_HEIGHT, newValue.doubleValue()));
-        EasyBind.listen(coreGuiPreferences.windowMaximisedProperty(), (_, _, newValue) -> putBoolean(WINDOW_MAXIMISED, newValue));
-        EasyBind.listen(coreGuiPreferences.horizontalDividerPositionProperty(), (_, _, newValue) -> putDouble(SIDE_PANE_WIDTH, newValue.doubleValue()));
-        EasyBind.listen(coreGuiPreferences.getVerticalDividerPositionProperty(), (_, _, newValue) -> putDouble(ENTRY_EDITOR_HEIGHT, newValue.doubleValue()));
+        EasyBind.listen(coreGuiPreferences.windowMaximisedProperty(), (_, _, newValue) -> putBoolean(MAIN_WINDOW_MAXIMISED, newValue));
+        EasyBind.listen(coreGuiPreferences.horizontalDividerPositionProperty(), (_, _, newValue) -> putDouble(MAIN_WINDOW_SIDEPANE_WIDTH, newValue.doubleValue()));
+        EasyBind.listen(coreGuiPreferences.getVerticalDividerPositionProperty(), (_, _, newValue) -> putDouble(MAIN_WINDOW_EDITOR_HEIGHT, newValue.doubleValue()));
 
         return coreGuiPreferences;
     }
 
+    private CoreGuiPreferences getCoreGuiPreferencesFromBackingStore(CoreGuiPreferences defaults) {
+        return new CoreGuiPreferences(
+                getDouble(MAIN_WINDOW_POS_X, defaults.getPositionX()),
+                getDouble(MAIN_WINDOW_POS_Y, defaults.getPositionY()),
+                getDouble(MAIN_WINDOW_WIDTH, defaults.getSizeX()),
+                getDouble(MAIN_WINDOW_HEIGHT, defaults.getSizeY()),
+                getBoolean(MAIN_WINDOW_MAXIMISED, defaults.isWindowMaximised()),
+                getDouble(MAIN_WINDOW_SIDEPANE_WIDTH, defaults.getHorizontalDividerPosition()),
+                getDouble(MAIN_WINDOW_EDITOR_HEIGHT, defaults.getVerticalDividerPosition()));
+    }
     // endregion
 
     @Override
@@ -662,23 +643,9 @@
             return workspacePreferences;
         }
 
-        // On part des valeurs par défaut…
-        workspacePreferences = WorkspacePreferences.getDefault();
-
-        // …puis on injecte les valeurs venant des préférences JabRef
-        workspacePreferences.setLanguage(getLanguage());
-        workspacePreferences.setShouldOverrideDefaultFontSize(getBoolean(OVERRIDE_DEFAULT_FONT_SIZE));
-        workspacePreferences.setMainFontSize(getInt(MAIN_FONT_SIZE));
-        workspacePreferences.setTheme(new Theme(get(THEME)));
-        workspacePreferences.setThemeSyncOs(getBoolean(THEME_SYNC_OS));
-        workspacePreferences.setOpenLastEdited(getBoolean(OPEN_LAST_EDITED));
-        workspacePreferences.setShowAdvancedHints(getBoolean(SHOW_ADVANCED_HINTS));
-        workspacePreferences.setConfirmDelete(getBoolean(CONFIRM_DELETE));
-        workspacePreferences.setHideTabBar(getBoolean(CONFIRM_HIDE_TAB_BAR));
-        workspacePreferences.setSelectedSlrCatalogs(getStringList(SELECTED_SLR_CATALOGS));
-
-        // Listeners pour renvoyer les changements vers les prefs
-        EasyBind.listen(workspacePreferences.languageProperty(), (obs, oldValue, newValue) -> {
+        workspacePreferences = getWorkspacePreferencesFromBackingStore(WorkspacePreferences.getDefault());
+
+        EasyBind.listen(workspacePreferences.languageProperty(), (_, oldValue, newValue) -> {
             put(LANGUAGE, newValue.getId());
             if (oldValue != newValue) {
                 setLanguageDependentDefaultValues();
@@ -686,28 +653,40 @@
             }
         });
 
-        EasyBind.listen(workspacePreferences.shouldOverrideDefaultFontSizeProperty(),
-                (obs, oldValue, newValue) -> putBoolean(OVERRIDE_DEFAULT_FONT_SIZE, newValue));
-        EasyBind.listen(workspacePreferences.mainFontSizeProperty(),
-                (obs, oldValue, newValue) -> putInt(MAIN_FONT_SIZE, newValue));
-        EasyBind.listen(workspacePreferences.themeProperty(),
-                (obs, oldValue, newValue) -> put(THEME, newValue.getName()));
-        EasyBind.listen(workspacePreferences.themeSyncOsProperty(),
-                (obs, oldValue, newValue) -> putBoolean(THEME_SYNC_OS, newValue));
-        EasyBind.listen(workspacePreferences.openLastEditedProperty(),
-                (obs, oldValue, newValue) -> putBoolean(OPEN_LAST_EDITED, newValue));
-        EasyBind.listen(workspacePreferences.showAdvancedHintsProperty(),
-                (obs, oldValue, newValue) -> putBoolean(SHOW_ADVANCED_HINTS, newValue));
-        EasyBind.listen(workspacePreferences.confirmDeleteProperty(),
-                (obs, oldValue, newValue) -> putBoolean(CONFIRM_DELETE, newValue));
-        EasyBind.listen(workspacePreferences.hideTabBarProperty(),
-                (obs, oldValue, newValue) -> putBoolean(CONFIRM_HIDE_TAB_BAR, newValue));
-
-        workspacePreferences.getSelectedSlrCatalogs().addListener(
-                (javafx.collections.ListChangeListener<String>) change ->
-                        putStringList(SELECTED_SLR_CATALOGS, workspacePreferences.getSelectedSlrCatalogs()));
-
+        EasyBind.listen(workspacePreferences.shouldOverrideDefaultFontSizeProperty(), (_, _, newValue) ->
+                putBoolean(OVERRIDE_DEFAULT_FONT_SIZE, newValue));
+        EasyBind.listen(workspacePreferences.mainFontSizeProperty(), (_, _, newValue) ->
+                putInt(MAIN_FONT_SIZE, newValue));
+        EasyBind.listen(workspacePreferences.themeProperty(), (_, _, newValue) ->
+                put(THEME, newValue.getName()));
+        EasyBind.listen(workspacePreferences.themeSyncOsProperty(), (_, _, newValue) ->
+                putBoolean(THEME_SYNC_OS, newValue));
+        EasyBind.listen(workspacePreferences.openLastEditedProperty(), (_, _, newValue) ->
+                putBoolean(OPEN_LAST_EDITED, newValue));
+        EasyBind.listen(workspacePreferences.showAdvancedHintsProperty(), (_, _, newValue) ->
+                putBoolean(SHOW_ADVANCED_HINTS, newValue));
+        EasyBind.listen(workspacePreferences.confirmDeleteProperty(), (_, _, newValue) ->
+                putBoolean(CONFIRM_DELETE, newValue));
+        EasyBind.listen(workspacePreferences.hideTabBarProperty(), (_, _, newValue) ->
+                putBoolean(CONFIRM_HIDE_TAB_BAR, newValue));
+        workspacePreferences.getSelectedSlrCatalogs().addListener((ListChangeListener<String>) _ ->
+                putStringList(SELECTED_SLR_CATALOGS, workspacePreferences.getSelectedSlrCatalogs()));
         return workspacePreferences;
+    }
+
+    private WorkspacePreferences getWorkspacePreferencesFromBackingStore(WorkspacePreferences defaults) {
+        return new WorkspacePreferences(
+                getLanguage(),
+                getBoolean(OVERRIDE_DEFAULT_FONT_SIZE, defaults.shouldOverrideDefaultFontSize()),
+                getInt(MAIN_FONT_SIZE, defaults.getMainFontSize()),
+                defaults.getDefaultFontSize(), // FixMe
+                new Theme(get(THEME, Theme.BASE_CSS)),
+                getBoolean(THEME_SYNC_OS, defaults.shouldThemeSyncOs()),
+                getBoolean(OPEN_LAST_EDITED, defaults.shouldOpenLastEdited()),
+                getBoolean(SHOW_ADVANCED_HINTS, defaults.shouldShowAdvancedHints()),
+                getBoolean(CONFIRM_DELETE, defaults.shouldConfirmDelete()),
+                getBoolean(CONFIRM_HIDE_TAB_BAR, defaults.shouldHideTabBar()),
+                getStringList(SELECTED_SLR_CATALOGS));
     }
 
     @Override
@@ -794,12 +773,12 @@
     private void storeSidePanePreferredPositions(Map<SidePaneType, Integer> preferredPositions) {
         // Split the map into a pair of parallel String lists suitable for storage
         List<String> names = preferredPositions.keySet().stream()
-                .map(Enum::toString)
-                .collect(Collectors.toList());
+                                               .map(Enum::toString)
+                                               .collect(Collectors.toList());
 
         List<String> positions = preferredPositions.values().stream()
-                .map(integer -> Integer.toString(integer))
-                .collect(Collectors.toList());
+                                                   .map(integer -> Integer.toString(integer))
+                                                   .collect(Collectors.toList());
 
         putStringList(SIDE_PANE_COMPONENT_NAMES, names);
         putStringList(SIDE_PANE_COMPONENT_PREFERRED_POSITIONS, positions);
@@ -900,8 +879,8 @@
                 getBoolean(PREVIEW_AS_TAB),
                 getBoolean(PREVIEW_IN_ENTRY_TABLE_TOOLTIP),
                 getStringList(PREVIEW_BST_LAYOUT_PATHS).stream()
-                        .map(Path::of)
-                        .collect(Collectors.toList())
+                                                       .map(Path::of)
+                                                       .collect(Collectors.toList())
         );
 
         previewPreferences.getLayoutCycle().addListener((InvalidationListener) c -> storePreviewLayouts(previewPreferences.getLayoutCycle()));
@@ -926,38 +905,38 @@
         }
 
         return cycle.stream()
-                .map(layout -> {
-                    if (CSLStyleUtils.isCitationStyleFile(layout)) {
-                        BibEntryTypesManager entryTypesManager = Injector.instantiateModelOrService(BibEntryTypesManager.class);
-                        return CSLStyleUtils.createCitationStyleFromFile(layout)
-                                .map(file -> (PreviewLayout) new CitationStylePreviewLayout(file, entryTypesManager))
-                                .orElse(null);
-                    }
-                    if (BstPreviewLayout.isBstStyleFile(layout)) {
-                        return getStringList(PREVIEW_BST_LAYOUT_PATHS).stream()
-                                .filter(path -> path.endsWith(layout)).map(Path::of)
-                                .map(BstPreviewLayout::new)
-                                .findFirst()
-                                .orElse(null);
-                    } else {
-                        return new TextBasedPreviewLayout(
-                                style,
-                                getLayoutFormatterPreferences(),
-                                Injector.instantiateModelOrService(JournalAbbreviationRepository.class));
-                    }
-                }).filter(Objects::nonNull)
-                .collect(Collectors.toList());
+                    .map(layout -> {
+                        if (CSLStyleUtils.isCitationStyleFile(layout)) {
+                            BibEntryTypesManager entryTypesManager = Injector.instantiateModelOrService(BibEntryTypesManager.class);
+                            return CSLStyleUtils.createCitationStyleFromFile(layout)
+                                                .map(file -> (PreviewLayout) new CitationStylePreviewLayout(file, entryTypesManager))
+                                                .orElse(null);
+                        }
+                        if (BstPreviewLayout.isBstStyleFile(layout)) {
+                            return getStringList(PREVIEW_BST_LAYOUT_PATHS).stream()
+                                                                          .filter(path -> path.endsWith(layout)).map(Path::of)
+                                                                          .map(BstPreviewLayout::new)
+                                                                          .findFirst()
+                                                                          .orElse(null);
+                        } else {
+                            return new TextBasedPreviewLayout(
+                                    style,
+                                    getLayoutFormatterPreferences(),
+                                    Injector.instantiateModelOrService(JournalAbbreviationRepository.class));
+                        }
+                    }).filter(Objects::nonNull)
+                    .collect(Collectors.toList());
     }
 
     private void storePreviewLayouts(ObservableList<PreviewLayout> previewCycle) {
         putStringList(CYCLE_PREVIEW, previewCycle.stream()
-                .map(layout -> {
-                    if (layout instanceof CitationStylePreviewLayout citationStyleLayout) {
-                        return citationStyleLayout.getFilePath();
-                    } else {
-                        return layout.getDisplayName();
-                    }
-                }).toList()
+                                                 .map(layout -> {
+                                                     if (layout instanceof CitationStylePreviewLayout citationStyleLayout) {
+                                                         return citationStyleLayout.getFilePath();
+                                                     } else {
+                                                         return layout.getDisplayName();
+                                                     }
+                                                 }).toList()
         );
     }
 
@@ -978,8 +957,10 @@
         if (nameDisplayPreferences != null) {
             return nameDisplayPreferences;
         }
-        NameDisplayPreferences defaults = NameDisplayPreferences.getDefault();
-        nameDisplayPreferences = getNameDisplayPreferencesFromBackingStore(defaults);
+
+        nameDisplayPreferences = new NameDisplayPreferences(
+                getNameDisplayStyle(),
+                getNameAbbreviationStyle());
 
         EasyBind.listen(nameDisplayPreferences.displayStyleProperty(), (obs, oldValue, newValue) -> {
             putBoolean(NAMES_NATBIB, newValue == NameDisplayPreferences.DisplayStyle.NATBIB);
@@ -992,11 +973,6 @@
         });
 
         return nameDisplayPreferences;
-    }
-    private NameDisplayPreferences getNameDisplayPreferencesFromBackingStore(NameDisplayPreferences defaults) {
-        return new NameDisplayPreferences(
-                getNameDisplayStyle(),
-                getNameAbbreviationStyle());
     }
 
     private NameDisplayPreferences.AbbreviationStyle getNameAbbreviationStyle() {
@@ -1123,34 +1099,34 @@
     private List<MainTableColumnModel> getColumnSortOrder(String sortOrderList, List<MainTableColumnModel> tableColumns) {
         List<MainTableColumnModel> columnsOrdered = new ArrayList<>();
         getStringList(sortOrderList).forEach(columnName -> tableColumns.stream().filter(column -> column.getName().equals(columnName))
-                .findFirst()
-                .ifPresent(columnsOrdered::add));
+                                                                       .findFirst()
+                                                                       .ifPresent(columnsOrdered::add));
 
         return columnsOrdered;
     }
 
     private static List<String> getColumnNamesAsStringList(ColumnPreferences columnPreferences) {
         return columnPreferences.getColumns().stream()
-                .map(MainTableColumnModel::getName)
-                .toList();
+                                .map(MainTableColumnModel::getName)
+                                .toList();
     }
 
     private static List<String> getColumnWidthsAsStringList(ColumnPreferences columnPreferences) {
         return columnPreferences.getColumns().stream()
-                .map(column -> column.widthProperty().getValue().toString())
-                .toList();
+                                .map(column -> column.widthProperty().getValue().toString())
+                                .toList();
     }
 
     private static List<String> getColumnSortTypesAsStringList(ColumnPreferences columnPreferences) {
         return columnPreferences.getColumns().stream()
-                .map(column -> column.sortTypeProperty().getValue().toString())
-                .toList();
+                                .map(column -> column.sortTypeProperty().getValue().toString())
+                                .toList();
     }
 
     private static List<String> getColumnSortOrderAsStringList(ColumnPreferences columnPreferences) {
         return columnPreferences.getColumnSortOrder().stream()
-                .map(MainTableColumnModel::getName)
-                .collect(Collectors.toList());
+                                .map(MainTableColumnModel::getName)
+                                .collect(Collectors.toList());
     }
     // endregion
 
@@ -1203,7 +1179,29 @@
             return newEntryPreferences;
         }
 
-        newEntryPreferences = getNewEntryPreferencesFromBackingStore(NewEntryPreferences.getDefault());
+        final int approachIndex = getInt(CREATE_ENTRY_APPROACH);
+        NewEntryDialogTab approach = NewEntryDialogTab.values().length > approachIndex
+                                     ? NewEntryDialogTab.values()[approachIndex]
+                                     : NewEntryDialogTab.values()[0];
+
+        final String immediateTypeName = get(CREATE_ENTRY_IMMEDIATE_TYPE);
+        EntryType immediateType = StandardEntryType.Article;
+        for (StandardEntryType type : StandardEntryType.values()) {
+            if (type.getDisplayName().equals(immediateTypeName)) {
+                immediateType = type;
+                break;
+            }
+        }
+
+        newEntryPreferences = new NewEntryPreferences(
+                approach,
+                getBoolean(CREATE_ENTRY_EXPAND_RECOMMENDED),
+                getBoolean(CREATE_ENTRY_EXPAND_OTHER),
+                getBoolean(CREATE_ENTRY_EXPAND_CUSTOM),
+                immediateType,
+                getBoolean(CREATE_ENTRY_ID_LOOKUP_GUESSING),
+                get(CREATE_ENTRY_ID_FETCHER_NAME),
+                get(CREATE_ENTRY_INTERPRET_PARSER_NAME));
 
         EasyBind.listen(newEntryPreferences.latestApproachProperty(), (_, _, newValue) -> putInt(CREATE_ENTRY_APPROACH, List.of(NewEntryDialogTab.values()).indexOf(newValue)));
         EasyBind.listen(newEntryPreferences.typesRecommendedExpandedProperty(), (_, _, newValue) -> putBoolean(CREATE_ENTRY_EXPAND_RECOMMENDED, newValue));
@@ -1217,60 +1215,30 @@
         return newEntryPreferences;
     }
 
-    private NewEntryPreferences getNewEntryPreferencesFromBackingStore(NewEntryPreferences defaults) {
-        final int approachIndex = getInt(CREATE_ENTRY_APPROACH, List.of(NewEntryDialogTab.values()).indexOf(defaults.getLatestApproach()));
-        NewEntryDialogTab approach = NewEntryDialogTab.values().length > approachIndex
-                ? NewEntryDialogTab.values()[approachIndex]
-                : NewEntryDialogTab.values()[0];
-
-        final String immediateTypeName = get(CREATE_ENTRY_IMMEDIATE_TYPE, defaults.getLatestImmediateType().getDisplayName());
-        EntryType immediateType = StandardEntryType.Article;
-        for (StandardEntryType type : StandardEntryType.values()) {
-            if (type.getDisplayName().equals(immediateTypeName)) {
-                immediateType = type;
-                break;
-            }
-        }
-
-        return new NewEntryPreferences(
-                approach,
-                getBoolean(CREATE_ENTRY_EXPAND_RECOMMENDED, defaults.getTypesRecommendedExpanded()),
-                getBoolean(CREATE_ENTRY_EXPAND_OTHER, defaults.getTypesOtherExpanded()),
-                getBoolean(CREATE_ENTRY_EXPAND_CUSTOM, defaults.getTypesCustomExpanded()),
-                immediateType,
-                getBoolean(CREATE_ENTRY_ID_LOOKUP_GUESSING, defaults.getIdLookupGuessing()),
-                get(CREATE_ENTRY_ID_FETCHER_NAME, defaults.getLatestIdFetcher()),
-                get(CREATE_ENTRY_INTERPRET_PARSER_NAME, defaults.getLatestInterpretParser())
-        );
-    }
-
+    // region Donation preferences
     public DonationPreferences getDonationPreferences() {
         if (donationPreferences != null) {
             return donationPreferences;
         }
 
-        donationPreferences = new DonationPreferences(getBoolean(DONATION_NEVER_SHOW), getInt(DONATION_LAST_SHOWN_EPOCH_DAY));
+        donationPreferences = getDonationPreferencesFromBackingStore(DonationPreferences.getDefault());
+
         EasyBind.listen(donationPreferences.neverShowAgainProperty(), (_, _, newValue) -> putBoolean(DONATION_NEVER_SHOW, newValue));
         EasyBind.listen(donationPreferences.lastShownEpochDayProperty(), (_, _, newValue) -> putInt(DONATION_LAST_SHOWN_EPOCH_DAY, newValue.intValue()));
         return donationPreferences;
     }
 
+    private DonationPreferences getDonationPreferencesFromBackingStore(DonationPreferences defaults) {
+        return new DonationPreferences(
+                getBoolean(DONATION_NEVER_SHOW, defaults.isNeverShowAgain()),
+                getInt(DONATION_LAST_SHOWN_EPOCH_DAY, defaults.getLastShownEpochDay()));
+    }
+    // endregion
+
     /**
      * In GUI mode, we can lookup the directory better
      */
     @Override
-    public void clear() throws BackingStoreException {
-        super.clear();
-        getNameDisplayPreferences().setAll(NameDisplayPreferences.getDefault());
-    }
-
-    @Override
-    public void importPreferences(Path file) throws JabRefException {
-        super.importPreferences(file);
-        getNameDisplayPreferences().setAll(
-                getNameDisplayPreferencesFromBackingStore(getNameDisplayPreferences()));
-    }
-    @Override
     protected Path getDefaultPath() {
         return NativeDesktop.get().getDefaultFileChooserDirectory();
     }
