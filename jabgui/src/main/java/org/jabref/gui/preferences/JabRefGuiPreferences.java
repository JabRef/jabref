--- conflicted
+++ resolved
@@ -395,12 +395,9 @@
         getWorkspacePreferences().setAll(WorkspacePreferences.getDefault());
         getGuiPreferences().setAll(CoreGuiPreferences.getDefault());
         getDonationPreferences().setAll(DonationPreferences.getDefault());
-<<<<<<< HEAD
+        getNewEntryPreferences().setAll(NewEntryPreferences.getDefault());
         getMainTablePreferences().setAll(MainTablePreferences.getDefault());
         getMainTableColumnPreferences().setAll(ColumnPreferences.getDefault());
-=======
-        getNewEntryPreferences().setAll(NewEntryPreferences.getDefault());
->>>>>>> 93319919
     }
 
     @Override
@@ -411,12 +408,9 @@
         getWorkspacePreferences().setAll(getWorkspacePreferencesFromBackingStore(getWorkspacePreferences()));
         getGuiPreferences().setAll(getCoreGuiPreferencesFromBackingStore(getGuiPreferences()));
         getDonationPreferences().setAll(getDonationPreferencesFromBackingStore(getDonationPreferences()));
-<<<<<<< HEAD
+        getNewEntryPreferences().setAll(getNewEntryPreferencesFromBackingStore(getNewEntryPreferences()));
         getMainTablePreferences().setAll(getMainTablePreferencesFromBackingStore(getMainTablePreferences()));
         getMainTableColumnPreferences().setAll(getMainTableColumnPreferencesFromBackingStore(getMainTableColumnPreferences()));
-=======
-        getNewEntryPreferences().setAll(getNewEntryPreferencesFromBackingStore(getNewEntryPreferences()));
->>>>>>> 93319919
     }
 
     // region EntryEditorPreferences
@@ -1061,8 +1055,8 @@
             return defaults;
         }
 
-        List<MainTableColumnModel> columns = getColumns(COLUMN_NAMES, COLUMN_WIDTHS, COLUMN_SORT_TYPES, ColumnPreferences.DEFAULT_COLUMN_WIDTH);
-        List<MainTableColumnModel> columnSortOrder = getColumnSortOrder(COLUMN_SORT_ORDER, columns);
+        List<MainTableColumnModel> columns = defaults.getColumns();
+        List<MainTableColumnModel> columnSortOrder = defaults.getColumnSortOrder();
         return new ColumnPreferences(columns, columnSortOrder);
     }
 
