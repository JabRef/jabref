--- conflicted
+++ resolved
@@ -407,12 +407,9 @@
 
         getWorkspacePreferences().setAll(WorkspacePreferences.getDefault());
         getGuiPreferences().setAll(CoreGuiPreferences.getDefault());
-<<<<<<< HEAD
         getMainTablePreferences().setAll(MainTablePreferences.getDefault());
         getMainTableColumnPreferences().setAll(ColumnPreferences.getDefault());
-=======
         getDonationPreferences().setAll(DonationPreferences.getDefault());
->>>>>>> 7a4500c0
     }
 
     @Override
@@ -422,12 +419,9 @@
         // in case of incomplete or corrupt xml fall back to current preferences
         getWorkspacePreferences().setAll(getWorkspacePreferencesFromBackingStore(getWorkspacePreferences()));
         getGuiPreferences().setAll(getCoreGuiPreferencesFromBackingStore(getGuiPreferences()));
-<<<<<<< HEAD
         getMainTablePreferences().setAll(getMainTablePreferencesFromBackingStore(getMainTablePreferences()));
         getMainTableColumnPreferences().setAll(getMainTableColumnPreferencesFromBackingStore(getMainTableColumnPreferences()));
-=======
         getDonationPreferences().setAll(getDonationPreferencesFromBackingStore(getDonationPreferences()));
->>>>>>> 7a4500c0
     }
 
     // region EntryEditorPreferences
