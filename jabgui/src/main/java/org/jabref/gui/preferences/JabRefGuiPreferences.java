--- conflicted
+++ resolved
@@ -357,12 +357,9 @@
         getNewEntryPreferences().setAll(NewEntryPreferences.getDefault());
         getSpecialFieldsPreferences().setAll(SpecialFieldsPreferences.getDefault());
         getMainTablePreferences().setAll(MainTablePreferences.getDefault());
-<<<<<<< HEAD
         getPreviewPreferences().setAll(PreviewPreferences.getDefault());
-=======
         getMainTableColumnPreferences().setAll(ColumnPreferences.getDefault());
         getSearchDialogColumnPreferences().setAll(ColumnPreferences.getDefault());
->>>>>>> a1ce3a95
     }
 
     @Override
@@ -378,12 +375,9 @@
         getNewEntryPreferences().setAll(getNewEntryPreferencesFromBackingStore(getNewEntryPreferences()));
         getSpecialFieldsPreferences().setAll(getSpecialFieldsPreferencesFromBackingStore(getSpecialFieldsPreferences()));
         getMainTablePreferences().setAll(getMainTablePreferencesFromBackingStore(getMainTablePreferences()));
-<<<<<<< HEAD
         getPreviewPreferences().setAll(getPreviewPreferencesFromBackingStore(getPreviewPreferences()));
-=======
         getMainTableColumnPreferences().setAll(getMainTableColumnPreferencesFromBackingStore(getMainTableColumnPreferences()));
         getSearchDialogColumnPreferences().setAll(getSearchDialogColumnPreferencesFromBackingStore(getSearchDialogColumnPreferences()));
->>>>>>> a1ce3a95
     }
 
     // region EntryEditorPreferences
