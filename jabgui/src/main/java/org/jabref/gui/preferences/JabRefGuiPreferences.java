--- conflicted
+++ resolved
@@ -344,22 +344,19 @@
     public void clear() throws BackingStoreException {
         super.clear();
 
-        getWorkspacePreferences().setAll(WorkspacePreferences.getDefault());
-        getGuiPreferences().setAll(CoreGuiPreferences.getDefault());
         getDonationPreferences().setAll(DonationPreferences.getDefault());
         getGroupsPreferences().setAll(GroupsPreferences.getDefault());
+        getCopyToPreferences().setAll(CopyToPreferences.getDefault());
+        getGuiPreferences().setAll(CoreGuiPreferences.getDefault());
+        getSpecialFieldsPreferences().setAll(SpecialFieldsPreferences.getDefault());
+        getExternalApplicationsPreferences().setAll(ExternalApplicationsPreferences.getDefault());
+        getMainTableColumnPreferences().setAll(ColumnPreferences.getDefault());
+        getMergeDialogPreferences().setAll(MergeDialogPreferences.getDefault());
+        getMainTablePreferences().setAll(MainTablePreferences.getDefault());
+        getNewEntryPreferences().setAll(NewEntryPreferences.getDefault());
+        getSearchDialogColumnPreferences().setAll(ColumnPreferences.getDefault());
         getUnlinkedFilesDialogPreferences().setAll(UnlinkedFilesDialogPreferences.getDefault());
-        getNewEntryPreferences().setAll(NewEntryPreferences.getDefault());
-        getSpecialFieldsPreferences().setAll(SpecialFieldsPreferences.getDefault());
-        getMainTablePreferences().setAll(MainTablePreferences.getDefault());
-<<<<<<< HEAD
-        getCopyToPreferences().setAll(CopyToPreferences.getDefault());
-=======
-        getMergeDialogPreferences().setAll(MergeDialogPreferences.getDefault());
-        getExternalApplicationsPreferences().setAll(ExternalApplicationsPreferences.getDefault());
->>>>>>> 719efe55
-        getMainTableColumnPreferences().setAll(ColumnPreferences.getDefault());
-        getSearchDialogColumnPreferences().setAll(ColumnPreferences.getDefault());
+        getWorkspacePreferences().setAll(WorkspacePreferences.getDefault());
     }
 
     @Override
@@ -368,28 +365,16 @@
 
         // in case of incomplete or corrupt xml fall back to current preferences
         getDonationPreferences().setAll(getDonationPreferencesFromBackingStore(getDonationPreferences()));
-<<<<<<< HEAD
         getGroupsPreferences().setAll(getGroupsPreferencesfromBackingStore(getGroupsPreferences()));
-        getUnlinkedFilesDialogPreferences().setAll(getUnlinkedFilesDialogPreferencesFromBackingStore(getUnlinkedFilesDialogPreferences()));
-        getNewEntryPreferences().setAll(getNewEntryPreferencesFromBackingStore(getNewEntryPreferences()));
+        getCopyToPreferences().setAll(getCopyToPreferencesFromBackingStore(getCopyToPreferences()));
+        getGuiPreferences().setAll(getCoreGuiPreferencesFromBackingStore(getGuiPreferences()));
         getSpecialFieldsPreferences().setAll(getSpecialFieldsPreferencesFromBackingStore(getSpecialFieldsPreferences()));
-        getMainTablePreferences().setAll(getMainTablePreferencesFromBackingStore(getMainTablePreferences()));
-        getCopyToPreferences().setAll(getCopyToPreferencesFromBackingStore(getCopyToPreferences()));
-=======
->>>>>>> 719efe55
-        getGuiPreferences().setAll(getCoreGuiPreferencesFromBackingStore(getGuiPreferences()));
-        getGroupsPreferences().setAll(getGroupsPreferencesfromBackingStore(getGroupsPreferences()));
-        getUnlinkedFilesDialogPreferences().setAll(UnlinkedFilesDialogPreferences.getDefault());
-        getNewEntryPreferences().setAll(getNewEntryPreferencesFromBackingStore(getNewEntryPreferences()));
-        getSpecialFieldsPreferences().setAll(getSpecialFieldsPreferencesFromBackingStore(getSpecialFieldsPreferences()));
-        getMainTablePreferences().setAll(getMainTablePreferencesFromBackingStore(getMainTablePreferences()));
         getExternalApplicationsPreferences().setAll(getExternalApplicationsPreferencesFromBackingStore(getExternalApplicationsPreferences()));
         getMainTableColumnPreferences().setAll(getMainTableColumnPreferencesFromBackingStore(getMainTableColumnPreferences()));
         getMergeDialogPreferences().setAll(getMergeDialogPreferencesFromBackingStore(getMergeDialogPreferences()));
         getMainTablePreferences().setAll(getMainTablePreferencesFromBackingStore(getMainTablePreferences()));
         getNewEntryPreferences().setAll(getNewEntryPreferencesFromBackingStore(getNewEntryPreferences()));
         getSearchDialogColumnPreferences().setAll(getSearchDialogColumnPreferencesFromBackingStore(getSearchDialogColumnPreferences()));
-        getSpecialFieldsPreferences().setAll(getSpecialFieldsPreferencesFromBackingStore(getSpecialFieldsPreferences()));
         getUnlinkedFilesDialogPreferences().setAll(getUnlinkedFilesDialogPreferences());
         getWorkspacePreferences().setAll(getWorkspacePreferencesFromBackingStore(getWorkspacePreferences()));
     }
