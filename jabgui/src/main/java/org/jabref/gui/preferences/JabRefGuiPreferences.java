--- conflicted
+++ resolved
@@ -287,7 +287,6 @@
         }
         // endregion
 
-<<<<<<< HEAD
         // region GroupsPreferences
         defaults.put(AUTO_ASSIGN_GROUP, Boolean.TRUE);
         defaults.put(DISPLAY_GROUP_COUNT, Boolean.TRUE);
@@ -295,13 +294,6 @@
         defaults.put(GROUP_VIEW_FILTER, Boolean.TRUE);
         defaults.put(GROUP_VIEW_INVERT, Boolean.FALSE);
         defaults.put(DEFAULT_HIERARCHICAL_CONTEXT, GroupHierarchyType.INDEPENDENT.name());
-=======
-        // region SidePanePreferences
-        defaults.put(WEB_SEARCH_VISIBLE, Boolean.TRUE);
-        defaults.put(SELECTED_FETCHER_INDEX, 0);
-        defaults.put(GROUP_SIDEPANE_VISIBLE, Boolean.TRUE);
-        defaults.put(OO_SHOW_PANEL, Boolean.FALSE);
->>>>>>> a1ce3a95
         // endregion
 
         defaults.put(SPECIALFIELDSENABLED, Boolean.TRUE);
@@ -342,6 +334,8 @@
 
         // region: Main table, main table column, and search dialog column preferences
         defaults.put(EXTRA_FILE_COLUMNS, Boolean.FALSE);
+        defaults.put(COLUMN_NAMES, "groups;group_icons;files;linked_id;field:citationkey;field:entrytype;field:author/editor;field:title;field:year;field:journal/booktitle;special:ranking;special:readstatus;special:priority");
+        defaults.put(COLUMN_WIDTHS, "28;40;28;28;100;75;300;470;60;130;50;50;50");
 
         defaults.put(SIDE_PANE_COMPONENT_NAMES, "");
         defaults.put(SIDE_PANE_COMPONENT_PREFERRED_POSITIONS, "");
@@ -389,17 +383,10 @@
         getWorkspacePreferences().setAll(WorkspacePreferences.getDefault());
         getGuiPreferences().setAll(CoreGuiPreferences.getDefault());
         getDonationPreferences().setAll(DonationPreferences.getDefault());
-        getGroupsPreferences().setAll(GroupsPreferences.getDefault());
         getUnlinkedFilesDialogPreferences().setAll(UnlinkedFilesDialogPreferences.getDefault());
         getNewEntryPreferences().setAll(NewEntryPreferences.getDefault());
         getSpecialFieldsPreferences().setAll(SpecialFieldsPreferences.getDefault());
         getMainTablePreferences().setAll(MainTablePreferences.getDefault());
-<<<<<<< HEAD
-        getSidePanePreferences().setAll(SidePanePreferences.getDefault());
-=======
-        getMainTableColumnPreferences().setAll(ColumnPreferences.getDefault());
-        getSearchDialogColumnPreferences().setAll(ColumnPreferences.getDefault());
->>>>>>> a1ce3a95
     }
 
     @Override
@@ -410,17 +397,10 @@
         getWorkspacePreferences().setAll(getWorkspacePreferencesFromBackingStore(getWorkspacePreferences()));
         getGuiPreferences().setAll(getCoreGuiPreferencesFromBackingStore(getGuiPreferences()));
         getDonationPreferences().setAll(getDonationPreferencesFromBackingStore(getDonationPreferences()));
-        getGroupsPreferences().setAll(getGroupsPreferencesfromBackingStore(getGroupsPreferences()));
         getUnlinkedFilesDialogPreferences().setAll(UnlinkedFilesDialogPreferences.getDefault());
         getNewEntryPreferences().setAll(getNewEntryPreferencesFromBackingStore(getNewEntryPreferences()));
         getSpecialFieldsPreferences().setAll(getSpecialFieldsPreferencesFromBackingStore(getSpecialFieldsPreferences()));
         getMainTablePreferences().setAll(getMainTablePreferencesFromBackingStore(getMainTablePreferences()));
-<<<<<<< HEAD
-        getSidePanePreferences().setAll(getSidePanePreferencesFromBackingStore(getSidePanePreferences()));
-=======
-        getMainTableColumnPreferences().setAll(getMainTableColumnPreferencesFromBackingStore(getMainTableColumnPreferences()));
-        getSearchDialogColumnPreferences().setAll(getSearchDialogColumnPreferencesFromBackingStore(getSearchDialogColumnPreferences()));
->>>>>>> a1ce3a95
     }
 
     // region EntryEditorPreferences
@@ -714,7 +694,10 @@
             return sidePanePreferences;
         }
 
-        sidePanePreferences = getSidePanePreferencesFromBackingStore(SidePanePreferences.getDefault());
+        sidePanePreferences = new SidePanePreferences(
+                getVisibleSidePanes(),
+                getSidePanePreferredPositions(),
+                getInt(SELECTED_FETCHER_INDEX));
 
         sidePanePreferences.visiblePanes().addListener((InvalidationListener) listener ->
                 storeVisibleSidePanes(sidePanePreferences.visiblePanes()));
@@ -723,16 +706,6 @@
         EasyBind.listen(sidePanePreferences.webSearchFetcherSelectedProperty(), (obs, oldValue, newValue) -> putInt(SELECTED_FETCHER_INDEX, newValue));
 
         return sidePanePreferences;
-    }
-
-    private SidePanePreferences getSidePanePreferencesFromBackingStore(SidePanePreferences defaults) {
-        Set<SidePaneType> backingStoreVisiblePanes = getVisibleSidePanes();
-        Map<SidePaneType, Integer> backingStorePreferredPositions = getSidePanePreferredPositions();
-        return new SidePanePreferences(
-                backingStoreVisiblePanes.isEmpty() ? defaults.visiblePanes() : backingStoreVisiblePanes,
-                backingStorePreferredPositions.isEmpty() ? defaults.getPreferredPositions() : backingStorePreferredPositions,
-                getInt(SELECTED_FETCHER_INDEX, defaults.getWebSearchFetcherSelected())
-        );
     }
 
     private Set<SidePaneType> getVisibleSidePanes() {
@@ -832,7 +805,14 @@
             return groupsPreferences;
         }
 
-        groupsPreferences = getGroupsPreferencesfromBackingStore(GroupsPreferences.getDefault());
+        groupsPreferences = new GroupsPreferences(
+                getBoolean(GROUP_VIEW_INTERSECTION),
+                getBoolean(GROUP_VIEW_FILTER),
+                getBoolean(GROUP_VIEW_INVERT),
+                getBoolean(AUTO_ASSIGN_GROUP),
+                getBoolean(DISPLAY_GROUP_COUNT),
+                GroupHierarchyType.valueOf(get(DEFAULT_HIERARCHICAL_CONTEXT))
+        );
 
         groupsPreferences.groupViewModeProperty().addListener((SetChangeListener<GroupViewMode>) change -> {
             putBoolean(GROUP_VIEW_INTERSECTION, groupsPreferences.groupViewModeProperty().contains(GroupViewMode.INTERSECTION));
@@ -844,19 +824,6 @@
         EasyBind.listen(groupsPreferences.defaultHierarchicalContextProperty(), (obs, oldValue, newValue) -> put(DEFAULT_HIERARCHICAL_CONTEXT, newValue.name()));
 
         return groupsPreferences;
-    }
-
-    private GroupsPreferences getGroupsPreferencesfromBackingStore(GroupsPreferences defaults) {
-        return new GroupsPreferences(
-                getBoolean(GROUP_VIEW_INTERSECTION, defaults.groupViewModeProperty().contains(GroupViewMode.INTERSECTION)),
-                getBoolean(GROUP_VIEW_FILTER, defaults.groupViewModeProperty().contains(GroupViewMode.FILTER)),
-                getBoolean(GROUP_VIEW_INVERT, defaults.groupViewModeProperty().contains(GroupViewMode.INVERT)),
-                getBoolean(AUTO_ASSIGN_GROUP, defaults.shouldAutoAssignGroup()),
-                getBoolean(DISPLAY_GROUP_COUNT, defaults.shouldDisplayGroupCount()),
-                GroupHierarchyType.valueOf(
-                        get(DEFAULT_HIERARCHICAL_CONTEXT, defaults.getDefaultHierarchicalContext().name())
-                )
-        );
     }
 
     public SpecialFieldsPreferences getSpecialFieldsPreferences() {
@@ -1047,7 +1014,9 @@
             return mainTableColumnPreferences;
         }
 
-        mainTableColumnPreferences = getMainTableColumnPreferencesFromBackingStore(ColumnPreferences.getDefault());
+        List<MainTableColumnModel> columns = getColumns(COLUMN_NAMES, COLUMN_WIDTHS, COLUMN_SORT_TYPES, ColumnPreferences.DEFAULT_COLUMN_WIDTH);
+        List<MainTableColumnModel> columnSortOrder = getColumnSortOrder(COLUMN_SORT_ORDER, columns);
+        mainTableColumnPreferences = new ColumnPreferences(columns, columnSortOrder);
 
         mainTableColumnPreferences.getColumns().addListener((InvalidationListener) change -> {
             putStringList(COLUMN_NAMES, getColumnNamesAsStringList(mainTableColumnPreferences));
@@ -1065,7 +1034,9 @@
             return searchDialogColumnPreferences;
         }
 
-        searchDialogColumnPreferences = getSearchDialogColumnPreferencesFromBackingStore(ColumnPreferences.getDefault());
+        List<MainTableColumnModel> columns = getColumns(COLUMN_NAMES, SEARCH_DIALOG_COLUMN_WIDTHS, SEARCH_DIALOG_COLUMN_SORT_TYPES, ColumnPreferences.DEFAULT_COLUMN_WIDTH);
+        List<MainTableColumnModel> columnSortOrder = getColumnSortOrder(SEARCH_DIALOG_COLUMN_SORT_ORDER, columns);
+        searchDialogColumnPreferences = new ColumnPreferences(columns, columnSortOrder);
 
         searchDialogColumnPreferences.getColumns().addListener((InvalidationListener) change -> {
             // MainTable and SearchResultTable use the same set of columnNames
@@ -1077,24 +1048,6 @@
                 putStringList(SEARCH_DIALOG_COLUMN_SORT_ORDER, getColumnSortOrderAsStringList(searchDialogColumnPreferences)));
 
         return searchDialogColumnPreferences;
-    }
-
-    private ColumnPreferences getMainTableColumnPreferencesFromBackingStore(ColumnPreferences defaults) {
-        List<MainTableColumnModel> columns = getColumns(COLUMN_NAMES, COLUMN_WIDTHS, COLUMN_SORT_TYPES, ColumnPreferences.DEFAULT_COLUMN_WIDTH);
-        List<MainTableColumnModel> columnSortOrder = getColumnSortOrder(COLUMN_SORT_ORDER, columns);
-        return new ColumnPreferences(
-                columns.isEmpty() ? defaults.getColumns() : columns,
-                columnSortOrder.isEmpty() ? defaults.getColumnSortOrder() : columnSortOrder
-        );
-    }
-
-    private ColumnPreferences getSearchDialogColumnPreferencesFromBackingStore(ColumnPreferences defaults) {
-        List<MainTableColumnModel> columns = getColumns(COLUMN_NAMES, SEARCH_DIALOG_COLUMN_WIDTHS, SEARCH_DIALOG_COLUMN_SORT_TYPES, ColumnPreferences.DEFAULT_COLUMN_WIDTH);
-        List<MainTableColumnModel> columnSortOrder = getColumnSortOrder(SEARCH_DIALOG_COLUMN_SORT_ORDER, columns);
-        return new ColumnPreferences(
-                columns.isEmpty() ? defaults.getColumns() : columns,
-                columnSortOrder.isEmpty() ? defaults.getColumnSortOrder() : columnSortOrder
-        );
     }
 
     // --- Generic column handling ---
