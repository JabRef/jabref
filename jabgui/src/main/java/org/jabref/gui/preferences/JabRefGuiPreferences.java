--- conflicted
+++ resolved
@@ -390,13 +390,10 @@
         getWorkspacePreferences().setAll(WorkspacePreferences.getDefault());
         getGuiPreferences().setAll(CoreGuiPreferences.getDefault());
         getDonationPreferences().setAll(DonationPreferences.getDefault());
-<<<<<<< HEAD
         getGroupsPreferences().setAll(GroupsPreferences.getDefault());
-=======
         getUnlinkedFilesDialogPreferences().setAll(UnlinkedFilesDialogPreferences.getDefault());
         getNewEntryPreferences().setAll(NewEntryPreferences.getDefault());
         getSpecialFieldsPreferences().setAll(SpecialFieldsPreferences.getDefault());
->>>>>>> 8de881f4
     }
 
     @Override
@@ -407,13 +404,12 @@
         getWorkspacePreferences().setAll(getWorkspacePreferencesFromBackingStore(getWorkspacePreferences()));
         getGuiPreferences().setAll(getCoreGuiPreferencesFromBackingStore(getGuiPreferences()));
         getDonationPreferences().setAll(getDonationPreferencesFromBackingStore(getDonationPreferences()));
-<<<<<<< HEAD
+
         getGroupsPreferences().setAll(getGroupsPreferencesfromBackingStore(getGroupsPreferences()));
-=======
+
         getUnlinkedFilesDialogPreferences().setAll(UnlinkedFilesDialogPreferences.getDefault());
         getNewEntryPreferences().setAll(getNewEntryPreferencesFromBackingStore(getNewEntryPreferences()));
         getSpecialFieldsPreferences().setAll(getSpecialFieldsPreferencesFromBackingStore(getSpecialFieldsPreferences()));
->>>>>>> 8de881f4
     }
 
     // region EntryEditorPreferences
