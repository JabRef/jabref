--- conflicted
+++ resolved
@@ -39,17 +39,13 @@
 
 public class GeneralTab extends AbstractPreferenceTabView<GeneralTabViewModel> implements PreferencesTab {
 
-<<<<<<< HEAD
     @Inject private HttpServerManager httpServerManager;
     @Inject private LanguageServerController languageServerController;
     @Inject private UiMessageHandler uiMessageHandler;
     @Inject private RemoteListenerServerManager remoteListenerServerManager;
     @Inject private StateManager stateManager;
 
-    @FXML private ComboBox<Language> language;
-=======
     @FXML private SearchableComboBox<Language> language;
->>>>>>> 085da60b
     @FXML private ComboBox<ThemeTypes> theme;
     @FXML private CheckBox themeSyncOs;
     @FXML private TextField customThemePath;
