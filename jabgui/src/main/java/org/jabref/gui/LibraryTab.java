package org.jabref.gui;

import java.io.IOException;
import java.nio.file.Path;
import java.util.List;
import java.util.Optional;
import java.util.Random;
import java.util.stream.Collectors;

import javax.swing.undo.UndoManager;

import javafx.animation.PauseTransition;
import javafx.application.Platform;
import javafx.beans.property.BooleanProperty;
import javafx.beans.property.IntegerProperty;
import javafx.beans.property.ListProperty;
import javafx.beans.property.SimpleBooleanProperty;
import javafx.beans.property.SimpleIntegerProperty;
import javafx.beans.property.SimpleListProperty;
import javafx.beans.value.ObservableBooleanValue;
import javafx.collections.ListChangeListener;
import javafx.event.ActionEvent;
import javafx.event.Event;
import javafx.scene.Node;
import javafx.scene.control.Alert;
import javafx.scene.control.ButtonBar;
import javafx.scene.control.ButtonType;
import javafx.scene.control.ProgressIndicator;
import javafx.scene.control.Tab;
import javafx.scene.control.TabPane;
import javafx.scene.control.Tooltip;
import javafx.scene.layout.BorderPane;
import javafx.util.Duration;

import org.jabref.gui.actions.StandardActions;
import org.jabref.gui.autocompleter.AutoCompletePreferences;
import org.jabref.gui.autocompleter.PersonNameSuggestionProvider;
import org.jabref.gui.autocompleter.SuggestionProvider;
import org.jabref.gui.autocompleter.SuggestionProviders;
import org.jabref.gui.autosaveandbackup.AutosaveManager;
import org.jabref.gui.autosaveandbackup.BackupManager;
import org.jabref.gui.collab.DatabaseChangeMonitor;
import org.jabref.gui.dialogs.AutosaveUiManager;
import org.jabref.gui.exporter.SaveDatabaseAction;
import org.jabref.gui.externalfiles.AutoRenameFileOnEntryChange;
import org.jabref.gui.externalfiles.ImportHandler;
import org.jabref.gui.fieldeditors.LinkedFileViewModel;
import org.jabref.gui.importer.actions.OpenDatabaseAction;
import org.jabref.gui.linkedfile.DeleteFileAction;
import org.jabref.gui.maintable.BibEntryTableViewModel;
import org.jabref.gui.maintable.MainTable;
import org.jabref.gui.maintable.MainTableDataModel;
import org.jabref.gui.preferences.GuiPreferences;
import org.jabref.gui.undo.CountingUndoManager;
import org.jabref.gui.undo.NamedCompoundEdit;
import org.jabref.gui.undo.UndoableFieldChange;
import org.jabref.gui.undo.UndoableInsertEntries;
import org.jabref.gui.undo.UndoableRemoveEntries;
import org.jabref.gui.util.UiTaskExecutor;
import org.jabref.logic.ai.AiService;
import org.jabref.logic.citationstyle.CitationStyleCache;
import org.jabref.logic.command.CommandSelectionTab;
import org.jabref.logic.importer.FetcherClientException;
import org.jabref.logic.importer.FetcherException;
import org.jabref.logic.importer.FetcherServerException;
import org.jabref.logic.importer.ParserResult;
import org.jabref.logic.journals.JournalAbbreviationRepository;
import org.jabref.logic.l10n.Localization;
import org.jabref.logic.pdf.FileAnnotationCache;
import org.jabref.logic.search.IndexManager;
import org.jabref.logic.search.PostgreServer;
import org.jabref.logic.shared.DatabaseLocation;
import org.jabref.logic.util.BackgroundTask;
import org.jabref.logic.util.CoarseChangeFilter;
import org.jabref.logic.util.OptionalObjectProperty;
import org.jabref.logic.util.TaskExecutor;
import org.jabref.logic.util.io.FileUtil;
import org.jabref.model.FieldChange;
import org.jabref.model.database.BibDatabase;
import org.jabref.model.database.BibDatabaseContext;
import org.jabref.model.database.event.BibDatabaseContextChangedEvent;
import org.jabref.model.database.event.EntriesAddedEvent;
import org.jabref.model.database.event.EntriesRemovedEvent;
import org.jabref.model.entry.Author;
import org.jabref.model.entry.BibEntry;
import org.jabref.model.entry.BibEntryTypesManager;
import org.jabref.model.entry.BibtexString;
import org.jabref.model.entry.LinkedFile;
import org.jabref.model.entry.event.EntriesEventSource;
import org.jabref.model.entry.event.FieldChangedEvent;
import org.jabref.model.entry.field.FieldFactory;
import org.jabref.model.groups.GroupTreeNode;
import org.jabref.model.search.query.SearchQuery;
import org.jabref.model.util.FileUpdateMonitor;

import com.airhacks.afterburner.injection.Injector;
import com.google.common.eventbus.Subscribe;
import com.tobiasdiez.easybind.EasyBind;
import com.tobiasdiez.easybind.Subscription;
import org.controlsfx.control.NotificationPane;
import org.controlsfx.control.action.Action;
import org.jspecify.annotations.NonNull;
import org.jspecify.annotations.Nullable;
import org.slf4j.Logger;
import org.slf4j.LoggerFactory;

import static org.jabref.gui.util.CopyUtil.copyEntriesWithFeedback;

/**
 * Represents the ui area where the notifier pane, the library table and the entry editor are shown.
 */
public class LibraryTab extends Tab implements CommandSelectionTab {
    private static final Logger LOGGER = LoggerFactory.getLogger(LibraryTab.class);
    private final LibraryTabContainer tabContainer;
    private final CountingUndoManager undoManager;
    private final DialogService dialogService;
    private final GuiPreferences preferences;
    private final FileUpdateMonitor fileUpdateMonitor;
    private final StateManager stateManager;
    private final BibEntryTypesManager entryTypesManager;
    private final BooleanProperty changedProperty = new SimpleBooleanProperty(false);
    private final BooleanProperty nonUndoableChangeProperty = new SimpleBooleanProperty(false);
    private final NavigationHistory navigationHistory = new NavigationHistory();
    private final BooleanProperty canGoBackProperty = new SimpleBooleanProperty(false);
    private final BooleanProperty canGoForwardProperty = new SimpleBooleanProperty(false);
    private boolean backOrForwardNavigationActionTriggered = false;

    private BibDatabaseContext bibDatabaseContext;

    // All subscribers needing "coarse" change events should use this filter
    // See https://devdocs.jabref.org/code-howtos/eventbus.html for details
    private CoarseChangeFilter coarseChangeFilter;

    private MainTableDataModel tableModel;
    private FileAnnotationCache annotationCache;
    private MainTable mainTable;
    private DatabaseNotification databaseNotificationPane;
    private AutoRenameFileOnEntryChange autoRenameFileOnEntryChange;

    // Indicates whether the tab is loading data using a dataloading task
    // The constructors take care to the right true/false assignment during start.
    private final SimpleBooleanProperty loading = new SimpleBooleanProperty(false);

    // initially, the dialog is loading, not saving
    private boolean saving = false;

    private PersonNameSuggestionProvider searchAutoCompleter;

    private SuggestionProviders suggestionProviders;

    @SuppressWarnings({"FieldCanBeLocal"})
    private Subscription dividerPositionSubscription;

    private ListProperty<GroupTreeNode> selectedGroupsProperty;
    private final OptionalObjectProperty<SearchQuery> searchQueryProperty = OptionalObjectProperty.empty();
    private final IntegerProperty resultSize = new SimpleIntegerProperty(0);

    private Optional<DatabaseChangeMonitor> changeMonitor = Optional.empty();

    private BackgroundTask<ParserResult> dataLoadingTask;

    private final ClipBoardManager clipBoardManager;
    private final TaskExecutor taskExecutor;

    private ImportHandler importHandler;
    private IndexManager indexManager;

    private final AiService aiService;

    private Runnable autoCompleterChangedListener;

    /**
     * @param isDummyContext Indicates whether the database context is a dummy. A dummy context is used to display a progress indicator while parsing the database.
     *                       If the context is a dummy, the Lucene index should not be created, as both the dummy context and the actual context share the same index path {@link BibDatabaseContext#getFulltextIndexPath()}.
     *                       If the index is created for the dummy context, the actual context will not be able to open the index until it is closed by the dummy context.
     *                       Closing the index takes time and will slow down opening the library.
     */
    private LibraryTab(@NonNull BibDatabaseContext bibDatabaseContext,
                       @NonNull LibraryTabContainer tabContainer,
                       @NonNull DialogService dialogService,
                       AiService aiService,
                       @NonNull GuiPreferences preferences,
                       @NonNull StateManager stateManager,
                       FileUpdateMonitor fileUpdateMonitor,
                       BibEntryTypesManager entryTypesManager,
                       CountingUndoManager undoManager,
                       ClipBoardManager clipBoardManager,
                       TaskExecutor taskExecutor,
                       boolean isDummyContext) {
        this.bibDatabaseContext = bibDatabaseContext;
        this.tabContainer = tabContainer;
        this.undoManager = undoManager;
        this.dialogService = dialogService;
        this.preferences = preferences;
        this.stateManager = stateManager;
        assert bibDatabaseContext.getDatabasePath().isEmpty() || fileUpdateMonitor != null;
        this.fileUpdateMonitor = fileUpdateMonitor;
        this.entryTypesManager = entryTypesManager;
        this.clipBoardManager = clipBoardManager;
        this.taskExecutor = taskExecutor;
        this.aiService = aiService;

        initializeComponentsAndListeners(isDummyContext);

        // set LibraryTab ID for drag'n'drop
        // ID content doesn't matter, we only need different tabs to have different ID
        this.setId(Long.valueOf(new Random().nextLong()).toString());

        setOnCloseRequest(this::onCloseRequest);
        setOnClosed(this::onClosed);

        stateManager.activeDatabaseProperty().addListener((_, _, _) -> {
            if (preferences.getSearchPreferences().isFulltext()) {
                mainTable.getTableModel().refreshSearchMatches();
            }
        });
    }

    private void initializeComponentsAndListeners(boolean isDummyContext) {
        if (!isDummyContext) {
            createIndexManager();
        }

        if (tableModel != null) {
            tableModel.unbind();
        }

        this.selectedGroupsProperty = new SimpleListProperty<>(stateManager.getSelectedGroups(bibDatabaseContext));
        this.tableModel = new MainTableDataModel(getBibDatabaseContext(), preferences, taskExecutor, getIndexManager(), selectedGroupsProperty(), searchQueryProperty, resultSizeProperty());

        new CitationStyleCache(bibDatabaseContext);
        annotationCache = new FileAnnotationCache(bibDatabaseContext, preferences.getFilePreferences());
        importHandler = new ImportHandler(
                bibDatabaseContext,
                preferences,
                fileUpdateMonitor,
                undoManager,
                stateManager,
                dialogService,
                taskExecutor);

        setupMainPanel();
        setupAutoCompletion();

        this.coarseChangeFilter = new CoarseChangeFilter(bibDatabaseContext);

        this.getDatabase().registerListener(new IndexUpdateListener());

        // ensure that at each addition of a new entry, the entry is added to the groups interface
        this.bibDatabaseContext.getDatabase().registerListener(new GroupTreeListener());
        // ensure that all entry changes mark the panel as changed
        this.bibDatabaseContext.getDatabase().registerListener(this);
        this.bibDatabaseContext.getMetaData().registerListener(this);

        this.getDatabase().registerListener(new UpdateTimestampListener(preferences));

        autoRenameFileOnEntryChange = new AutoRenameFileOnEntryChange(bibDatabaseContext, preferences.getFilePreferences());
        coarseChangeFilter.registerListener(autoRenameFileOnEntryChange);

        aiService.setupDatabase(bibDatabaseContext);

        Platform.runLater(() -> {
            EasyBind.subscribe(changedProperty, this::updateTabTitle);
            stateManager.getOpenDatabases().addListener((ListChangeListener<BibDatabaseContext>) _ ->
                    updateTabTitle(changedProperty.getValue()));
        });
    }

    public void setAutoCompleterChangedListener(@NonNull Runnable listener) {
        this.autoCompleterChangedListener = listener;
    }

    private static void addChangedInformation(StringBuilder text) {
        text.append("\n");
        text.append(Localization.lang("The library has been modified."));
    }

    private static void addModeInfo(StringBuilder text, BibDatabaseContext bibDatabaseContext) {
        String mode = bibDatabaseContext.getMode().getFormattedName();
        String modeInfo = "\n%s".formatted(Localization.lang("%0 mode", mode));
        text.append(modeInfo);
    }

    private static void addSharedDbInformation(StringBuilder text, BibDatabaseContext bibDatabaseContext) {
        text.append(bibDatabaseContext.getDBMSSynchronizer().getDBName());
        text.append(" [");
        text.append(Localization.lang("shared"));
        text.append("]");
    }

    private void setDataLoadingTask(BackgroundTask<ParserResult> dataLoadingTask) {
        this.loading.set(true);
        this.dataLoadingTask = dataLoadingTask;
    }

    /**
     * The layout to display in the tab when it is loading
     */
    private Node createLoadingAnimationLayout() {
        ProgressIndicator progressIndicator = new ProgressIndicator(ProgressIndicator.INDETERMINATE_PROGRESS);
        BorderPane pane = new BorderPane();
        pane.setCenter(progressIndicator);
        return pane;
    }

    private void onDatabaseLoadingStarted() {
        Node loadingLayout = createLoadingAnimationLayout();
        getMainTable().placeholderProperty().setValue(loadingLayout);
    }

    private void onDatabaseLoadingSucceed(ParserResult result) {
        OpenDatabaseAction.performPostOpenActions(result, dialogService, preferences);
        if (result.getChangedOnMigration()) {
            this.markBaseChanged();
        }

        setDatabaseContext(result.getDatabaseContext());
        // Notify listeners that the auto-completer may have changed
        if (autoCompleterChangedListener != null) {
            autoCompleterChangedListener.run();
        }
        LOGGER.trace("loading.set(false);");
        loading.set(false);
        dataLoadingTask = null;
    }

    public void createIndexManager() {
        indexManager = new IndexManager(bibDatabaseContext, taskExecutor, preferences, Injector.instantiateModelOrService(PostgreServer.class));
        stateManager.setIndexManager(bibDatabaseContext, indexManager);
    }

    public IndexManager getIndexManager() {
        return indexManager;
    }

    public void closeIndexManger() {
        indexManager.close();
    }

    private void onDatabaseLoadingFailed(Exception ex) {
        loading.set(false);

        String title = Localization.lang("Connection error");
        String content = "%s\n\n%s".formatted(ex.getMessage(), Localization.lang("A local copy will be opened."));

        dialogService.showErrorDialogAndWait(title, content, ex);
    }

    private void setDatabaseContext(@NonNull BibDatabaseContext bibDatabaseContext) {
        TabPane tabPane = this.getTabPane();

        if (tabPane == null) {
            LOGGER.debug("User interrupted loading. Not showing any library.");
            return;
        }
        if (tabPane.getSelectionModel().selectedItemProperty().get().equals(this)) {
            LOGGER.debug("This case should not happen.");
            stateManager.setActiveDatabase(bibDatabaseContext);
            stateManager.activeTabProperty().set(Optional.of(this));
        }

        // Remove existing dummy BibDatabaseContext and add correct BibDatabaseContext from ParserResult to trigger changes in the openDatabases list in the stateManager
        Optional<BibDatabaseContext> foundExistingBibDatabase = stateManager.getOpenDatabases().stream().filter(databaseContext -> databaseContext.equals(this.bibDatabaseContext)).findFirst();
        foundExistingBibDatabase.ifPresent(databaseContext -> stateManager.getOpenDatabases().remove(databaseContext));

        this.bibDatabaseContext = bibDatabaseContext;

        stateManager.getOpenDatabases().add(bibDatabaseContext);

        initializeComponentsAndListeners(false);
        installAutosaveManagerAndBackupManager();
    }

    public void installAutosaveManagerAndBackupManager() {
        if (isDatabaseReadyForAutoSave(bibDatabaseContext)) {
            AutosaveManager autosaveManager = AutosaveManager.start(bibDatabaseContext, coarseChangeFilter);
            autosaveManager.registerListener(new AutosaveUiManager(this, dialogService, preferences, entryTypesManager, stateManager));
        }
        if (isDatabaseReadyForBackup(bibDatabaseContext) && preferences.getFilePreferences().shouldCreateBackup()) {
            BackupManager.start(this, bibDatabaseContext, coarseChangeFilter, Injector.instantiateModelOrService(BibEntryTypesManager.class), preferences);
        }
    }

    private boolean isDatabaseReadyForAutoSave(BibDatabaseContext context) {
        return ((context.getLocation() == DatabaseLocation.SHARED)
                || ((context.getLocation() == DatabaseLocation.LOCAL)
                && preferences.getLibraryPreferences().shouldAutoSave()))
                && context.getDatabasePath().isPresent();
    }

    private boolean isDatabaseReadyForBackup(BibDatabaseContext context) {
        return (context.getLocation() == DatabaseLocation.LOCAL) && context.getDatabasePath().isPresent();
    }

    /**
     * Sets the title of the tab modification-asterisk filename – path-fragment
     * <p>
     * The modification-asterisk (*) is shown if the file was modified since last save (path-fragment is only shown if filename is not (globally) unique)
     * <p>
     * Example: *jabref-authors.bib – testbib
     */
    public void updateTabTitle(boolean isChanged) {
        boolean isAutosaveEnabled = preferences.getLibraryPreferences().shouldAutoSave();

        DatabaseLocation databaseLocation = bibDatabaseContext.getLocation();
        Optional<Path> file = bibDatabaseContext.getDatabasePath();

        StringBuilder tabTitle = new StringBuilder();
        StringBuilder toolTipText = new StringBuilder();

        if (file.isPresent()) {
            // Modification asterisk
            if (isChanged && !isAutosaveEnabled) {
                tabTitle.append('*');
            }

            Path databasePath = file.get();
            tabTitle.append(databasePath.getFileName().toString());
            Optional<String> uniquePathPart = FileUtil.getUniquePathDirectory(stateManager.getAllDatabasePaths(), databasePath);
            uniquePathPart.ifPresent(part -> tabTitle.append(" \u2013 ").append(part));
            toolTipText.append(databasePath.toAbsolutePath());

            if (databaseLocation == DatabaseLocation.SHARED) {
                tabTitle.append(" \u2013 ");
                addSharedDbInformation(tabTitle, bibDatabaseContext);
                toolTipText.append(' ');
                addSharedDbInformation(toolTipText, bibDatabaseContext);
            }

            // Database mode
            addModeInfo(toolTipText, bibDatabaseContext);

            // Changed information (tooltip)
            if (isChanged && !isAutosaveEnabled) {
                addChangedInformation(toolTipText);
            }
        } else {
            if (databaseLocation == DatabaseLocation.LOCAL) {
                tabTitle.append('*');
                tabTitle.append(Localization.lang("untitled"));
            } else {
                addSharedDbInformation(tabTitle, bibDatabaseContext);
                addSharedDbInformation(toolTipText, bibDatabaseContext);
            }
            addModeInfo(toolTipText, bibDatabaseContext);
            if ((databaseLocation == DatabaseLocation.LOCAL) && bibDatabaseContext.getDatabase().hasEntries()) {
                addChangedInformation(toolTipText);
            }
        }

        UiTaskExecutor.runInJavaFXThread(() -> {
            textProperty().setValue(tabTitle.toString());
            setTooltip(new Tooltip(toolTipText.toString()));
        });
    }

    @Subscribe
    public void listen(BibDatabaseContextChangedEvent event) {
        this.changedProperty.setValue(true);
    }

    /**
     * Returns a collection of suggestion providers, which are populated from the current library.
     */
    public SuggestionProviders getSuggestionProviders() {
        return suggestionProviders;
    }

    public void registerUndoableChanges(List<FieldChange> changes) {
        NamedCompoundEdit compoundEdit = new NamedCompoundEdit(Localization.lang("Save actions"));
        for (FieldChange change : changes) {
            compoundEdit.addEdit(new UndoableFieldChange(change));
        }
        compoundEdit.end();
        if (compoundEdit.hasEdits()) {
            getUndoManager().addEdit(compoundEdit);
        }
    }

    private void createMainTable() {
        mainTable = new MainTable(tableModel,
                this,
                tabContainer,
                bibDatabaseContext,
                preferences,
                dialogService,
                stateManager,
                preferences.getKeyBindingRepository(),
                clipBoardManager,
                entryTypesManager,
                taskExecutor,
                importHandler);

        // Add the listener that binds selection to state manager (TODO: should be replaced by proper JavaFX binding as soon as table is implemented in JavaFX)
        // content binding between StateManager#getselectedEntries and mainTable#getSelectedEntries does not work here as it does not trigger the ActionHelper#needsEntriesSelected checker for the menubar
        mainTable.addSelectionListener(event -> {
            List<BibEntry> entries = event.getList().stream().map(BibEntryTableViewModel::getEntry).toList();
            stateManager.setSelectedEntries(entries);

            // track navigation history for single selections
            if (entries.size() == 1) {
                newEntryShowing(entries.getFirst());
            } else if (entries.isEmpty()) {
                // an empty selection isn't a navigational step, so we don't alter the history list
                // this avoids adding a "null" entry to the back/forward stack
                // we just refresh the UI button states to ensure they are consistent with the latest history.
                updateNavigationState();
            }
        });
    }

    public void setupMainPanel() {
        createMainTable();

        databaseNotificationPane = new DatabaseNotification(mainTable);
        setContent(databaseNotificationPane);

        // Add changePane in case a file is present - otherwise just add the splitPane to the panel
        Optional<Path> file = bibDatabaseContext.getDatabasePath();
        if (file.isPresent()) {
            resetChangeMonitor();
        } else {
            if (bibDatabaseContext.getDatabase().hasEntries()) {
                // if the database is not empty and no file is assigned,
                // the database came from an import and has to be treated somehow
                // -> mark as changed
                this.changedProperty.setValue(true);
            }
        }
    }

    /**
     * Set up autocompletion for this database
     */
    private void setupAutoCompletion() {
        AutoCompletePreferences autoCompletePreferences = preferences.getAutoCompletePreferences();
        if (autoCompletePreferences.shouldAutoComplete()) {
            suggestionProviders = new SuggestionProviders(
                    getDatabase(),
                    Injector.instantiateModelOrService(JournalAbbreviationRepository.class),
                    autoCompletePreferences);
        } else {
            // Create empty suggestion providers if auto-completion is deactivated
            suggestionProviders = new SuggestionProviders();
        }
        searchAutoCompleter = new PersonNameSuggestionProvider(FieldFactory.getPersonNameFields(), getDatabase());
    }

    public SuggestionProvider<Author> getAutoCompleter() {
        return searchAutoCompleter;
    }

    public void showAndEdit(BibEntry entry) {
        this.clearAndSelect(entry);
        stateManager.getEditorShowing().setValue(true);
    }

    /**
     * This method selects the given entry, and scrolls it into view in the table. If an entryEditor is shown, it is given focus afterwards.
     */
    public void clearAndSelect(final BibEntry bibEntry) {
        mainTable.clearAndSelect(bibEntry);
    }

    @Override
    public void clearAndSelect(final List<BibEntry> bibEntries) {
        mainTable.clearAndSelect(bibEntries);
    }

    public void selectPreviousEntry() {
        mainTable.getSelectionModel().clearAndSelect(mainTable.getSelectionModel().getSelectedIndex() - 1);
    }

    public void selectNextEntry() {
        mainTable.getSelectionModel().clearAndSelect(mainTable.getSelectionModel().getSelectedIndex() + 1);
    }

    /**
     * Put an asterisk behind the filename to indicate the database has changed.
     */
    public synchronized void markChangedOrUnChanged() {
        if (undoManager.hasChanged()) {
            this.changedProperty.setValue(true);
        } else if (changedProperty.getValue() && !nonUndoableChangeProperty.getValue()) {
            this.changedProperty.setValue(false);
        }
    }

    public BibDatabase getDatabase() {
        return bibDatabaseContext.getDatabase();
    }

    /**
     * Initializes a pop-up dialog box to confirm whether the user wants to delete the selected entry
     * Keep track of user preference:
     * if the user prefers not to ask before deleting, delete the selected entry without displaying the dialog box
     *
     * @param numberOfEntries number of entries user is selecting
     * @return true if user confirm to delete entry
     */
    private boolean showDeleteConfirmationDialog(int numberOfEntries) {
        if (preferences.getWorkspacePreferences().shouldConfirmDelete()) {
            String title = Localization.lang("Delete entry");
            String message = Localization.lang("Really delete the selected entry?");
            String okButton = Localization.lang("Delete entry");
            String cancelButton = Localization.lang("Keep entry");
            if (numberOfEntries > 1) {
                title = Localization.lang("Delete multiple entries");
                message = Localization.lang("Really delete the %0 selected entries?", Integer.toString(numberOfEntries));
                okButton = Localization.lang("Delete entries");
                cancelButton = Localization.lang("Keep entries");
            }

            return dialogService.showConfirmationDialogWithOptOutAndWait(
                    title,
                    message,
                    okButton,
                    cancelButton,
                    Localization.lang("Do not ask again"),
                    optOut -> preferences.getWorkspacePreferences().setConfirmDelete(!optOut));
        } else {
            return true;
        }
    }

    public boolean requestClose() {
        if (bibDatabaseContext.getLocation() == DatabaseLocation.LOCAL) {
            if (isModified()) {
                return confirmClose();
            }
        }
        return true;
    }

    /**
     * Ask if the user really wants to close the given database.
     * Offers to save or discard the changes -- or return to the library
     *
     * @return <code>true</code> if the user chooses to close the database
     */
    private boolean confirmClose() {
        // Database could not have been changed, since it is still loading
        if (dataLoadingTask != null) {
            dataLoadingTask.cancel();
            loading.setValue(false);
            return true;
        }

        String filename = getBibDatabaseContext()
                .getDatabasePath()
                .map(Path::toAbsolutePath)
                .map(Path::toString)
                .orElse(Localization.lang("untitled"));

        ButtonType saveChanges = new ButtonType(Localization.lang("Save changes"), ButtonBar.ButtonData.YES);
        ButtonType discardChanges = new ButtonType(Localization.lang("Discard changes"), ButtonBar.ButtonData.NO);
        ButtonType returnToLibrary = new ButtonType(Localization.lang("Return to library"), ButtonBar.ButtonData.CANCEL_CLOSE);

        Optional<ButtonType> response = dialogService.showCustomButtonDialogAndWait(Alert.AlertType.CONFIRMATION,
                Localization.lang("Save before closing"),
                Localization.lang("Library '%0' has been modified.", filename),
                saveChanges, discardChanges, returnToLibrary);

        if (response.isEmpty()) {
            return true;
        }

        ButtonType buttonType = response.get();

        if (buttonType.equals(returnToLibrary)) {
            return false;
        }

        if (buttonType.equals(saveChanges)) {
            try {
                SaveDatabaseAction saveAction = new SaveDatabaseAction(this, dialogService, preferences, Injector.instantiateModelOrService(BibEntryTypesManager.class), stateManager);
                if (saveAction.save()) {
                    return true;
                }
                // The action was either canceled or unsuccessful.
                dialogService.notify(Localization.lang("Unable to save library"));
            } catch (Throwable ex) {
                LOGGER.error("A problem occurred when trying to save the file", ex);
                dialogService.showErrorDialogAndWait(Localization.lang("Save library"), Localization.lang("Could not save file."), ex);
            }
            // Save was cancelled or an error occurred.
            return false;
        }

        if (buttonType.equals(discardChanges)) {
            BackupManager.discardBackup(bibDatabaseContext, preferences.getFilePreferences().getBackupDirectory());
            return true;
        }

        return false;
    }

    private void onCloseRequest(Event event) {
        if (!requestClose()) {
            event.consume();
        }
    }

    /**
     * Perform necessary cleanup when this Library is closed.
     */
    private void onClosed(Event event) {
        if (dataLoadingTask != null) {
            dataLoadingTask.cancel();
        }
        if (bibDatabaseContext.getLocation() == DatabaseLocation.SHARED) {
            bibDatabaseContext.convertToLocalDatabase();
            bibDatabaseContext.getDBMSSynchronizer().closeSharedDatabase();
            bibDatabaseContext.clearDBMSSynchronizer();
        }
        try {
            changeMonitor.ifPresent(DatabaseChangeMonitor::unregister);
        } catch (RuntimeException e) {
            LOGGER.error("Problem when closing change monitor", e);
        }
        try {
            if (indexManager != null) {
                indexManager.close();
            }
        } catch (RuntimeException e) {
            LOGGER.error("Problem when closing index manager", e);
        }

        try {
            AutosaveManager.shutdown(bibDatabaseContext);
        } catch (RuntimeException e) {
            LOGGER.error("Problem when shutting down autosave manager", e);
        }
        try {
            BackupManager.shutdown(bibDatabaseContext,
                    preferences.getFilePreferences().getBackupDirectory(),
                    preferences.getFilePreferences().shouldCreateBackup());
        } catch (RuntimeException e) {
            LOGGER.error("Problem when shutting down backup manager", e);
        }

        if (tableModel != null) {
            tableModel.unbind();
        }

        if (autoRenameFileOnEntryChange != null) {
            coarseChangeFilter.unregisterListener(autoRenameFileOnEntryChange);
        }

        // clean up the groups map
        stateManager.clearSelectedGroups(bibDatabaseContext);
    }

    /**
     * Get an array containing the currently selected entries. The array is stable and not changed if the selection changes
     *
     * @return A list containing the selected entries. Is never null.
     */
    public List<BibEntry> getSelectedEntries() {
        return mainTable.getSelectedEntries();
    }

    @Override
    public BibDatabaseContext getBibDatabaseContext() {
        return this.bibDatabaseContext;
    }

    public boolean isSaving() {
        return saving;
    }

    public void setSaving(boolean saving) {
        this.saving = saving;
    }

    public ObservableBooleanValue getLoading() {
        return loading;
    }

    public CountingUndoManager getUndoManager() {
        return undoManager;
    }

    public MainTable getMainTable() {
        return mainTable;
    }

    public ListProperty<GroupTreeNode> selectedGroupsProperty() {
        return selectedGroupsProperty;
    }

    public OptionalObjectProperty<SearchQuery> searchQueryProperty() {
        return searchQueryProperty;
    }

    public IntegerProperty resultSizeProperty() {
        return resultSize;
    }

    public FileAnnotationCache getAnnotationCache() {
        return annotationCache;
    }

    public void resetChangeMonitor() {
        changeMonitor.ifPresent(DatabaseChangeMonitor::unregister);
        assert bibDatabaseContext.getDatabasePath().isEmpty() || fileUpdateMonitor != null;
        changeMonitor = Optional.of(new DatabaseChangeMonitor(bibDatabaseContext,
                fileUpdateMonitor,
                taskExecutor,
                dialogService,
                preferences,
                databaseNotificationPane,
                undoManager,
                stateManager));
    }

    public void insertEntry(final BibEntry bibEntry) {
        insertEntries(List.of(bibEntry));
    }

    public void insertEntries(final List<BibEntry> entries) {
        if (entries.isEmpty()) {
            return;
        }

        importHandler.importCleanedEntries(entries);
        getUndoManager().addEdit(new UndoableInsertEntries(bibDatabaseContext.getDatabase(), entries));
        markBaseChanged();
        stateManager.setSelectedEntries(entries);
        if (preferences.getEntryEditorPreferences().shouldOpenOnNewEntry()) {
            showAndEdit(entries.getFirst());
        } else {
            clearAndSelect(entries.getFirst());
        }
    }

    public void copyEntry() {
        clipBoardManager.setSourceBibDatabaseContext(this.getBibDatabaseContext());
        int entriesCopied = doCopyEntry(getSelectedEntries());
        if (entriesCopied >= 0) {
            dialogService.notify(Localization.lang("Copied %0 entry(s)", entriesCopied));
        } else {
            dialogService.notify(Localization.lang("Copy failed", entriesCopied));
        }
    }

    private int doCopyEntry(List<BibEntry> selectedEntries) {
        if (selectedEntries.isEmpty()) {
            return 0;
        }

        List<BibtexString> stringConstants = bibDatabaseContext.getDatabase().getUsedStrings(selectedEntries);
        try {
            if (stringConstants.isEmpty()) {
                clipBoardManager.setContent(selectedEntries, entryTypesManager);
            } else {
                clipBoardManager.setContent(selectedEntries, entryTypesManager, stringConstants);
            }
            return selectedEntries.size();
        } catch (IOException e) {
            LOGGER.error("Error while copying selected entries to clipboard.", e);
            return -1;
        }
    }

    public void pasteEntry() {
        String content = ClipBoardManager.getContents();
        List<BibEntry> entriesToAdd = importHandler.handleBibTeXData(content);
        if (entriesToAdd.isEmpty()) {
            entriesToAdd = handleNonBibTeXStringData(content);
        }
        if (entriesToAdd.isEmpty()) {
            return;
        }
        // Now, the BibEntries to add are known
        // The definitive insertion needs to happen now.
        BibDatabaseContext sourceBibDatabaseContext = clipBoardManager.getSourceBibDatabaseContext().orElse(null);
<<<<<<< HEAD
        copyEntriesWithFeedback(entriesToAdd, sourceBibDatabaseContext);
    }

    private void copyEntriesWithFeedback(@NonNull List<BibEntry> entriesToAdd, @Nullable BibDatabaseContext sourceBibDatabaseContext) {
        EntryImportHandlerTracker tracker = new EntryImportHandlerTracker(entriesToAdd.size());

        tracker.setOnFinish(() -> {
            int importedCount = tracker.getImportedCount();
            int skippedCount = tracker.getSkippedCount();

            String targetName = bibDatabaseContext.getDatabasePath()
                .flatMap(path -> FileUtil.getUniquePathFragment(stateManager.getAllDatabasePaths(), path))
                .orElse(Localization.lang("target library"));

            if (importedCount == entriesToAdd.size()) {
                dialogService.notify(Localization.lang("Pasted %0 entry(s) to %1",
              String.valueOf(importedCount), targetName));
            } else if (importedCount == 0) {
                dialogService.notify(Localization.lang("No entry was pasted to %0", targetName));
            } else {
                dialogService.notify(Localization.lang("Pasted %0 entry(s) to %1. %2 were skipped",
                    String.valueOf(importedCount), targetName, String.valueOf(skippedCount)));
            }
            if (sourceBibDatabaseContext != null) {
                LinkedFileTransferHelper
                    .adjustLinkedFilesForTarget(sourceBibDatabaseContext,
                        bibDatabaseContext, preferences.getFilePreferences());
            }
        });

        importHandler.importEntriesWithDuplicateCheck(bibDatabaseContext, entriesToAdd, tracker);
=======
        copyEntriesWithFeedback(
                sourceBibDatabaseContext,
                entriesToAdd,
                bibDatabaseContext,
                Localization.lang("Pasted %0 entry(s) to %1"),
                Localization.lang("Pasted %0 entry(s) to %1. %2 were skipped"),
                dialogService,
                preferences.getFilePreferences(),
                importHandler
        );
>>>>>>> b0f02c24
    }

    private List<BibEntry> handleNonBibTeXStringData(String data) {
        try {
            return this.importHandler.handleStringData(data);
        } catch (FetcherException exception) {
            if (exception instanceof FetcherClientException) {
                dialogService.showInformationDialogAndWait(Localization.lang("Look up identifier"), Localization.lang("No data was found for the identifier"));
            } else if (exception instanceof FetcherServerException) {
                dialogService.showInformationDialogAndWait(Localization.lang("Look up identifier"), Localization.lang("Server not available"));
            } else {
                dialogService.showErrorDialogAndWait(exception);
            }
            return List.of();
        }
    }

    public void dropEntry(BibDatabaseContext sourceBibDatabaseContext, List<BibEntry> entriesToAdd) {
        copyEntriesWithFeedback(
                sourceBibDatabaseContext,
                entriesToAdd,
                bibDatabaseContext,
                Localization.lang("Moved %0 entry(s) to %1"),
                Localization.lang("Moved %0 entry(s) to %1. %2 were skipped"),
                dialogService,
                preferences.getFilePreferences(),
                importHandler
        );
    }

    public void cutEntry() {
        clipBoardManager.setSourceBibDatabaseContext(this.getBibDatabaseContext());
        int entriesCopied = doCopyEntry(getSelectedEntries());
        int entriesDeleted = doDeleteEntry(StandardActions.CUT, mainTable.getSelectedEntries());

        if (entriesCopied == entriesDeleted) {
            dialogService.notify(Localization.lang("Cut %0 entry(s)", entriesCopied));
        } else {
            dialogService.notify(Localization.lang("Cut failed", entriesCopied));
            undoManager.undo();
            clipBoardManager.setContent("");
        }
    }

    /**
     * Removes the selected entries and files linked to selected entries from the database
     */
    public void deleteEntry() {
        int entriesDeleted = doDeleteEntry(StandardActions.DELETE_ENTRY, mainTable.getSelectedEntries());
        if (entriesDeleted > 0) {
            dialogService.notify(Localization.lang("Deleted %0 entry(s)", entriesDeleted));
        }
    }

    public void deleteEntry(BibEntry entry) {
        doDeleteEntry(StandardActions.DELETE_ENTRY, List.of(entry));
    }

    /**
     * Removes the selected entries and files linked to selected entries from the database
     *
     * @param mode If DELETE_ENTRY the user will get asked if he really wants to delete the entries, and it will be localized as "deleted". If true the action will be localized as "cut"
     */
    private int doDeleteEntry(StandardActions mode, List<BibEntry> entries) {
        if (entries.isEmpty()) {
            return 0;
        }
        if (mode == StandardActions.DELETE_ENTRY && !showDeleteConfirmationDialog(entries.size())) {
            return -1;
        }

        // Delete selected entries
        getUndoManager().addEdit(new UndoableRemoveEntries(bibDatabaseContext.getDatabase(), entries, mode == StandardActions.CUT));
        bibDatabaseContext.getDatabase().removeEntries(entries);

        if (mode != StandardActions.CUT) {
            List<LinkedFile> linkedFileList = entries.stream()
                                                     .flatMap(entry -> entry.getFiles().stream())
                                                     .distinct()
                                                     .toList();

            if (!linkedFileList.isEmpty()) {
                List<LinkedFileViewModel> viewModels = linkedFileList.stream()
                                                                     .map(linkedFile -> LinkedFileViewModel.fromLinkedFile(linkedFile, null, bibDatabaseContext, null, null, preferences))
                                                                     .collect(Collectors.toList());

                new DeleteFileAction(dialogService, preferences.getFilePreferences(), bibDatabaseContext, viewModels).execute();
            }
        }

        markBaseChanged();

        // prevent the main table from loosing focus
        mainTable.requestFocus();

        return entries.size();
    }

    public boolean isModified() {
        return changedProperty.getValue();
    }

    public void markBaseChanged() {
        this.changedProperty.setValue(true);
    }

    public void markNonUndoableBaseChanged() {
        this.nonUndoableChangeProperty.setValue(true);
        this.changedProperty.setValue(true);
    }

    public void resetChangedProperties() {
        this.nonUndoableChangeProperty.setValue(false);
        this.changedProperty.setValue(false);
    }

    public void back() {
        navigationHistory.back().ifPresent(this::navigateToEntry);
    }

    public void forward() {
        navigationHistory.forward().ifPresent(this::navigateToEntry);
    }

    private void navigateToEntry(BibEntry entry) {
        backOrForwardNavigationActionTriggered = true;
        clearAndSelect(entry);
        updateNavigationState();
    }

    public boolean canGoBack() {
        return navigationHistory.canGoBack();
    }

    public boolean canGoForward() {
        return navigationHistory.canGoForward();
    }

    private void newEntryShowing(BibEntry entry) {
        // skip history updates if this is from a back/forward operation
        if (backOrForwardNavigationActionTriggered) {
            backOrForwardNavigationActionTriggered = false;
            return;
        }

        navigationHistory.add(entry);
        updateNavigationState();
    }

    /**
     * Updates the StateManager with current navigation state
     * Only update if this is the active tab
     */
    public void updateNavigationState() {
        canGoBackProperty.set(canGoBack());
        canGoForwardProperty.set(canGoForward());
    }

    /**
     * Creates a new library tab. Contents are loaded by the {@code dataLoadingTask}. Most of the other parameters are required by {@code resetChangeMonitor()}.
     *
     * @param dataLoadingTask The task to execute to load the data asynchronously.
     * @param file            the path to the file (loaded by the dataLoadingTask)
     */
    public static LibraryTab createLibraryTab(BackgroundTask<ParserResult> dataLoadingTask,
                                              Path file,
                                              DialogService dialogService,
                                              AiService aiService,
                                              GuiPreferences preferences,
                                              StateManager stateManager,
                                              LibraryTabContainer tabContainer,
                                              FileUpdateMonitor fileUpdateMonitor,
                                              BibEntryTypesManager entryTypesManager,
                                              CountingUndoManager undoManager,
                                              ClipBoardManager clipBoardManager,
                                              TaskExecutor taskExecutor) {
        BibDatabaseContext context = new BibDatabaseContext();
        context.setDatabasePath(file);

        LibraryTab newTab = new LibraryTab(
                context,
                tabContainer,
                dialogService,
                aiService,
                preferences,
                stateManager,
                fileUpdateMonitor,
                entryTypesManager,
                undoManager,
                clipBoardManager,
                taskExecutor,
                true);

        newTab.setDataLoadingTask(dataLoadingTask);
        dataLoadingTask.onRunning(newTab::onDatabaseLoadingStarted)
                       .onSuccess(newTab::onDatabaseLoadingSucceed)
                       .onFailure(newTab::onDatabaseLoadingFailed)
                       .executeWith(taskExecutor);

        return newTab;
    }

    public static LibraryTab createLibraryTab(@NonNull BibDatabaseContext databaseContext,
                                              LibraryTabContainer tabContainer,
                                              DialogService dialogService,
                                              AiService aiService,
                                              GuiPreferences preferences,
                                              StateManager stateManager,
                                              FileUpdateMonitor fileUpdateMonitor,
                                              BibEntryTypesManager entryTypesManager,
                                              UndoManager undoManager,
                                              ClipBoardManager clipBoardManager,
                                              TaskExecutor taskExecutor) {
        return new LibraryTab(
                databaseContext,
                tabContainer,
                dialogService,
                aiService,
                preferences,
                stateManager,
                fileUpdateMonitor,
                entryTypesManager,
                (CountingUndoManager) undoManager,
                clipBoardManager,
                taskExecutor,
                false);
    }

    public BooleanProperty canGoBackProperty() {
        return canGoBackProperty;
    }

    public BooleanProperty canGoForwardProperty() {
        return canGoForwardProperty;
    }

    private class GroupTreeListener {

        @Subscribe
        public void listen(EntriesAddedEvent addedEntriesEvent) {
            // if the event is an undo, don't add it to the current group
            if (addedEntriesEvent.getEntriesEventSource() == EntriesEventSource.UNDO) {
                return;
            }

            // Automatically add new entries to the selected group (or set of groups)
            if (preferences.getGroupsPreferences().shouldAutoAssignGroup()) {
                stateManager.getSelectedGroups(bibDatabaseContext).forEach(
                        selectedGroup -> selectedGroup.addEntriesToGroup(addedEntriesEvent.getBibEntries()));
            }
        }
    }

    private class IndexUpdateListener {

        @Subscribe
        public void listen(EntriesAddedEvent addedEntryEvent) {
            indexManager.addToIndex(addedEntryEvent.getBibEntries());
        }

        @Subscribe
        public void listen(EntriesRemovedEvent removedEntriesEvent) {
            indexManager.removeFromIndex(removedEntriesEvent.getBibEntries());
        }

        @Subscribe
        public void listen(FieldChangedEvent fieldChangedEvent) {
            indexManager.updateEntry(fieldChangedEvent);
        }
    }

    public static class DatabaseNotification extends NotificationPane {
        public DatabaseNotification(Node content) {
            super(content);
        }

        public void notify(Node graphic, String text, List<Action> actions, Duration duration) {
            this.setGraphic(graphic);
            this.setText(text);
            this.getActions().setAll(actions);
            this.show();
            if ((duration != null) && !duration.equals(Duration.ZERO)) {
                PauseTransition delay = new PauseTransition(duration);
                delay.setOnFinished(this::handle);
                delay.play();
            }
        }

        private void handle(ActionEvent e) {
            this.hide();
        }
    }

    public DatabaseNotification getNotificationPane() {
        return databaseNotificationPane;
    }

    @Override
    public String toString() {
        return "LibraryTab{" +
                "bibDatabaseContext=" + bibDatabaseContext +
                '}';
    }
}<|MERGE_RESOLUTION|>--- conflicted
+++ resolved
@@ -875,39 +875,6 @@
         // Now, the BibEntries to add are known
         // The definitive insertion needs to happen now.
         BibDatabaseContext sourceBibDatabaseContext = clipBoardManager.getSourceBibDatabaseContext().orElse(null);
-<<<<<<< HEAD
-        copyEntriesWithFeedback(entriesToAdd, sourceBibDatabaseContext);
-    }
-
-    private void copyEntriesWithFeedback(@NonNull List<BibEntry> entriesToAdd, @Nullable BibDatabaseContext sourceBibDatabaseContext) {
-        EntryImportHandlerTracker tracker = new EntryImportHandlerTracker(entriesToAdd.size());
-
-        tracker.setOnFinish(() -> {
-            int importedCount = tracker.getImportedCount();
-            int skippedCount = tracker.getSkippedCount();
-
-            String targetName = bibDatabaseContext.getDatabasePath()
-                .flatMap(path -> FileUtil.getUniquePathFragment(stateManager.getAllDatabasePaths(), path))
-                .orElse(Localization.lang("target library"));
-
-            if (importedCount == entriesToAdd.size()) {
-                dialogService.notify(Localization.lang("Pasted %0 entry(s) to %1",
-              String.valueOf(importedCount), targetName));
-            } else if (importedCount == 0) {
-                dialogService.notify(Localization.lang("No entry was pasted to %0", targetName));
-            } else {
-                dialogService.notify(Localization.lang("Pasted %0 entry(s) to %1. %2 were skipped",
-                    String.valueOf(importedCount), targetName, String.valueOf(skippedCount)));
-            }
-            if (sourceBibDatabaseContext != null) {
-                LinkedFileTransferHelper
-                    .adjustLinkedFilesForTarget(sourceBibDatabaseContext,
-                        bibDatabaseContext, preferences.getFilePreferences());
-            }
-        });
-
-        importHandler.importEntriesWithDuplicateCheck(bibDatabaseContext, entriesToAdd, tracker);
-=======
         copyEntriesWithFeedback(
                 sourceBibDatabaseContext,
                 entriesToAdd,
@@ -918,7 +885,6 @@
                 preferences.getFilePreferences(),
                 importHandler
         );
->>>>>>> b0f02c24
     }
 
     private List<BibEntry> handleNonBibTeXStringData(String data) {
