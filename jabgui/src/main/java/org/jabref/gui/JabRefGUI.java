--- conflicted
+++ resolved
@@ -219,17 +219,13 @@
         JabRefGUI.dialogService = new JabRefDialogService(mainStage);
         Injector.setModelOrService(DialogService.class, dialogService);
 
-<<<<<<< HEAD
+        JabRefGUI.clipBoardManager = new ClipBoardManager(stateManager);
+        Injector.setModelOrService(ClipBoardManager.class, clipBoardManager);
+
         DefaultDirectoryUpdateMonitor directoryUpdateMonitor = new DefaultDirectoryUpdateMonitor(preferences, fileUpdateMonitor, countingUndoManager, stateManager, dialogService, taskExecutor);
         JabRefGUI.directoryUpdateMonitor = directoryUpdateMonitor;
         HeadlessExecutorService.INSTANCE.executeInterruptableTask(directoryUpdateMonitor, "DirectoryUpdateMonitor");
         Injector.setModelOrService(DirectoryUpdateMonitor.class, directoryUpdateMonitor);
-
-        JabRefGUI.clipBoardManager = new ClipBoardManager();
-=======
-        JabRefGUI.clipBoardManager = new ClipBoardManager(stateManager);
->>>>>>> 0ad94612
-        Injector.setModelOrService(ClipBoardManager.class, clipBoardManager);
 
         JabRefGUI.aiService = new AiService(
                 preferences.getAiPreferences(),
