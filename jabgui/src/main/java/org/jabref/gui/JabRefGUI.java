package org.jabref.gui;

import java.util.List;
import java.util.Optional;
import java.util.concurrent.ExecutorService;
import java.util.concurrent.Executors;

import javax.swing.undo.UndoManager;

import javafx.application.Application;
import javafx.application.Platform;
import javafx.geometry.Rectangle2D;
import javafx.scene.Scene;
import javafx.scene.input.KeyEvent;
import javafx.stage.Screen;
import javafx.stage.Stage;
import javafx.stage.WindowEvent;

import org.jabref.gui.frame.JabRefFrame;
import org.jabref.gui.help.VersionWorker;
import org.jabref.gui.icon.IconTheme;
import org.jabref.gui.keyboard.KeyBindingRepository;
import org.jabref.gui.keyboard.SelectableTextFlowKeyBindings;
import org.jabref.gui.keyboard.TextInputKeyBindings;
import org.jabref.gui.keyboard.WalkthroughKeyBindings;
import org.jabref.gui.openoffice.OOBibBaseConnect;
import org.jabref.gui.preferences.GuiPreferences;
import org.jabref.gui.remote.CLIMessageHandler;
import org.jabref.gui.theme.ThemeManager;
import org.jabref.gui.undo.CountingUndoManager;
import org.jabref.gui.util.DefaultFileUpdateMonitor;
import org.jabref.gui.util.DirectoryMonitor;
import org.jabref.gui.util.UiTaskExecutor;
import org.jabref.gui.util.WebViewStore;
import org.jabref.http.manager.HttpServerManager;
import org.jabref.languageserver.controller.LanguageServerController;
import org.jabref.logic.UiCommand;
import org.jabref.logic.ai.AiService;
import org.jabref.logic.citation.SearchCitationsRelationsService;
import org.jabref.logic.git.util.GitHandlerRegistry;
import org.jabref.logic.journals.JournalAbbreviationLoader;
import org.jabref.logic.journals.JournalAbbreviationRepository;
import org.jabref.logic.l10n.Localization;
import org.jabref.logic.net.ProxyRegisterer;
import org.jabref.logic.os.OS;
import org.jabref.logic.preferences.CliPreferences;
import org.jabref.logic.protectedterms.ProtectedTermsLoader;
import org.jabref.logic.remote.RemotePreferences;
import org.jabref.logic.remote.server.RemoteListenerServerManager;
import org.jabref.logic.search.IndexManager;
import org.jabref.logic.search.PostgreServer;
import org.jabref.logic.util.BuildInfo;
import org.jabref.logic.util.FallbackExceptionHandler;
import org.jabref.logic.util.HeadlessExecutorService;
import org.jabref.logic.util.TaskExecutor;
import org.jabref.model.entry.BibEntryTypesManager;
import org.jabref.model.strings.StringUtil;
import org.jabref.model.util.FileUpdateMonitor;

import com.airhacks.afterburner.injection.Injector;
import com.tobiasdiez.easybind.EasyBind;
import kong.unirest.core.Unirest;
import org.slf4j.Logger;
import org.slf4j.LoggerFactory;

/**
 * Represents the outer stage and the scene of the JabRef window.
 */
public class JabRefGUI extends Application {

    private static final Logger LOGGER = LoggerFactory.getLogger(JabRefGUI.class);

    private static List<UiCommand> uiCommands;
    private static GuiPreferences preferences;
    private static CliPreferences cliPreferences;

    // AI Service handles chat messages etc. Therefore, it is tightly coupled to the GUI.
    private static AiService aiService;
    // CitationsAndRelationsSearchService is here configured for a local machine and so to the GUI.
    private static SearchCitationsRelationsService citationsAndRelationsSearchService;

    private static FileUpdateMonitor fileUpdateMonitor;
    private static StateManager stateManager;
    private static ThemeManager themeManager;
    private static CountingUndoManager countingUndoManager;
    private static TaskExecutor taskExecutor;
    private static ClipBoardManager clipBoardManager;
    private static DialogService dialogService;
    private static JabRefFrame mainFrame;
<<<<<<< HEAD
    private static BibEntryTypesManager bibEntryTypesManager;

=======
>>>>>>> 74d5bbf1
    private static GitHandlerRegistry gitHandlerRegistry;

    private static RemoteListenerServerManager remoteListenerServerManager;
    private static HttpServerManager httpServerManager;
    private static LanguageServerController languageServerController;

    private Stage mainStage;

    public static void setup(List<UiCommand> uiCommands,
                             GuiPreferences preferences) {
        JabRefGUI.uiCommands = uiCommands;
        JabRefGUI.preferences = preferences;
    }

    @Override
    public void start(Stage stage) {
        this.mainStage = stage;
        Injector.setModelOrService(Stage.class, mainStage);

        FallbackExceptionHandler.installExceptionHandler((exception, thread) -> UiTaskExecutor.runInJavaFXThread(() -> {
            DialogService dialogService = Injector.instantiateModelOrService(DialogService.class);
            dialogService.showErrorDialogAndWait("Uncaught exception occurred in " + thread, exception);
        }));

        initialize();

        JabRefGUI.mainFrame = new JabRefFrame(
                mainStage,
                dialogService,
                fileUpdateMonitor,
                preferences,
                cliPreferences,
                gitHandlerRegistry,
                aiService,
                stateManager,
                countingUndoManager,
                Injector.instantiateModelOrService(BibEntryTypesManager.class),
                clipBoardManager,
                taskExecutor,
                gitHandlerRegistry);

        openWindow();

        startBackgroundTasks();

        if (!fileUpdateMonitor.isActive()) {
            dialogService.showErrorDialogAndWait(
                    Localization.lang("Unable to monitor file changes. Please close files " +
                            "and processes and restart. You may encounter errors if you continue " +
                            "with this session."));
        }

        BuildInfo buildInfo = Injector.instantiateModelOrService(BuildInfo.class);
        EasyBind.subscribe(preferences.getInternalPreferences().versionCheckEnabledProperty(), enabled -> {
            if (enabled) {
                new VersionWorker(buildInfo.version,
                        dialogService,
                        taskExecutor,
                        preferences)
                        .checkForNewVersionDelayed();
            }
        });

        setupProxy();
    }

    public void initialize() {
        WebViewStore.init();

        DefaultFileUpdateMonitor fileUpdateMonitor = new DefaultFileUpdateMonitor();
        JabRefGUI.fileUpdateMonitor = fileUpdateMonitor;
        HeadlessExecutorService.INSTANCE.executeInterruptableTask(fileUpdateMonitor, "FileUpdateMonitor");
        Injector.setModelOrService(FileUpdateMonitor.class, fileUpdateMonitor);

        DirectoryMonitor directoryMonitor = new DirectoryMonitor();
        Injector.setModelOrService(DirectoryMonitor.class, directoryMonitor);

        gitHandlerRegistry = new GitHandlerRegistry();
        Injector.setModelOrService(GitHandlerRegistry.class, gitHandlerRegistry);

<<<<<<< HEAD
        BibEntryTypesManager entryTypesManager = preferences.getCustomEntryTypesRepository(bibEntryTypesManager);
=======
        BibEntryTypesManager entryTypesManager = preferences.getCustomEntryTypesRepository();
>>>>>>> 74d5bbf1
        JournalAbbreviationRepository journalAbbreviationRepository = JournalAbbreviationLoader.loadRepository(preferences.getJournalAbbreviationPreferences());
        Injector.setModelOrService(BibEntryTypesManager.class, entryTypesManager);
        Injector.setModelOrService(JournalAbbreviationRepository.class, journalAbbreviationRepository);
        Injector.setModelOrService(ProtectedTermsLoader.class, new ProtectedTermsLoader(preferences.getProtectedTermsPreferences()));

        IndexManager.clearOldSearchIndices();

        JabRefGUI.remoteListenerServerManager = new RemoteListenerServerManager();
        Injector.setModelOrService(RemoteListenerServerManager.class, JabRefGUI.remoteListenerServerManager);

        JabRefGUI.httpServerManager = new HttpServerManager();
        Injector.setModelOrService(HttpServerManager.class, JabRefGUI.httpServerManager);

        JabRefGUI.languageServerController = new LanguageServerController(preferences, journalAbbreviationRepository);
        Injector.setModelOrService(LanguageServerController.class, JabRefGUI.languageServerController);

        JabRefGUI.stateManager = new JabRefGuiStateManager();
        Injector.setModelOrService(StateManager.class, stateManager);

        Injector.setModelOrService(KeyBindingRepository.class, preferences.getKeyBindingRepository());

        JabRefGUI.themeManager = new ThemeManager(
                preferences.getWorkspacePreferences(),
                fileUpdateMonitor
        );
        Injector.setModelOrService(ThemeManager.class, themeManager);

        JabRefGUI.countingUndoManager = new CountingUndoManager();
        Injector.setModelOrService(UndoManager.class, countingUndoManager);
        Injector.setModelOrService(CountingUndoManager.class, countingUndoManager);

        // our Default task executor is the UITaskExecutor which can use the fx thread
        JabRefGUI.taskExecutor = new UiTaskExecutor();
        Injector.setModelOrService(TaskExecutor.class, taskExecutor);

        JabRefGUI.dialogService = new JabRefDialogService(mainStage);
        Injector.setModelOrService(DialogService.class, dialogService);

        JabRefGUI.clipBoardManager = new ClipBoardManager();
        Injector.setModelOrService(ClipBoardManager.class, clipBoardManager);

        JabRefGUI.aiService = new AiService(
                preferences.getAiPreferences(),
                preferences.getFilePreferences(),
                preferences.getCitationKeyPatternPreferences(),
                dialogService,
                taskExecutor);
        Injector.setModelOrService(AiService.class, aiService);

        JabRefGUI.citationsAndRelationsSearchService = new SearchCitationsRelationsService(
                preferences.getImporterPreferences(),
                preferences.getImportFormatPreferences(),
                preferences.getFieldPreferences(),
                entryTypesManager
        );
        Injector.setModelOrService(SearchCitationsRelationsService.class, citationsAndRelationsSearchService);
    }

    private void setupProxy() {
        if (!preferences.getProxyPreferences().shouldUseProxy()) {
            return;
        }

        if (!preferences.getProxyPreferences().shouldUseAuthentication()) {
            ProxyRegisterer.register(preferences.getProxyPreferences());
            return;
        }

        assert preferences.getProxyPreferences().shouldUseAuthentication();

        if (preferences.getProxyPreferences().shouldPersistPassword()
                && StringUtil.isNotBlank(preferences.getProxyPreferences().getPassword())) {
            ProxyRegisterer.register(preferences.getProxyPreferences());
            return;
        }

        Optional<String> password = dialogService.showPasswordDialogAndWait(
                Localization.lang("Proxy configuration"),
                Localization.lang("Proxy requires password"),
                Localization.lang("Password"));

        if (password.isPresent()) {
            preferences.getProxyPreferences().setPassword(password.get());
            ProxyRegisterer.register(preferences.getProxyPreferences());
        } else {
            LOGGER.warn("No proxy password specified");
        }
    }

    private void openWindow() {
        LOGGER.debug("Initializing frame");

        CoreGuiPreferences coreGuiPreferences = preferences.getGuiPreferences();
        LOGGER.debug("Reading from prefs: isMaximized {}", coreGuiPreferences.isWindowMaximised());

        mainStage.setMinWidth(580);
        mainStage.setMinHeight(330);

        // maximized target state is stored, because "saveWindowState" saves x and y only if not maximized
        boolean windowMaximised = coreGuiPreferences.isWindowMaximised();

        LOGGER.debug("Screens: {}", Screen.getScreens());
        debugLogWindowState(mainStage);

        if (isWindowPositionInBounds()) {
            LOGGER.debug("The JabRef window is inside screen bounds.");
            mainStage.setX(coreGuiPreferences.getPositionX());
            mainStage.setY(coreGuiPreferences.getPositionY());
            mainStage.setWidth(coreGuiPreferences.getSizeX());
            mainStage.setHeight(coreGuiPreferences.getSizeY());
            LOGGER.debug("NOT saving window positions");
        } else {
            LOGGER.info("The JabRef window is outside of screen bounds. Position and size will be corrected to 1024x768. Primary screen will be used.");
            Rectangle2D bounds = Screen.getPrimary().getBounds();
            mainStage.setX(bounds.getMinX());
            mainStage.setY(bounds.getMinY());
            mainStage.setWidth(Math.min(bounds.getWidth(), 1024.0));
            mainStage.setHeight(Math.min(bounds.getHeight(), 786.0));
            LOGGER.debug("Saving window positions");
            saveWindowState();
        }
        // after calling "saveWindowState" the maximized state can be set
        mainStage.setMaximized(windowMaximised);
        debugLogWindowState(mainStage);

        Scene scene = new Scene(JabRefGUI.mainFrame);

        LOGGER.debug("installing CSS");
        themeManager.installCss(scene);

        LOGGER.debug("Handle TextEditor key bindings");
        scene.addEventFilter(KeyEvent.KEY_PRESSED, event -> {
            TextInputKeyBindings.call(scene, event, preferences.getKeyBindingRepository());
            SelectableTextFlowKeyBindings.call(scene, event, preferences.getKeyBindingRepository());
            WalkthroughKeyBindings.call(event, stateManager, preferences.getKeyBindingRepository());
        });

        mainStage.setTitle(JabRefFrame.FRAME_TITLE);
        mainStage.getIcons().addAll(IconTheme.getLogoSetFX());
        mainStage.setScene(scene);
        mainStage.setOnShowing(this::onShowing);
        mainStage.setOnCloseRequest(this::onCloseRequest);
        mainStage.setOnHiding(this::onHiding);

        LOGGER.debug("Showing mainStage");
        mainStage.show();

        LOGGER.debug("frame initialized");

        Platform.runLater(() -> mainFrame.handleUiCommands(uiCommands));

        // Lifecycle note: after this method, #onShowing will be called
    }

    public void onShowing(WindowEvent event) {
        Platform.runLater(() -> {
            mainFrame.updateHorizontalDividerPosition();
            mainFrame.updateVerticalDividerPosition();
        });

        // Open last edited databases
        if (uiCommands.stream().noneMatch(UiCommand.BlankWorkspace.class::isInstance)
            && preferences.getWorkspacePreferences().shouldOpenLastEdited()) {
            mainFrame.openLastEditedDatabases();
        }

        Platform.runLater(() -> {
            // We need to check at this point, because here, all libraries are loaded (e.g., load previously opened libraries) and all UI commands (e.g., load libraries, blank workspace, ...) are handled.
            if (stateManager.getOpenDatabases().isEmpty()) {
                mainFrame.showWelcomeTab();
            }
        });
    }

    public void onCloseRequest(WindowEvent event) {
        if (!mainFrame.close()) {
            event.consume();
        }
    }

    public void onHiding(WindowEvent event) {
        saveWindowState();
        preferences.flush();
        Platform.exit();
    }

    private void saveWindowState() {
        CoreGuiPreferences preferences = JabRefGUI.preferences.getGuiPreferences();
        // workaround for mac, maximize will always report true
        if (!mainStage.isMaximized() || OS.OS_X) {
            preferences.setPositionX(mainStage.getX());
            preferences.setPositionY(mainStage.getY());
            preferences.setSizeX(mainStage.getWidth());
            preferences.setSizeY(mainStage.getHeight());
        }
        // maximize does not correctly work on OSX, reports true, although the window was resized!
        if (OS.OS_X) {
            preferences.setWindowMaximised(false);
        } else {
            preferences.setWindowMaximised(mainStage.isMaximized());
        }
        debugLogWindowState(mainStage);
    }

    /**
     * prints the data from the screen (only in debug mode)
     *
     * @param mainStage JabRef's stage
     */
    private void debugLogWindowState(Stage mainStage) {
        LOGGER.debug("""
                        screen data:
                          mainStage.WINDOW_MAXIMISED: {}
                          mainStage.POS_X: {}
                          mainStage.POS_Y: {}
                          mainStage.SIZE_X: {}
                          mainStage.SIZE_Y: {}
                        """,
                mainStage.isMaximized(), mainStage.getX(), mainStage.getY(), mainStage.getWidth(), mainStage.getHeight());
    }

    /**
     * Tests if the window coordinates are inside any screen
     */
    private boolean isWindowPositionInBounds() {
        CoreGuiPreferences coreGuiPreferences = preferences.getGuiPreferences();

        if (LOGGER.isDebugEnabled()) {
            Screen.getScreens().forEach(screen -> LOGGER.debug("Screen bounds: {}", screen.getBounds()));
        }

        return lowerLeftIsInBounds(coreGuiPreferences) && upperRightIsInBounds(coreGuiPreferences);
    }

    private boolean lowerLeftIsInBounds(CoreGuiPreferences coreGuiPreferences) {
        // Windows/PowerToys somehow removes 10 pixels to the left; they are re-added
        double leftX = coreGuiPreferences.getPositionX() + 10.0;
        double bottomY = coreGuiPreferences.getPositionY() + coreGuiPreferences.getSizeY();
        LOGGER.debug("left x: {}, bottom y: {}", leftX, bottomY);

        boolean inBounds = Screen.getScreens().stream().anyMatch(screen -> screen.getBounds().contains(leftX, bottomY));
        LOGGER.debug("lower left corner is in bounds: {}", inBounds);
        return inBounds;
    }

    private boolean upperRightIsInBounds(CoreGuiPreferences coreGuiPreferences) {
        // The upper right corner is checked as there are most probably the window controls.
        // Windows/PowerToys somehow adds 10 pixels to the right and top of the screen, they are removed
        double rightX = coreGuiPreferences.getPositionX() + coreGuiPreferences.getSizeX() - 10.0;
        double topY = coreGuiPreferences.getPositionY();
        LOGGER.debug("right x: {}, top y: {}", rightX, topY);

        boolean inBounds = Screen.getScreens().stream().anyMatch(screen -> screen.getBounds().contains(rightX, topY));
        LOGGER.debug("upper right corner is in bounds: {}", inBounds);
        return inBounds;
    }

    // Background tasks
    public void startBackgroundTasks() {
        RemotePreferences remotePreferences = preferences.getRemotePreferences();

        if (remotePreferences.useRemoteServer()) {
            remoteListenerServerManager.openAndStart(
                    new CLIMessageHandler(
                            mainFrame,
                            preferences),
                    remotePreferences.getPort());
        }

        if (remotePreferences.enableHttpServer()) {
            httpServerManager.start(stateManager, remotePreferences.getHttpServerUri());
        }
        if (remotePreferences.enableLanguageServer()) {
            languageServerController.start(remotePreferences.getLanguageServerPort());
        }
    }

    @Override
    public void stop() {
        LOGGER.trace("Stopping JabRef GUI");
        try (ExecutorService executor = Executors.newVirtualThreadPerTaskExecutor()) {
            LOGGER.trace("Stopping JabRef GUI using a virtual thread executor");

            // Shutdown everything in parallel to prevent causing non-shutdown of something in case of issues
            executor.submit(() -> {
                LOGGER.trace("Closing citations and relations search service");
                citationsAndRelationsSearchService.close();
                LOGGER.trace("Citations and relations search service closed");
            });

            executor.submit(() -> {
                LOGGER.trace("Closing AI service");
                try {
                    aiService.close();
                } catch (Exception e) {
                    LOGGER.error("Unable to close AI service", e);
                }
                LOGGER.trace("AI service closed");
            });

            executor.submit(() -> {
                LOGGER.trace("Closing OpenOffice connection");
                OOBibBaseConnect.closeOfficeConnection();
                LOGGER.trace("OpenOffice connection closed");
            });

            executor.submit(() -> {
                LOGGER.trace("Shutting down remote server manager");
                remoteListenerServerManager.stop();
                LOGGER.trace("RemoteListenerServerManager shut down");
            });

            executor.submit(() -> {
                LOGGER.trace("Shutting down http server manager");
                httpServerManager.stop();
                LOGGER.trace("HttpServerManager shut down");
            });

            executor.submit(() -> {
                LOGGER.trace("Shutting down language server controller");
                languageServerController.stop();
                LOGGER.trace("LanguageServerController shut down");
            });

            executor.submit(() -> {
                LOGGER.trace("Stopping background tasks");
                Unirest.shutDown();
                LOGGER.trace("Unirest shut down");
            });

            // region All threading related shutdowns
            executor.submit(() -> {
                LOGGER.trace("Shutting down taskExecutor");
                if (taskExecutor != null) {
                    taskExecutor.shutdown();
                }
                LOGGER.trace("TaskExecutor shut down");
            });

            executor.submit(() -> {
                LOGGER.trace("Shutting down fileUpdateMonitor");
                fileUpdateMonitor.shutdown();
                LOGGER.trace("FileUpdateMonitor shut down");
            });

            executor.submit(() -> {
                LOGGER.trace("Shutting down directoryMonitor");
                DirectoryMonitor directoryMonitor = Injector.instantiateModelOrService(DirectoryMonitor.class);
                directoryMonitor.shutdown();
                LOGGER.trace("DirectoryMonitor shut down");
            });

            executor.submit(() -> {
                LOGGER.trace("Shutting down postgreServer");
                PostgreServer postgreServer = Injector.instantiateModelOrService(PostgreServer.class);
                postgreServer.shutdown();
                LOGGER.trace("PostgreServer shut down");
            });

            executor.submit(() -> {
                LOGGER.trace("Shutting down HeadlessExecutorService");
                HeadlessExecutorService.INSTANCE.shutdownEverything();
                LOGGER.trace("HeadlessExecutorService shut down");
            });
            // endregion

            HeadlessExecutorService.gracefullyShutdown("HeadlessExecutorService", executor, 30);
        }

        LOGGER.trace("Finished stop");

        // Just to be sure that we do not leave any threads running
        System.exit(0);
    }
}<|MERGE_RESOLUTION|>--- conflicted
+++ resolved
@@ -87,11 +87,8 @@
     private static ClipBoardManager clipBoardManager;
     private static DialogService dialogService;
     private static JabRefFrame mainFrame;
-<<<<<<< HEAD
+
     private static BibEntryTypesManager bibEntryTypesManager;
-
-=======
->>>>>>> 74d5bbf1
     private static GitHandlerRegistry gitHandlerRegistry;
 
     private static RemoteListenerServerManager remoteListenerServerManager;
@@ -172,11 +169,8 @@
         gitHandlerRegistry = new GitHandlerRegistry();
         Injector.setModelOrService(GitHandlerRegistry.class, gitHandlerRegistry);
 
-<<<<<<< HEAD
         BibEntryTypesManager entryTypesManager = preferences.getCustomEntryTypesRepository(bibEntryTypesManager);
-=======
-        BibEntryTypesManager entryTypesManager = preferences.getCustomEntryTypesRepository();
->>>>>>> 74d5bbf1
+
         JournalAbbreviationRepository journalAbbreviationRepository = JournalAbbreviationLoader.loadRepository(preferences.getJournalAbbreviationPreferences());
         Injector.setModelOrService(BibEntryTypesManager.class, entryTypesManager);
         Injector.setModelOrService(JournalAbbreviationRepository.class, journalAbbreviationRepository);
