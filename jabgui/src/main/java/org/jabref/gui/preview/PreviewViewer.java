--- conflicted
+++ resolved
@@ -4,11 +4,8 @@
 import java.net.MalformedURLException;
 import java.util.List;
 import java.util.Objects;
-<<<<<<< HEAD
 import java.util.Optional;
-=======
 import java.util.concurrent.atomic.AtomicReference;
->>>>>>> 91026f6b
 
 import javafx.beans.InvalidationListener;
 import javafx.beans.Observable;
@@ -232,19 +229,8 @@
     }
 
     private void setPreviewText(String text) {
-<<<<<<< HEAD
         String coverIfAny = getCoverImageURL().map(url -> "<img style=\"border-width:1px; border-style:solid; border-color:black; display:block; height:12rem;\" src=\"%s\"> <br>".formatted(url)).orElse("");
 
-        layoutText = """
-                    <html>
-                        <body id="previewBody">
-                            %s <div id="content"> %s </div>
-                        </body>
-                    </html>
-                """.formatted(coverIfAny, text);
-        highlightLayoutText();
-        setHvalue(0);
-=======
         AtomicReference<String> baseURL = new AtomicReference<>("");
         if (databaseContext != null) {
             databaseContext
@@ -262,23 +248,23 @@
                         }
                     });
         }
-        layoutText = formatPreviewText(baseURL.get(), text);
+
+        layoutText = formatPreviewText(baseURL.get(), coverIfAny, text);
         highlightLayoutText();
         setHvalue(0);
     }
 
-    private static String formatPreviewText(String baseUrl, String text) {
+    private static String formatPreviewText(String baseUrl, String coverIfAny, String text) {
         return """
                 <html>
                     <head>
                         <base href="%s">
                     </head>
                     <body id="previewBody">
-                        <div id="content"> %s </div>
+                        %s <div id="content"> %s </div>
                     </body>
                 </html>
-                """.formatted(baseUrl, text);
->>>>>>> 91026f6b
+                """.formatted(baseUrl, coverIfAny, text);
     }
 
     private Optional<String> getCoverImageURL() {
