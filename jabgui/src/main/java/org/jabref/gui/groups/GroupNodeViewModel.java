--- conflicted
+++ resolved
@@ -40,11 +40,8 @@
 import org.jabref.model.groups.AutomaticGroup;
 import org.jabref.model.groups.AutomaticKeywordGroup;
 import org.jabref.model.groups.AutomaticPersonsGroup;
-<<<<<<< HEAD
+import org.jabref.model.groups.DateGroup;
 import org.jabref.model.groups.DirectoryGroup;
-=======
-import org.jabref.model.groups.DateGroup;
->>>>>>> 2096d23a
 import org.jabref.model.groups.ExplicitGroup;
 import org.jabref.model.groups.GroupEntryChanger;
 import org.jabref.model.groups.GroupTreeNode;
@@ -445,7 +442,6 @@
 
     public boolean canAddEntriesIn() {
         AbstractGroup group = groupNode.getGroup();
-<<<<<<< HEAD
         return switch (group) {
             case LastNameGroup _,
                  RegexKeywordGroup _ ->
@@ -454,12 +450,14 @@
                              .map(groupParent -> groupParent instanceof AutomaticKeywordGroup || groupParent instanceof AutomaticPersonsGroup)
                              .orElse(false);
             case AllEntriesGroup _,
-                 SmartGroup _,
-                 SearchGroup _,
+                 AutomaticDateGroup _,
                  AutomaticKeywordGroup _,
                  AutomaticPersonsGroup _,
-                 TexGroup _,
-                 DirectoryGroup _ ->
+                 DateGroup _,
+                 DirectoryGroup _,
+                 SearchGroup _,
+                 SmartGroup _,
+                 TexGroup _ ->
                     false;
             case ExplicitGroup _,
                  KeywordGroup _ ->
@@ -469,37 +467,6 @@
             default ->
                     throw new UnsupportedOperationException("canAddEntriesIn method not yet implemented in group: " + group.getClass().getName());
         };
-=======
-        if (group instanceof AllEntriesGroup) {
-            return false;
-        } else if (group instanceof SmartGroup) {
-            return false;
-        } else if (group instanceof ExplicitGroup) {
-            return true;
-        } else if (group instanceof LastNameGroup || group instanceof RegexKeywordGroup) {
-            return groupNode.getParent()
-                            .map(GroupTreeNode::getGroup)
-                            .map(groupParent -> groupParent instanceof AutomaticKeywordGroup || groupParent instanceof AutomaticPersonsGroup)
-                            .orElse(false);
-        } else if (group instanceof KeywordGroup) {
-            // also covers WordKeywordGroup
-            return true;
-        } else if (group instanceof SearchGroup) {
-            return false;
-        } else if (group instanceof AutomaticKeywordGroup) {
-            return false;
-        } else if (group instanceof AutomaticPersonsGroup) {
-            return false;
-        } else if (group instanceof TexGroup) {
-            return false;
-        } else if (group instanceof AutomaticDateGroup) {
-            return false;
-        } else if (group instanceof DateGroup) {
-            return false;
-        } else {
-            throw new UnsupportedOperationException("canAddEntriesIn method not yet implemented in group: " + group.getClass().getName());
-        }
->>>>>>> 2096d23a
     }
 
     public boolean canBeDragged() {
@@ -508,11 +475,11 @@
             case AllEntriesGroup _,
                  SmartGroup _ ->
                     false;
-            case ExplicitGroup _,
-                 SearchGroup _,
-                 AutomaticKeywordGroup _,
+            case AutomaticKeywordGroup _,
                  AutomaticPersonsGroup _,
                  AutomaticDateGroup _,
+                 ExplicitGroup _,
+                 SearchGroup _,
                  TexGroup _ ->
                     true;
             case DirectoryGroup _ ->
@@ -543,16 +510,12 @@
                  SearchGroup _,
                  TexGroup _ ->
                     true;
-            case AutomaticKeywordGroup _,
+            case AutomaticDateGroup _,
+                 AutomaticKeywordGroup _,
                  AutomaticPersonsGroup _,
-<<<<<<< HEAD
-                 SmartGroup _,
-                 DirectoryGroup _ ->
-=======
-                 AutomaticDateGroup _,
                  DateGroup _,
+                 DirectoryGroup _,
                  SmartGroup _ ->
->>>>>>> 2096d23a
                     false;
             case KeywordGroup _ ->
                 // KeywordGroup is parent of LastNameGroup, RegexKeywordGroup and WordKeywordGroup
@@ -573,18 +536,11 @@
             case AllEntriesGroup _,
                  SmartGroup _ ->
                     false;
-            case ExplicitGroup _,
+            case AutomaticKeywordGroup _,
+                 AutomaticPersonsGroup _,
+                 ExplicitGroup _,
                  SearchGroup _,
-                 AutomaticKeywordGroup _,
-                 AutomaticPersonsGroup _,
-<<<<<<< HEAD
-                 TexGroup _,
-                 DirectoryGroup _ ->
-=======
-                 AutomaticDateGroup _,
-                 DateGroup _,
                  TexGroup _ ->
->>>>>>> 2096d23a
                     true;
             case KeywordGroup _ ->
                 // KeywordGroup is parent of LastNameGroup, RegexKeywordGroup and WordKeywordGroup
@@ -606,17 +562,13 @@
                  DateGroup _,
                  SmartGroup _ ->
                     false;
-            case ExplicitGroup _,
-                 SearchGroup _,
+            case AutomaticDateGroup _,
                  AutomaticKeywordGroup _,
                  AutomaticPersonsGroup _,
-<<<<<<< HEAD
-                 TexGroup _,
-                 DirectoryGroup _ ->
-=======
-                 AutomaticDateGroup _,
+                 DirectoryGroup _,
+                 ExplicitGroup _,
+                 SearchGroup _,
                  TexGroup _ ->
->>>>>>> 2096d23a
                     true;
             case KeywordGroup _ ->
                 // KeywordGroup is parent of LastNameGroup, RegexKeywordGroup and WordKeywordGroup
