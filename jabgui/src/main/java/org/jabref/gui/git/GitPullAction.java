--- conflicted
+++ resolved
@@ -77,18 +77,12 @@
         GitStatusViewModel gitStatusViewModel = GitStatusViewModel.fromPathAndContext(stateManager, taskExecutor, gitHandlerRegistry, bibFilePath);
 
         BackgroundTask
-<<<<<<< HEAD
-                .wrap(() -> doPull(activeDatabase, bibFilePath, stateManager, registry))
+                .wrap(() -> doPull(activeDatabase, bibFilePath, gitHandlerRegistry))
                 .onSuccess(fr -> {
-                    // 刷新 Git 状态栏
-                    gitStatusViewModel.refresh(bibFilePath);
+                    //                    // 刷新 Git 状态栏
+                    //                    gitStatusViewModel.refresh(bibFilePath);
 
                     if (fr.isUpToDate()) {
-=======
-                .wrap(() -> doPull(activeDatabase, bibFilePath, gitHandlerRegistry))
-                .onSuccess(result -> {
-                    if (result.noop()) {
->>>>>>> 8d3978ea
                         dialogService.showInformationDialogAndWait(
                                 Localization.lang("Git Pull"),
                                 Localization.lang("Already up to date.")
@@ -120,33 +114,28 @@
                 })
                 .onFailure(this::showPullError)
                 .executeWith(taskExecutor);
-//                .onSuccess(result -> {
-//                    if (result.noop()) {
-//                        dialogService.showInformationDialogAndWait(
-//                                Localization.lang("Git Pull"),
-//                                Localization.lang("Already up to date.")
-//                        );
-//                    } else if (result.isSuccessful()) {
-//                        try {
-//                            replaceWithMergedEntries(result.getMergedEntries(), activeDatabase);
-//                            gitStatusViewModel.refresh(bibFilePath);
-//                            dialogService.showInformationDialogAndWait(
-//                                    Localization.lang("Git Pull"),
-//                                    Localization.lang("Merged and updated."));
-//                        } catch (IOException | JabRefException ex) {
-//                            showPullError(ex);
-//                        }
-//                    }
-//                })
-    }
-
-<<<<<<< HEAD
-    private FinalizeResult doPull(BibDatabaseContext databaseContext, Path bibPath, StateManager stateManager, GitHandlerRegistry registry) throws IOException, GitAPIException, JabRefException {
+        //                .onSuccess(result -> {
+        //                    if (result.noop()) {
+        //                        dialogService.showInformationDialogAndWait(
+        //                                Localization.lang("Git Pull"),
+        //                                Localization.lang("Already up to date.")
+        //                        );
+        //                    } else if (result.isSuccessful()) {
+        //                        try {
+        //                            replaceWithMergedEntries(result.getMergedEntries(), activeDatabase);
+        //                            gitStatusViewModel.refresh(bibFilePath);
+        //                            dialogService.showInformationDialogAndWait(
+        //                                    Localization.lang("Git Pull"),
+        //                                    Localization.lang("Merged and updated."));
+        //                        } catch (IOException | JabRefException ex) {
+        //                            showPullError(ex);
+        //                        }
+        //                    }
+        //                })
+    }
+
+    private FinalizeResult doPull(BibDatabaseContext databaseContext, Path bibPath, GitHandlerRegistry registry) throws IOException, GitAPIException, JabRefException {
         GitSyncService gitSyncService = buildSyncService(registry);
-=======
-    private PullResult doPull(BibDatabaseContext databaseContext, Path bibPath, GitHandlerRegistry registry) throws IOException, GitAPIException, JabRefException {
-        GitSyncService syncService = buildSyncService(bibPath, registry);
->>>>>>> 8d3978ea
         GitHandler handler = registry.get(bibPath.getParent());
         String user = guiPreferences.getGitPreferences().getUsername();
         String pat = guiPreferences.getGitPreferences().getPat();
@@ -187,6 +176,7 @@
     }
 
     // ------------------- helpers: memory mutations -------------------
+
     /**
      * Apply (remote - base) patches safely into the in-memory DB, plus safe new/deleted entries.
      * We intentionally mutate MEMORY first so we can run the same save path as a manual save afterwards.
@@ -214,7 +204,6 @@
         }
     }
 
-<<<<<<< HEAD
     /**
      * Apply user-resolved entries into MEMORY: replace or insert by citation key.
      * (Aligned with MergeEntriesAction’s “edit the in-memory database first” philosophy.)
@@ -247,12 +236,6 @@
     private void saveLikeUserSave(Path file, BibDatabaseContext ctx) throws IOException {
         org.jabref.logic.git.io.GitFileWriter.write(file, ctx, guiPreferences.getImportFormatPreferences());
     }
-=======
-    private GitSyncService buildSyncService(Path bibPath, GitHandlerRegistry handlerRegistry) {
-        GitConflictResolverDialog dialog = new GitConflictResolverDialog(dialogService, guiPreferences);
-        GitConflictResolverStrategy resolver = new GuiGitConflictResolverStrategy(dialog);
-        GitSemanticMergeExecutor mergeExecutor = new GitSemanticMergeExecutorImpl(guiPreferences.getImportFormatPreferences());
->>>>>>> 8d3978ea
 
     /**
      * Wire a GitSyncService that does NOT write bytes in prepare/finalize;
@@ -270,15 +253,15 @@
                 new DefaultMergeBookkeeper(handlerRegistry)
         );
     }
-//
-//    // TODO: 看一下这个职责应该给谁；检查参数
-//    private GitSyncService buildSyncService(Path bibPath, GitHandlerRegistry handlerRegistry) throws JabRefException {
-//        GitConflictResolverDialog dialog = new GitConflictResolverDialog(dialogService, guiPreferences);
-//        GitConflictResolverStrategy resolver = new GuiGitConflictResolverStrategy(dialog);
-//        GitSemanticMergePlanner mergeExecutor = new GitSemanticMergeExecutorImpl(guiPreferences.getImportFormatPreferences());
-//
-//        return new GitSyncService(guiPreferences.getImportFormatPreferences(), handlerRegistry, resolver, mergeExecutor);
-//    }
+    //
+    //    // TODO: 看一下这个职责应该给谁；检查参数
+    //    private GitSyncService buildSyncService(Path bibPath, GitHandlerRegistry handlerRegistry) throws JabRefException {
+    //        GitConflictResolverDialog dialog = new GitConflictResolverDialog(dialogService, guiPreferences);
+    //        GitConflictResolverStrategy resolver = new GuiGitConflictResolverStrategy(dialog);
+    //        GitSemanticMergePlanner mergeExecutor = new GitSemanticMergeExecutorImpl(guiPreferences.getImportFormatPreferences());
+    //
+    //        return new GitSyncService(guiPreferences.getImportFormatPreferences(), handlerRegistry, resolver, mergeExecutor);
+    //    }
 
     private void showPullError(Throwable exception) {
         if (exception instanceof JabRefException e) {
@@ -307,15 +290,4 @@
             );
         }
     }
-
-    private void replaceWithMergedEntries(List<BibEntry> mergedEntries, BibDatabaseContext databaseContext) throws IOException, JabRefException {
-        List<BibEntry> currentEntries = List.copyOf(databaseContext.getDatabase().getEntries());
-        for (BibEntry entry : currentEntries) {
-            databaseContext.getDatabase().removeEntry(entry);
-        }
-
-        for (BibEntry entry : mergedEntries) {
-            databaseContext.getDatabase().insertEntry(new BibEntry(entry));
-        }
-    }
 }