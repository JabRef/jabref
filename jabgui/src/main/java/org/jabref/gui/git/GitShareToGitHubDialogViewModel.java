package org.jabref.gui.git;

import java.io.IOException;
import java.nio.file.Path;
import java.util.Optional;
import java.util.function.Predicate;

import javafx.beans.property.BooleanProperty;
import javafx.beans.property.SimpleBooleanProperty;
import javafx.beans.property.SimpleStringProperty;
import javafx.beans.property.StringProperty;

import org.jabref.gui.AbstractViewModel;
import org.jabref.gui.StateManager;
import org.jabref.logic.JabRefException;
import org.jabref.logic.git.GitHandler;
import org.jabref.logic.git.preferences.GitPreferences;
import org.jabref.logic.git.status.GitStatusChecker;
import org.jabref.logic.git.status.GitStatusSnapshot;
import org.jabref.logic.git.status.SyncStatus;
import org.jabref.logic.git.util.GitHandlerRegistry;
import org.jabref.logic.git.util.GitInitService;
import org.jabref.logic.l10n.Localization;
import org.jabref.model.database.BibDatabaseContext;
import org.jabref.model.strings.StringUtil;
import org.jabref.model.util.OptionalUtil;

import de.saxsys.mvvmfx.utils.validation.FunctionBasedValidator;
import de.saxsys.mvvmfx.utils.validation.ValidationMessage;
import de.saxsys.mvvmfx.utils.validation.ValidationStatus;
import de.saxsys.mvvmfx.utils.validation.Validator;
import org.eclipse.jgit.api.errors.GitAPIException;

/// This dialog makes the connection to GitHub configurable
/// We do not go through the JabRef preferences dialog, because need the preferences close to the user
public class GitShareToGitHubDialogViewModel extends AbstractViewModel {
    private final StateManager stateManager;

    // The preferences stored in JabRef
    private final GitPreferences gitPreferences;

    // The preferences of this dialog
    private final StringProperty usernameProperty = new SimpleStringProperty("");
    private final StringProperty patProperty = new SimpleStringProperty("");

    // TODO: This should be a library preference -> the library is connected to repository; not all JabRef libraries to the same one
    //       Reason: One could have https://github.com/JabRef/JabRef-exmple-libraries as one repo and https://github.com/myexampleuser/demolibs as onther repository
    //               Both share the same secrets, but are different URLs.
    //       Also think of having two .bib files in the same folder - they will have the same repository URL -- should make no issues, but let's see...
    private final StringProperty repositoryUrlProperty = new SimpleStringProperty("");
    private final BooleanProperty rememberPatProperty = new SimpleBooleanProperty();

    private final Validator repositoryUrlValidator;
    private final Validator githubUsernameValidator;
    private final Validator githubPatValidator;

    public GitShareToGitHubDialogViewModel(GitPreferences gitPreferences, StateManager stateManager) {
        this.stateManager = stateManager;
        this.gitPreferences = gitPreferences;

        repositoryUrlValidator = new FunctionBasedValidator<>(
                repositoryUrlProperty,
                githubHttpsUrlValidator(),
                ValidationMessage.error(Localization.lang("Please enter a valid HTTPS GitHub repository URL"))
        );
        githubUsernameValidator = new FunctionBasedValidator<>(
                usernameProperty,
                notEmptyValidator(),
                ValidationMessage.error(Localization.lang("GitHub username is required"))
        );
        githubPatValidator = new FunctionBasedValidator<>(
                patProperty,
                notEmptyValidator(),
                ValidationMessage.error(Localization.lang("Personal Access Token is required"))
        );
    }

    public void shareToGitHub() throws JabRefException, IOException, GitAPIException {
        String url = OptionalUtil.fromStringProperty(repositoryUrlProperty).orElse("");
        String user = OptionalUtil.fromStringProperty(usernameProperty).orElse("");
        String pat = OptionalUtil.fromStringProperty(patProperty).orElse("");

        Optional<BibDatabaseContext> activeDatabaseOpt = stateManager.getActiveDatabase();
        if (activeDatabaseOpt.isEmpty()) {
            throw new JabRefException(Localization.lang("No library open"));
        }

        BibDatabaseContext activeDatabase = activeDatabaseOpt.get();
        Optional<Path> bibFilePathOpt = activeDatabase.getDatabasePath();
        if (bibFilePathOpt.isEmpty()) {
            throw new JabRefException(Localization.lang("No library file path. Please save the library to a file first."));
        }

        Path bibPath = bibFilePathOpt.get();

        GitInitService.initRepoAndSetRemote(bibPath, url);

        GitHandlerRegistry registry = new GitHandlerRegistry();
        GitHandler handler = registry.get(bibPath.getParent());

        handler.setCredentials(user, pat);

        GitStatusSnapshot status = GitStatusChecker.checkStatusAndFetch(handler);

        if (status.syncStatus() == SyncStatus.BEHIND) {
            throw new JabRefException(Localization.lang("Remote repository is not empty. Please pull changes before pushing."));
        }

        handler.createCommitOnCurrentBranch(Localization.lang("Share library to GitHub"), false);

        if (status.syncStatus() == SyncStatus.REMOTE_EMPTY) {
            handler.pushCurrentBranchCreatingUpstream();
        } else {
            handler.pushCommitsToRemoteRepository();
        }

        storeSettings();
    }

    public void setValues() {
<<<<<<< HEAD
        // TODO: Change this to be in line with proxy preferences
        //       - [ ] Rewrite from Optional to plain String, because lifecycle ensures that always "something" is in there
        //       - See "defaults.put(PROXY_HOSTNAME, "");" in org.jabref.logic.preferences.JabRefCliPreferences.JabRefCliPreferences
        //       - [ ] Write documentation to docs/code-howtos/preferences.md
        repositoryUrl.set(gitPreferences.getRepositoryUrl().orElse(""));
        username.set(gitPreferences.getUsername().orElse(""));
        pat.set(gitPreferences.getPat().orElse(""));
        rememberPat.set(gitPreferences.getRememberPat());
=======
        repositoryUrlProperty.set(gitPreferences.getRepositoryUrl().orElse(""));
        usernameProperty.set(gitPreferences.getUsername().orElse(""));
        patProperty.set(gitPreferences.getPat().orElse(""));
        rememberPatProperty.set(gitPreferences.getRememberPat());
>>>>>>> 984d9c4b
    }

    public void storeSettings() {
        gitPreferences.setRepositoryUrl(repositoryUrlProperty.get().trim());
        gitPreferences.setUsername(usernameProperty.get().trim());
        gitPreferences.setRememberPat(rememberPatProperty.get());
        gitPreferences.setPat(patProperty.get().trim());
    }

    public ValidationStatus repositoryUrlValidation() {
        return repositoryUrlValidator.getValidationStatus();
    }

    public ValidationStatus githubUsernameValidation() {
        return githubUsernameValidator.getValidationStatus();
    }

    public ValidationStatus githubPatValidation() {
        return githubPatValidator.getValidationStatus();
    }

    private Predicate<String> notEmptyValidator() {
        return input -> StringUtil.isNotBlank(input);
    }

    private Predicate<String> githubHttpsUrlValidator() {
        return input -> StringUtil.isNotBlank(input) && input.trim().matches("^https://.+");
    }

    public StringProperty usernamePropertyProperty() {
        return usernameProperty;
    }

    public StringProperty patPropertyProperty() {
        return patProperty;
    }

    public StringProperty repositoryUrlPropertyProperty() {
        return repositoryUrlProperty;
    }

    public BooleanProperty rememberPatPropertyProperty() {
        return rememberPatProperty;
    }
}<|MERGE_RESOLUTION|>--- conflicted
+++ resolved
@@ -118,21 +118,14 @@
     }
 
     public void setValues() {
-<<<<<<< HEAD
         // TODO: Change this to be in line with proxy preferences
         //       - [ ] Rewrite from Optional to plain String, because lifecycle ensures that always "something" is in there
         //       - See "defaults.put(PROXY_HOSTNAME, "");" in org.jabref.logic.preferences.JabRefCliPreferences.JabRefCliPreferences
         //       - [ ] Write documentation to docs/code-howtos/preferences.md
-        repositoryUrl.set(gitPreferences.getRepositoryUrl().orElse(""));
-        username.set(gitPreferences.getUsername().orElse(""));
-        pat.set(gitPreferences.getPat().orElse(""));
-        rememberPat.set(gitPreferences.getRememberPat());
-=======
         repositoryUrlProperty.set(gitPreferences.getRepositoryUrl().orElse(""));
         usernameProperty.set(gitPreferences.getUsername().orElse(""));
         patProperty.set(gitPreferences.getPat().orElse(""));
         rememberPatProperty.set(gitPreferences.getRememberPat());
->>>>>>> 984d9c4b
     }
 
     public void storeSettings() {
