package org.jabref.gui.externalfiles;

import java.io.ByteArrayInputStream;
import java.io.IOException;
import java.nio.charset.StandardCharsets;
import java.nio.file.Path;
import java.util.ArrayList;
import java.util.Collection;
import java.util.List;
import java.util.Optional;

import javax.swing.undo.CompoundEdit;
import javax.swing.undo.UndoManager;

import javafx.scene.input.TransferMode;

import org.jabref.gui.DialogService;
import org.jabref.gui.StateManager;
import org.jabref.gui.duplicationFinder.DuplicateResolverDialog;
import org.jabref.gui.fieldeditors.LinkedFileViewModel;
import org.jabref.gui.libraryproperties.constants.ConstantsItemModel;
import org.jabref.gui.mergeentries.multiwaymerge.MultiMergeEntriesView;
import org.jabref.gui.preferences.GuiPreferences;
import org.jabref.gui.undo.UndoableInsertEntries;
import org.jabref.gui.util.DragDrop;
import org.jabref.gui.util.UiTaskExecutor;
import org.jabref.logic.FilePreferences;
import org.jabref.logic.citationkeypattern.CitationKeyGenerator;
import org.jabref.logic.database.DuplicateCheck;
import org.jabref.logic.externalfiles.ExternalFilesContentImporter;
import org.jabref.logic.externalfiles.LinkedFileTransferHelper;
import org.jabref.logic.importer.CompositeIdFetcher;
import org.jabref.logic.importer.FetcherException;
import org.jabref.logic.importer.ImportCleanup;
import org.jabref.logic.importer.ImportException;
import org.jabref.logic.importer.ImportFormatReader;
import org.jabref.logic.importer.ImportFormatReader.UnknownFormatImport;
import org.jabref.logic.importer.ParseException;
import org.jabref.logic.importer.ParserResult;
import org.jabref.logic.importer.fileformat.BibtexParser;
import org.jabref.logic.importer.fileformat.pdf.PdfMergeMetadataImporter;
import org.jabref.logic.l10n.Localization;
import org.jabref.logic.net.URLDownload;
import org.jabref.logic.util.BackgroundTask;
import org.jabref.logic.util.StandardFileType;
import org.jabref.logic.util.TaskExecutor;
import org.jabref.logic.util.URLUtil;
import org.jabref.logic.util.UpdateField;
import org.jabref.logic.util.io.FileUtil;
import org.jabref.model.FieldChange;
import org.jabref.model.TransferInformation;
import org.jabref.model.database.BibDatabaseContext;
import org.jabref.model.database.KeyCollisionException;
import org.jabref.model.entry.BibEntry;
import org.jabref.model.entry.BibEntryTypesManager;
import org.jabref.model.entry.BibtexString;
import org.jabref.model.entry.LinkedFile;
import org.jabref.model.entry.field.StandardField;
import org.jabref.model.groups.ExplicitGroup;
import org.jabref.model.groups.GroupEntryChanger;
import org.jabref.model.groups.GroupTreeNode;
import org.jabref.model.util.FileUpdateMonitor;
import org.jabref.model.util.OptionalUtil;

import com.airhacks.afterburner.injection.Injector;
import com.google.common.annotations.VisibleForTesting;
import org.jspecify.annotations.Nullable;
import org.slf4j.Logger;
import org.slf4j.LoggerFactory;

import static org.jabref.gui.duplicationFinder.DuplicateResolverDialog.DuplicateResolverResult.BREAK;

// TODO: Much of this code seems to be logic (and not UI)
public class ImportHandler {

    private static final Logger LOGGER = LoggerFactory.getLogger(ImportHandler.class);
    private final BibDatabaseContext targetBibDatabaseContext;
    private final GuiPreferences preferences;
    private final FileUpdateMonitor fileUpdateMonitor;
    private final ExternalFilesEntryLinker fileLinker;
    private final ExternalFilesContentImporter contentImporter;
    private final UndoManager undoManager;
    private final StateManager stateManager;
    private final DialogService dialogService;
    private final TaskExecutor taskExecutor;
    private final FilePreferences filePreferences;

    public ImportHandler(BibDatabaseContext targetBibDatabaseContext,
                         GuiPreferences preferences,
                         FileUpdateMonitor fileupdateMonitor,
                         UndoManager undoManager,
                         StateManager stateManager,
                         DialogService dialogService,
                         TaskExecutor taskExecutor) {
        this.targetBibDatabaseContext = targetBibDatabaseContext;
        this.preferences = preferences;
        this.fileUpdateMonitor = fileupdateMonitor;
        this.stateManager = stateManager;
        this.dialogService = dialogService;
        this.taskExecutor = taskExecutor;

        this.filePreferences = preferences.getFilePreferences();

        this.fileLinker = new ExternalFilesEntryLinker(preferences.getExternalApplicationsPreferences(), filePreferences, dialogService, stateManager);
        this.contentImporter = new ExternalFilesContentImporter(preferences.getImportFormatPreferences());
        this.undoManager = undoManager;
    }

    public ExternalFilesEntryLinker getFileLinker() {
        return fileLinker;
    }

    public BackgroundTask<List<ImportFilesResultItemViewModel>> importFilesInBackground(final List<Path> files, TransferMode transferMode) {
        // TODO: Make a utility class out of this. Package: org.jabref.logic.externalfiles.
        return new BackgroundTask<>() {
            private int counter;
            private final List<ImportFilesResultItemViewModel> results = new ArrayList<>();
            private final List<BibEntry> allEntriesToAdd = new ArrayList<>();

            @Override
            public List<ImportFilesResultItemViewModel> call() {
                counter = 1;
                CompoundEdit compoundEdit = new CompoundEdit();
                for (final Path file : files) {
                    final List<BibEntry> entriesToAdd = new ArrayList<>();

                    if (isCancelled()) {
                        break;
                    }

                    UiTaskExecutor.runInJavaFXThread(() -> {
                        setTitle(Localization.lang("Importing files into %1 | %2 of %0 file(s) processed.",
                                files.size(),
                                targetBibDatabaseContext.getDatabasePath().map(path -> path.getFileName().toString()).orElse(Localization.lang("untitled")),
                                counter));
                        updateMessage(Localization.lang("Processing %0", FileUtil.shortenFileName(file.getFileName().toString(), 68)));
                        updateProgress(counter, files.size());
                        showToUser(true);
                    });

                    try {
                        if (FileUtil.isPDFFile(file)) {
                            final List<BibEntry> pdfEntriesInFile;

                            // Details: See ADR-0043
                            if (files.size() == 1) {
                                pdfEntriesInFile = new ArrayList<>(1);
                                UiTaskExecutor.runAndWaitInJavaFXThread(() -> {
                                    MultiMergeEntriesView dialog = PdfMergeDialog.createMergeDialog(file, preferences, taskExecutor);
                                    dialogService.showCustomDialogAndWait(dialog).ifPresent(pdfEntriesInFile::add);
                                });
                            } else {
                                ParserResult pdfImporterResult = contentImporter.importPDFContent(file, targetBibDatabaseContext, filePreferences);
                                pdfEntriesInFile = pdfImporterResult.getDatabase().getEntries();
                                if (pdfImporterResult.hasWarnings()) {
                                    addResultToList(file, false, Localization.lang("Error reading PDF content: %0", pdfImporterResult.getErrorMessage()));
                                }
                            }

                            if (pdfEntriesInFile.isEmpty()) {
                                entriesToAdd.add(createEmptyEntryWithLink(file));
                                addResultToList(file, false, Localization.lang("No BibTeX was found. An empty entry was created with file link."));
                            } else {
                                generateKeys(pdfEntriesInFile);
                                pdfEntriesInFile.forEach(entry -> {
                                    if (entry.getFiles().size() > 1) {
                                        LOGGER.warn("Entry has more than one file attached. This is not supported.");
                                        LOGGER.warn("Entry's files: {}", entry.getFiles());
                                    }
                                    entry.clearField(StandardField.FILE);
                                    // Modifiers do not work on macOS: https://bugs.openjdk.org/browse/JDK-8264172
                                    // Similar code as org.jabref.gui.preview.PreviewPanel.PreviewPanel
                                    DragDrop.handleDropOfFiles(List.of(file), transferMode, fileLinker, entry);
                                    addToImportEntriesGroup(pdfEntriesInFile);
                                    entriesToAdd.addAll(pdfEntriesInFile);
                                    addResultToList(file, true, Localization.lang("File was successfully imported as a new entry"));
                                });
                            }
                        } else if (FileUtil.isBibFile(file)) {
                            ParserResult bibtexParserResult = contentImporter.importFromBibFile(file, fileUpdateMonitor);
                            List<BibEntry> entries = bibtexParserResult.getDatabaseContext().getEntries();
                            entriesToAdd.addAll(entries);
                            boolean success = !bibtexParserResult.hasWarnings();
                            String message;
                            if (success) {
                                message = Localization.lang("Bib entry was successfully imported");
                            } else {
                                message = bibtexParserResult.getErrorMessage();
                            }
                            addResultToList(file, success, message);
                        } else {
                            BibEntry emptyEntryWithLink = createEmptyEntryWithLink(file);
                            entriesToAdd.add(emptyEntryWithLink);
                            addResultToList(file, false, Localization.lang("No BibTeX data was found. An empty entry was created with file link."));
                        }
                    } catch (IOException ex) {
                        LOGGER.error("Error importing", ex);
                        addResultToList(file, false, Localization.lang("Error from import: %0", ex.getLocalizedMessage()));

                        UiTaskExecutor.runInJavaFXThread(() -> updateMessage(Localization.lang("Error")));
                    }
                    allEntriesToAdd.addAll(entriesToAdd);

                    compoundEdit.addEdit(new UndoableInsertEntries(targetBibDatabaseContext.getDatabase(), entriesToAdd));
                    compoundEdit.end();
                    // prevent fx thread exception in undo manager
                    UiTaskExecutor.runInJavaFXThread(() -> undoManager.addEdit(compoundEdit));

                    counter++;
                }
                // We need to run the actual import on the FX Thread, otherwise we will get some deadlocks with the UIThreadList
                // That method does a clone() on each entry
                UiTaskExecutor.runInJavaFXThread(() -> importEntries(allEntriesToAdd));
                return results;
            }

            private void addResultToList(Path newFile, boolean success, String logMessage) {
                ImportFilesResultItemViewModel result = new ImportFilesResultItemViewModel(newFile, success, logMessage);
                results.add(result);
            }
        };
    }

    private BibEntry createEmptyEntryWithLink(Path file) {
        BibEntry entry = new BibEntry();
        entry.setField(StandardField.TITLE, file.getFileName().toString());
        fileLinker.linkFilesToEntry(entry, List.of(file));
        return entry;
    }

    /// Cleans up the given entries and adds them to the library.
    public void importEntries(List<BibEntry> entries) {
        ImportCleanup cleanup = ImportCleanup.targeting(targetBibDatabaseContext.getMode(), preferences.getFieldPreferences());
        cleanup.doPostCleanup(entries);
        importCleanedEntries(null, entries);
    }

    public void importCleanedEntries(@Nullable TransferInformation transferInformation, List<BibEntry> entries) {
        targetBibDatabaseContext.getDatabase().insertEntries(entries);
        generateKeys(entries);
        setAutomaticFields(entries);
        addToGroups(entries, stateManager.getSelectedGroups(targetBibDatabaseContext));
        addToImportEntriesGroup(entries);

        if (transferInformation != null) {
            entries.stream().forEach(entry -> {
                LinkedFileTransferHelper
                        .adjustLinkedFilesForTarget(filePreferences, transferInformation, targetBibDatabaseContext, entry);
            });
        }

        // TODO: Should only be done if NOT copied from other library
        entries.stream().forEach(entry -> downloadLinkedFiles(entry));
    }

    public void importEntryWithDuplicateCheck(@Nullable TransferInformation transferInformation, BibEntry entry) {
        importEntryWithDuplicateCheck(transferInformation, entry, BREAK, new EntryImportHandlerTracker(stateManager));
    }

    /**
     * Imports an entry into the database with duplicate checking and handling.
     * Creates a copy of the entry for processing - the original entry parameter is not modified.
     * The copied entry may be modified during cleanup and duplicate handling.
     *
     * @param entry the entry to import (original will not be modified)
     * @param decision the duplicate resolution strategy to apply
     * @param tracker tracks the import status of the entry
     */
    private void importEntryWithDuplicateCheck(@Nullable TransferInformation transferInformation, BibEntry entry, DuplicateResolverDialog.DuplicateResolverResult decision, EntryImportHandlerTracker tracker) {
        // The original entry should not be modified
        BibEntry entryCopy = new BibEntry(entry);
        BibEntry entryToInsert = cleanUpEntry(entryCopy);

        BackgroundTask.wrap(() -> findDuplicate(entryToInsert))
                      .onFailure(e -> {
                          tracker.markSkipped();
                          LOGGER.error("Error in duplicate search", e);
                      })
                      .onSuccess(existingDuplicateInLibrary -> {
                          BibEntry finalEntry = entryToInsert;
                          if (existingDuplicateInLibrary.isPresent()) {
                              Optional<BibEntry> duplicateHandledEntry = handleDuplicates(entryToInsert, existingDuplicateInLibrary.get(), decision);
                              if (duplicateHandledEntry.isEmpty()) {
                                  tracker.markSkipped();
                                  return;
                              }
                              finalEntry = duplicateHandledEntry.get();
                          }

                          importCleanedEntries(transferInformation, List.of(finalEntry));

                          tracker.markImported(finalEntry);
                      }).executeWith(taskExecutor);
    }

    @VisibleForTesting
    BibEntry cleanUpEntry(BibEntry entry) {
        ImportCleanup cleanup = ImportCleanup.targeting(targetBibDatabaseContext.getMode(), preferences.getFieldPreferences());
        return cleanup.doPostCleanup(entry);
    }

    public Optional<BibEntry> findDuplicate(BibEntry entryToCheck) {
        // FIXME: BibEntryTypesManager needs to be passed via constructor
        return new DuplicateCheck(Injector.instantiateModelOrService(BibEntryTypesManager.class))
                .containsDuplicate(targetBibDatabaseContext.getDatabase(), entryToCheck, targetBibDatabaseContext.getMode());
    }

    public Optional<BibEntry> handleDuplicates(BibEntry originalEntry, BibEntry duplicateEntry, DuplicateResolverDialog.DuplicateResolverResult decision) {
        DuplicateDecisionResult decisionResult = getDuplicateDecision(originalEntry, duplicateEntry, decision);
        switch (decisionResult.decision()) {
            case KEEP_RIGHT:
                targetBibDatabaseContext.getDatabase().removeEntry(duplicateEntry);
                break;
            case KEEP_BOTH:
                break;
            case KEEP_MERGE:
                targetBibDatabaseContext.getDatabase().removeEntry(duplicateEntry);
                return Optional.of(decisionResult.mergedEntry());
            case KEEP_LEFT:
            case AUTOREMOVE_EXACT:
            case BREAK:
            default:
                return Optional.empty();
        }
        return Optional.of(originalEntry);
    }

    public DuplicateDecisionResult getDuplicateDecision(BibEntry originalEntry, BibEntry duplicateEntry, DuplicateResolverDialog.DuplicateResolverResult decision) {
        DuplicateResolverDialog dialog = new DuplicateResolverDialog(duplicateEntry, originalEntry, DuplicateResolverDialog.DuplicateResolverType.IMPORT_CHECK, stateManager, dialogService, preferences);
        if (decision == BREAK) {
            decision = dialogService.showCustomDialogAndWait(dialog).orElse(BREAK);
        }
        if (preferences.getMergeDialogPreferences().shouldMergeApplyToAllEntries()) {
            preferences.getMergeDialogPreferences().setAllEntriesDuplicateResolverDecision(decision);
        }
        return new DuplicateDecisionResult(decision, dialog.getMergedEntry());
    }

    public void setAutomaticFields(List<BibEntry> entries) {
        UpdateField.setAutomaticFields(
                entries,
                preferences.getOwnerPreferences(),
                preferences.getTimestampPreferences()
        );
    }

    public void downloadLinkedFiles(BibEntry entry) {
        if (preferences.getFilePreferences().shouldDownloadLinkedFiles()) {
            entry.getFiles().stream()
                 .filter(LinkedFile::isOnlineLink)
                 .forEach(linkedFile ->
                         new LinkedFileViewModel(
                                 linkedFile,
                                 entry,
                                 targetBibDatabaseContext,
                                 taskExecutor,
                                 dialogService,
                                 preferences
                         ).download(false)
                 );
        }
    }

    private void addToGroups(List<BibEntry> entries, Collection<GroupTreeNode> groups) {
        for (GroupTreeNode node : groups) {
            if (node.getGroup() instanceof GroupEntryChanger entryChanger) {
                List<FieldChange> undo = entryChanger.add(entries);
                // TODO: Add undo
                // if (!undo.isEmpty()) {
                //    compoundEdit.addEdit(UndoableChangeEntriesOfGroup.getUndoableEdit(new GroupTreeNodeViewModel(node),
                //            undo));
                // }
            }
        }
    }

    /**
     * Generate keys for given entries.
     *
     * @param entries entries to generate keys for
     */
    private void generateKeys(List<BibEntry> entries) {
        if (!preferences.getImporterPreferences().shouldGenerateNewKeyOnImport()) {
            return;
        }
        CitationKeyGenerator keyGenerator = new CitationKeyGenerator(
                targetBibDatabaseContext.getMetaData().getCiteKeyPatterns(preferences.getCitationKeyPatternPreferences()
                                                                                     .getKeyPatterns()),
                targetBibDatabaseContext.getDatabase(),
                preferences.getCitationKeyPatternPreferences());
        entries.forEach(keyGenerator::generateAndSetKey);
    }

    public List<BibEntry> handleBibTeXData(String entries) {
        BibtexParser parser = new BibtexParser(preferences.getImportFormatPreferences(), fileUpdateMonitor);
        try {
            List<BibEntry> result = parser.parseEntries(new ByteArrayInputStream(entries.getBytes(StandardCharsets.UTF_8)));
            Collection<BibtexString> stringConstants = parser.getStringValues();
            importStringConstantsWithDuplicateCheck(stringConstants);
            return result;
        } catch (ParseException ex) {
            LOGGER.error("Could not paste", ex);
            return List.of();
        }
    }

    public void importStringConstantsWithDuplicateCheck(Collection<BibtexString> stringConstants) {
        List<String> failures = new ArrayList<>();

        for (BibtexString stringConstantToAdd : stringConstants) {
            try {
                ConstantsItemModel checker = new ConstantsItemModel(stringConstantToAdd.getName(), stringConstantToAdd.getContent());
                if (checker.combinedValidationValidProperty().get()) {
                    targetBibDatabaseContext.getDatabase().addString(stringConstantToAdd);
                } else {
                    failures.add(Localization.lang("String constant \"%0\" was not imported because it is not a valid string constant", stringConstantToAdd.getName()));
                }
            } catch (KeyCollisionException ex) {
                failures.add(Localization.lang("String constant %0 was not imported because it already exists in this library", stringConstantToAdd.getName()));
            }
        }
        if (!failures.isEmpty()) {
            dialogService.showWarningDialogAndWait(Localization.lang("Importing String constants"), Localization.lang("Could not import the following string constants:\n %0", String.join("\n", failures)));
        }
    }

    public List<BibEntry> handleStringData(String data) throws FetcherException {
        if ((data == null) || data.isEmpty()) {
            return List.of();
        }
        LOGGER.trace("Checking if URL is a PDF: {}", data);

        if (URLUtil.isURL(data)) {
            String fileName = data.substring(data.lastIndexOf('/') + 1);
            if (FileUtil.isPDFFile(Path.of(fileName))) {
                try {
                    return handlePdfUrl(data);
                } catch (IOException ex) {
                    LOGGER.error("Could not handle PDF URL", ex);
                    return List.of();
                }
            }
        }

        if (!CompositeIdFetcher.containsValidId(data)) {
            return tryImportFormats(data);
        }

        CompositeIdFetcher compositeIdFetcher = new CompositeIdFetcher(preferences.getImportFormatPreferences());
        Optional<BibEntry> optional = compositeIdFetcher.performSearchById(data);
        return OptionalUtil.toList(optional);
    }

    private List<BibEntry> tryImportFormats(String data) {
        try {
            ImportFormatReader importFormatReader = new ImportFormatReader(
                    preferences.getImporterPreferences(),
                    preferences.getImportFormatPreferences(),
                    preferences.getCitationKeyPatternPreferences(),
                    fileUpdateMonitor
            );
            UnknownFormatImport unknownFormatImport = importFormatReader.importUnknownFormat(data);
            return unknownFormatImport.parserResult().getDatabase().getEntries();
        } catch (ImportException ex) { // ex is already localized
            dialogService.showErrorDialogAndWait(Localization.lang("Import error"), ex);
            return List.of();
        }
    }

    public void importEntriesWithDuplicateCheck(@Nullable TransferInformation transferInformation, List<BibEntry> entriesToAdd) {
        importEntriesWithDuplicateCheck(transferInformation, entriesToAdd, new EntryImportHandlerTracker(stateManager, entriesToAdd.size()));
    }

    public void importEntriesWithDuplicateCheck(@Nullable TransferInformation transferInformation, List<BibEntry> entriesToAdd, EntryImportHandlerTracker tracker) {
        boolean firstEntry = true;
        for (BibEntry entry : entriesToAdd) {
            if (firstEntry) {
                LOGGER.debug("First entry to import, we use BREAK (\"Ask every time\") as decision");
                importEntryWithDuplicateCheck(transferInformation, entry, BREAK, tracker);
                firstEntry = false;
                continue;
            }
            if (preferences.getMergeDialogPreferences().shouldMergeApplyToAllEntries()) {
                DuplicateResolverDialog.DuplicateResolverResult decision = preferences.getMergeDialogPreferences().getAllEntriesDuplicateResolverDecision();
                LOGGER.debug("Not first entry, pref flag is true, we use {}", decision);
                importEntryWithDuplicateCheck(transferInformation, entry, decision, tracker);
            } else {
                LOGGER.debug("not first entry, not pref flag, break will  be used");
                importEntryWithDuplicateCheck(transferInformation, entry, BREAK, tracker);
            }
        }
    }

    private List<BibEntry> handlePdfUrl(String pdfUrl) throws IOException {
        Optional<Path> targetDirectory = targetBibDatabaseContext.getFirstExistingFileDir(preferences.getFilePreferences());
        if (targetDirectory.isEmpty()) {
            LOGGER.warn("File directory not available while downloading {}.", pdfUrl);
            return List.of();
        }
        URLDownload urlDownload = new URLDownload(pdfUrl);
        String filename = URLUtil.getFileNameFromUrl(pdfUrl);
        Path targetFile = targetDirectory.get().resolve(filename);
        try {
            urlDownload.toFile(targetFile);
        } catch (FetcherException fe) {
            LOGGER.error("Error downloading PDF from URL", fe);
            return List.of();
        }
        try {
            PdfMergeMetadataImporter importer = new PdfMergeMetadataImporter(preferences.getImportFormatPreferences());
            ParserResult parserResult = importer.importDatabase(targetFile, targetBibDatabaseContext, preferences.getFilePreferences());
            if (parserResult.hasWarnings()) {
                LOGGER.warn("PDF import had warnings: {}", parserResult.getErrorMessage());
            }
            List<BibEntry> entries = parserResult.getDatabase().getEntries();
            if (!entries.isEmpty()) {
                entries.forEach(entry -> {
                    if (entry.getFiles().isEmpty()) {
                        entry.addFile(new LinkedFile("", targetFile, StandardFileType.PDF.getName()));
                    }
                });
            } else {
                BibEntry emptyEntry = new BibEntry();
                emptyEntry.addFile(new LinkedFile("", targetFile, StandardFileType.PDF.getName()));
                entries.add(emptyEntry);
            }
            return entries;
        } catch (IOException ex) {
            LOGGER.error("Error importing PDF from URL - IO issue", ex);
            return List.of();
        }
    }

    private void addToImportEntriesGroup(List<BibEntry> entriesToInsert) {
        if (preferences.getLibraryPreferences().isAddImportedEntriesEnabled()) {
<<<<<<< HEAD
            String groupName = preferences.getLibraryPreferences().getAddImportedEntriesGroupName();
            this.bibDatabaseContext.getMetaData()
                                   .getGroups()
                                   .flatMap(grp -> grp.getChildren()
                                                      .stream()
                                                      .filter(node -> node.getGroup() instanceof ExplicitGroup
                                                              && node.getGroup().getName().equals(groupName))
                                                      .findFirst())
                                   .ifPresent(importGroup -> importGroup.addEntriesToGroup(entriesToInsert));
=======
            // Only one SmartGroup
            this.targetBibDatabaseContext.getMetaData()
                                         .getGroups()
                                         .flatMap(grp -> grp.getChildren()
                                                            .stream()
                                                            .filter(node -> node.getGroup() instanceof SmartGroup)
                                                            .findFirst())
                                         .ifPresent(smtGrp -> smtGrp.addEntriesToGroup(entriesToInsert));
>>>>>>> 17c0eb20
        }
    }
}<|MERGE_RESOLUTION|>--- conflicted
+++ resolved
@@ -533,7 +533,6 @@
 
     private void addToImportEntriesGroup(List<BibEntry> entriesToInsert) {
         if (preferences.getLibraryPreferences().isAddImportedEntriesEnabled()) {
-<<<<<<< HEAD
             String groupName = preferences.getLibraryPreferences().getAddImportedEntriesGroupName();
             this.bibDatabaseContext.getMetaData()
                                    .getGroups()
@@ -543,16 +542,6 @@
                                                               && node.getGroup().getName().equals(groupName))
                                                       .findFirst())
                                    .ifPresent(importGroup -> importGroup.addEntriesToGroup(entriesToInsert));
-=======
-            // Only one SmartGroup
-            this.targetBibDatabaseContext.getMetaData()
-                                         .getGroups()
-                                         .flatMap(grp -> grp.getChildren()
-                                                            .stream()
-                                                            .filter(node -> node.getGroup() instanceof SmartGroup)
-                                                            .findFirst())
-                                         .ifPresent(smtGrp -> smtGrp.addEntriesToGroup(entriesToInsert));
->>>>>>> 17c0eb20
         }
     }
 }