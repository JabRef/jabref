--- conflicted
+++ resolved
@@ -131,41 +131,6 @@
 
         BibDatabaseContext sourceDatabaseContext = libraryTab.getBibDatabaseContext();
 
-<<<<<<< HEAD
-        Optional<String> sourceDatabaseName = libraryTab
-                .getBibDatabaseContext().getDatabasePath().stream()
-                .flatMap(path -> FileUtil.getUniquePathFragment(stateManager.getAllDatabasePaths(), path).stream())
-                .findFirst();
-
-        if (!openDatabases.isEmpty()) {
-            openDatabases.forEach(bibDatabaseContext -> {
-                Optional<String> destinationPath = Optional.empty();
-                String destinationDatabaseName = "";
-
-                if (bibDatabaseContext.getDatabasePath().isPresent()) {
-                    Optional<String> uniqueFilePathFragment = FileUtil.getUniquePathFragment(stateManager.getAllDatabasePaths(), bibDatabaseContext.getDatabasePath().get());
-                    if (uniqueFilePathFragment.equals(sourceDatabaseName)) {
-                        return;
-                    }
-                    if (uniqueFilePathFragment.isPresent()) {
-                        destinationDatabaseName = uniqueFilePathFragment.get();
-                    }
-                } else if (bibDatabaseContext.getLocation() == DatabaseLocation.SHARED) {
-                    destinationDatabaseName = bibDatabaseContext.getDBMSSynchronizer().getDBName() + " [" + Localization.lang("shared") + "]";
-                } else {
-                    destinationDatabaseName = destinationPath.orElse(Localization.lang("untitled"));
-                }
-
-                copyToMenu.getItems().addAll(
-                        factory.createCustomMenuItem(
-                                StandardActions.COPY_TO,
-                                new CopyTo(dialogService, stateManager, preferences.getCopyToPreferences(),
-                                  preferences.getFilePreferences(), importHandler, sourceDatabaseContext, bibDatabaseContext),
-                                destinationDatabaseName
-                        )
-                );
-            });
-=======
         for (BibDatabaseContext targetDatabaseContext : stateManager.getOpenDatabases()) {
             if (targetDatabaseContext == sourceDatabaseContext) {
                 continue;
@@ -187,11 +152,11 @@
                     factory.createCustomMenuItem(
                             StandardActions.COPY_TO,
                             new CopyTo(dialogService, stateManager, preferences.getCopyToPreferences(),
-                                    importHandler, sourceDatabaseContext, targetDatabaseContext),
+                                    preferences.getFilePreferences(), importHandler, sourceDatabaseContext,
+                                targetDatabaseContext),
                             targetDatabaseName
                     )
             );
->>>>>>> 79a78d31
         }
 
         return copyToMenu;
