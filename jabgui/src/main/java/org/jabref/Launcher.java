package org.jabref;

import java.io.File;
import java.io.IOException;
import java.net.Authenticator;
import java.nio.file.Files;
import java.nio.file.Path;
import java.util.Arrays;
import java.util.List;

import org.jabref.cli.ArgumentProcessor;
import org.jabref.gui.JabRefGUI;
import org.jabref.gui.preferences.GuiPreferences;
import org.jabref.gui.preferences.JabRefGuiPreferences;
import org.jabref.logic.UiCommand;
import org.jabref.logic.citationstyle.CSLStyleLoader;
import org.jabref.logic.net.ProxyAuthenticator;
import org.jabref.logic.net.ProxyPreferences;
import org.jabref.logic.net.ProxyRegisterer;
import org.jabref.logic.net.ssl.SSLPreferences;
import org.jabref.logic.net.ssl.TrustStoreManager;
import org.jabref.logic.preferences.CliPreferences;
import org.jabref.logic.remote.RemotePreferences;
import org.jabref.logic.remote.client.RemoteClient;
import org.jabref.logic.search.PostgreServer;
import org.jabref.logic.util.BuildInfo;
import org.jabref.logic.util.Directories;
import org.jabref.migrations.PreferencesMigrations;

import com.airhacks.afterburner.injection.Injector;
import org.slf4j.Logger;
import org.slf4j.LoggerFactory;
import org.slf4j.bridge.SLF4JBridgeHandler;
import org.tinylog.Level;
import org.tinylog.configuration.Configuration;

/// The main entry point for the JabRef application.
///
/// It has two main functions:
///
/// - Handle the command line arguments
/// - Start the JavaFX application
public class Launcher {
    private static Logger LOGGER;

    public enum MultipleInstanceAction {
        CONTINUE,
        SHUTDOWN,
        FOCUS
    }

<<<<<<< HEAD
    static void main(String[] args) {
        initLogging(args);

        Injector.setModelOrService(BuildInfo.class, new BuildInfo());

        final JabRefGuiPreferences preferences = JabRefGuiPreferences.getInstance();

        ArgumentProcessor argumentProcessor = new ArgumentProcessor(
                args,
                ArgumentProcessor.Mode.INITIAL_START,
                preferences);
=======
    public static void main(String[] args) {
        try {
            initLogging(args);

            Injector.setModelOrService(BuildInfo.class, new BuildInfo());

            final JabRefGuiPreferences preferences = JabRefGuiPreferences.getInstance();

            ArgumentProcessor argumentProcessor = new ArgumentProcessor(
                    args,
                    ArgumentProcessor.Mode.INITIAL_START,
                    preferences);

            if (!argumentProcessor.getGuiCli().usageHelpRequested) {
                Injector.setModelOrService(CliPreferences.class, preferences);
                Injector.setModelOrService(GuiPreferences.class, preferences);

                // Early exit in case another instance is already running
                MultipleInstanceAction instanceAction = handleMultipleAppInstances(args, preferences.getRemotePreferences());
                if (instanceAction == MultipleInstanceAction.SHUTDOWN) {
                    systemExit();
                } else if (instanceAction == MultipleInstanceAction.FOCUS) {
                    // Send focus command to running instance
                    RemotePreferences remotePreferences = preferences.getRemotePreferences();
                    RemoteClient remoteClient = new RemoteClient(remotePreferences.getPort());
                    remoteClient.sendFocus();
                    systemExit();
                }
>>>>>>> 69943ffc

                configureProxy(preferences.getProxyPreferences());
                configureSSL(preferences.getSSLPreferences());
            }

            List<UiCommand> uiCommands = argumentProcessor.processArguments();
            if (argumentProcessor.shouldShutDown()) {
                systemExit();
            }

            PreferencesMigrations.runMigrations(preferences);

            PostgreServer postgreServer = new PostgreServer();
            Injector.setModelOrService(PostgreServer.class, postgreServer);

            CSLStyleLoader.loadInternalStyles();

            JabRefGUI.setup(uiCommands, preferences);
            JabRefGUI.launch(JabRefGUI.class, args);
        } catch (Throwable throwable) {
            LOGGER.error("Could not launch JabRef", throwable);
            throw throwable;
        }
    }

    /**
     * This needs to be called as early as possible. After the first log write, it
     * is not possible to alter the log configuration programmatically anymore.
     */
    public static void initLogging(String[] args) {
        // routeLoggingToSlf4J
        SLF4JBridgeHandler.removeHandlersForRootLogger();
        SLF4JBridgeHandler.install();

        // We must configure logging as soon as possible, which is why we cannot wait for the usual
        // argument parsing workflow to parse logging options e.g. --debug
        Level logLevel = Arrays.stream(args).anyMatch("--debug"::equalsIgnoreCase)
                         ? Level.DEBUG
                         : Level.INFO;

        // addLogToDisk
        // We cannot use `Injector.instantiateModelOrService(BuildInfo.class).version` here, because this initializes logging
        Path directory = Directories.getLogDirectory(new BuildInfo().version);
        try {
            Files.createDirectories(directory);
        } catch (IOException e) {
            LOGGER = LoggerFactory.getLogger(Launcher.class);
            LOGGER.error("Could not create log directory {}", directory, e);
            return;
        }

        // The "Shared File Writer" is explained at
        // https://tinylog.org/v2/configuration/#shared-file-writer
        Configuration.set("level", logLevel.name().toLowerCase());
        Configuration.set("writerFile", "rolling file");
        Configuration.set("writerFile.level", logLevel.name().toLowerCase());
        // We need to manually join the path, because ".resolve" does not work on Windows,
        // because ":" is not allowed in file names on Windows
        Configuration.set("writerFile.file", directory + File.separator + "log_{date:yyyy-MM-dd_HH-mm-ss}.txt");
        Configuration.set("writerFile.charset", "UTF-8");
        Configuration.set("writerFile.policies", "startup");
        Configuration.set("writerFile.backups", "30");

        LOGGER = LoggerFactory.getLogger(Launcher.class);
    }

    private static void systemExit() {
        LOGGER.debug("JabRef shut down after processing command line arguments");
        // A clean shutdown takes 60s time
        // We don't need the clean shutdown here
        System.exit(0);
    }

    /**
     * @return MultipleInstanceAction: CONTINUE if JabRef should continue starting up, SHUTDOWN if it should quit, FOCUS if it should focus the existing instance.
     */
    private static MultipleInstanceAction handleMultipleAppInstances(String[] args, RemotePreferences remotePreferences) {
        LOGGER.trace("Checking for remote handling...");

        if (remotePreferences.useRemoteServer()) {
            // Try to contact already running JabRef
            RemoteClient remoteClient = new RemoteClient(remotePreferences.getPort());
            if (remoteClient.ping()) {
                LOGGER.debug("Pinging other instance succeeded.");
                if (args.length == 0) {
                    // There is already a server out there, avoid showing log "Passing arguments" while no arguments are provided.
                    LOGGER.warn("A JabRef instance is already running. Switching to that instance.");
                    return MultipleInstanceAction.FOCUS;
                } else {
                    // We are not alone, there is already a server out there, send command line arguments to other instance
                    LOGGER.debug("Passing arguments passed on to running JabRef...");
                    if (remoteClient.sendCommandLineArguments(args)) {
                        // So we assume it's all taken care of, and quit.
                        // Output to both to the log and the screen. Therefore, we do not have an additional System.out.println.
                        LOGGER.info("Arguments passed on to running JabRef instance. Shutting down.");
                        return MultipleInstanceAction.SHUTDOWN;
                    } else {
                        LOGGER.warn("Could not communicate with other running JabRef instance.");
                    }
                }
                // We do not launch a new instance in presence if there is another instance running
                return MultipleInstanceAction.SHUTDOWN;
            } else {
                LOGGER.debug("Could not ping JabRef instance.");
            }
        }
        return MultipleInstanceAction.CONTINUE;
    }

    private static void configureProxy(ProxyPreferences proxyPreferences) {
        ProxyRegisterer.register(proxyPreferences);
        if (proxyPreferences.shouldUseProxy() && proxyPreferences.shouldUseAuthentication()) {
            Authenticator.setDefault(new ProxyAuthenticator());
        }
    }

    private static void configureSSL(SSLPreferences sslPreferences) {
        TrustStoreManager.createTruststoreFileIfNotExist(Path.of(sslPreferences.getTruststorePath()));
    }
}<|MERGE_RESOLUTION|>--- conflicted
+++ resolved
@@ -49,20 +49,7 @@
         FOCUS
     }
 
-<<<<<<< HEAD
     static void main(String[] args) {
-        initLogging(args);
-
-        Injector.setModelOrService(BuildInfo.class, new BuildInfo());
-
-        final JabRefGuiPreferences preferences = JabRefGuiPreferences.getInstance();
-
-        ArgumentProcessor argumentProcessor = new ArgumentProcessor(
-                args,
-                ArgumentProcessor.Mode.INITIAL_START,
-                preferences);
-=======
-    public static void main(String[] args) {
         try {
             initLogging(args);
 
@@ -90,7 +77,6 @@
                     remoteClient.sendFocus();
                     systemExit();
                 }
->>>>>>> 69943ffc
 
                 configureProxy(preferences.getProxyPreferences());
                 configureSSL(preferences.getSSLPreferences());
