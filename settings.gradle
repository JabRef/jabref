pluginManagement {
    repositories {
        maven {
            url 'https://oss.sonatype.org/content/repositories/snapshots'
        }
        gradlePluginPortal()
    }
}

<<<<<<< HEAD
rootProject.name = "jabref"
=======
plugins {
    id("org.gradle.toolchains.foojay-resolver-convention") version "0.7.0"
}

rootProject.name = "JabRef"
>>>>>>> 1dc08fce
<|MERGE_RESOLUTION|>--- conflicted
+++ resolved
@@ -7,12 +7,8 @@
     }
 }
 
-<<<<<<< HEAD
-rootProject.name = "jabref"
-=======
 plugins {
     id("org.gradle.toolchains.foojay-resolver-convention") version "0.7.0"
 }
 
-rootProject.name = "JabRef"
->>>>>>> 1dc08fce
+rootProject.name = "jabref"