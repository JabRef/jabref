language: java
jdk:
  - oraclejdk8
sudo: false

<<<<<<< HEAD
services:
  - postgresql
  - mysql

before_install:
  - chmod +x gradlew
=======
# skip installation as this is also done during the script step
install: true
>>>>>>> e8570dc6

# allow gui testing on travis
before_script:
  - "export DISPLAY=:99.0"
  - "sh -e /etc/init.d/xvfb start"
  - sleep 3 # give xvfb some time to start
  - psql -c 'create database jabref;' -U postgres

script:
  - ./gradlew check integrationTest

after_script:
  # enable codecov report
  - ./gradlew jacocoTestReport
  - bash <(curl -s https://codecov.io/bash)

# cache gradle dependencies
cache:
  directories:
  - $HOME/.gradle/caches/
  - $HOME/.gradle/wrapper/<|MERGE_RESOLUTION|>--- conflicted
+++ resolved
@@ -3,17 +3,12 @@
   - oraclejdk8
 sudo: false
 
-<<<<<<< HEAD
 services:
   - postgresql
   - mysql
 
-before_install:
-  - chmod +x gradlew
-=======
 # skip installation as this is also done during the script step
 install: true
->>>>>>> e8570dc6
 
 # allow gui testing on travis
 before_script:
