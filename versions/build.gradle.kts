import org.gradle.nativeplatform.platform.internal.DefaultNativePlatform

plugins {
    id("java-platform")
}

javaPlatform {
    allowDependencies()
}

<<<<<<< HEAD
// in case this is updated, also .github/workflows/binaries.yml (look for "eaJdkJmodsUrl" and its use)
val javafx = "25.0.1"
=======
// Based on https://stackoverflow.com/questions/11235614/how-to-detect-the-current-os-from-gradle
val os = DefaultNativePlatform.getCurrentOperatingSystem()
val arch = DefaultNativePlatform.getCurrentArchitecture()
val javafx = if (os.isLinux && arch.name.equals("aarch64", ignoreCase = true)) "25" else "25.0.1"
>>>>>>> ead9b0d0

val lucene = "10.3.1"

val pdfbox = "3.0.5"

dependencies {
    api(platform("ai.djl:bom:0.34.0"))
    api(platform("dev.langchain4j:langchain4j-bom:1.7.1"))
    api("dev.langchain4j:langchain4j")
    api("dev.langchain4j:langchain4j-google-ai-gemini")
    api("dev.langchain4j:langchain4j-hugging-face")
    api("dev.langchain4j:langchain4j-mistral-ai")
    api("dev.langchain4j:langchain4j-open-ai")
    api(enforcedPlatform("io.zonky.test.postgres:embedded-postgres-binaries-bom:17.6.0"))

    api(platform("org.junit:junit-bom:6.0.0"))
    api("org.junit.jupiter:junit-jupiter-api")
    api("org.junit.jupiter:junit-jupiter-params")
    api("org.junit.jupiter:junit-jupiter")
    api("org.junit.platform:junit-platform-launcher")

}

dependencies.constraints {
    api("org.openjfx:javafx-base:$javafx")
    api("org.openjfx:javafx-controls:$javafx")
    api("org.openjfx:javafx-fxml:$javafx")
    api("org.openjfx:javafx-graphics:${javafx}")
    api("org.openjfx:javafx-swing:$javafx")
    api("org.openjfx:javafx-web:$javafx")

    api("com.dlsc.gemsfx:gemsfx:3.6.2")
    api("com.dlsc.pdfviewfx:pdfviewfx:3.3.2")
    api("com.ibm.icu:icu4j:72.0.1!!")
    api("com.fasterxml.jackson.dataformat:jackson-dataformat-yaml:2.20.1")
    api("com.fasterxml.jackson.datatype:jackson-datatype-jsr310:2.20.1")
    api("com.fasterxml:aalto-xml:1.3.4")
    api("org.eclipse.lsp4j:org.eclipse.lsp4j:0.24.0")
    api("org.eclipse.lsp4j:org.eclipse.lsp4j.websocket:0.24.0")
    api("com.github.ben-manes.caffeine:caffeine:3.2.3")
    api("com.github.javakeyring:java-keyring:1.0.4")
    api("com.github.javaparser:javaparser-symbol-solver-core:3.27.1")
    api("com.github.jknack:handlebars-helpers:4.3.1") // Required by Wiremock - and our patching of Wiremock
    api("com.github.jknack:handlebars:4.3.1") // Required by Wiremock - and our patching of Wiremock
    api("com.github.koppor:wiremock-slf4j-shim:main-SNAPSHOT")
    api("com.github.koppor:wiremock-slf4j-spi-shim:main-SNAPSHOT")
    api("com.github.sialcasa.mvvmFX:mvvmfx-validation:f195849ca9") //jitpack
    api("com.github.tomtung:latex2unicode_2.13:0.3.2")
    api("com.github.vatbub:mslinks:1.0.6.2")
    api("com.google.errorprone:error_prone_core:2.44.0")
    api("com.google.guava:guava:33.5.0-jre")
    api("com.googlecode.plist:dd-plist:1.28")
    api("com.h2database:h2-mvstore:2.3.232")
    api("com.konghq:unirest-java-core:4.5.1")
    api("com.konghq:unirest-modules-gson:4.5.1")
    api("com.pixelduke:fxthemes:1.6.0")
    api("com.squareup.okhttp3:okhttp:5.1.0")
    api("com.squareup.okio:okio-jvm:3.16.0")
    api("com.squareup.retrofit2:retrofit:3.0.0")
    api("com.tngtech.archunit:archunit:1.4.1")
    api("com.tngtech.archunit:archunit-junit5-api:1.4.1")
    api("com.tngtech.archunit:archunit-junit5-engine:1.4.1")
    api("com.uber.nullaway:nullaway:0.12.10")
    api("com.vladsch.flexmark:flexmark-html2md-converter:0.64.8")
    api("com.vladsch.flexmark:flexmark:0.64.8")
    api("commons-io:commons-io:2.21.0")
    api("commons-logging:commons-logging:1.3.5")
    api("de.rototor.snuggletex:snuggletex-jeuclid:1.3.0")
    api("de.saxsys:mvvmfx:1.8.0")
    api("de.undercouch:citeproc-java:3.3.0")
    api("info.debatty:java-string-similarity:2.0.0")
    api("info.picocli:picocli-codegen:4.7.7")
    api("info.picocli:picocli:4.7.7")
    api("io.github.adr:e-adr:2.0.0")
    api("io.github.darvil82:terminal-text-formatter:2.3.0c")
    api("io.github.classgraph:classgraph:4.8.184")
    api("io.github.java-diff-utils:java-diff-utils:4.15")
    api("io.github.stefanbratanov:jvm-openai:0.11.0")
    api("io.github.thibaultmeyer:cuid:2.0.4")
    api("io.zonky.test.postgres:embedded-postgres-binaries-darwin-arm64v8")
    api("io.zonky.test.postgres:embedded-postgres-binaries-linux-arm64v8")
    api("io.zonky.test:embedded-postgres:2.1.1")
    api("jakarta.annotation:jakarta.annotation-api:3.0.0")
    api("jakarta.inject:jakarta.inject-api:2.0.1")
    api("jakarta.validation:jakarta.validation-api:3.1.1")
    api("jakarta.ws.rs:jakarta.ws.rs-api:4.0.0")
    api("net.bytebuddy:byte-buddy:1.17.6")
    api("net.harawata:appdirs:1.4.0")
    api("net.java.dev.jna:jna-jpms:5.18.1")
    api("net.java.dev.jna:jna-platform:5.18.1")
    api("net.ltgt.errorprone:net.ltgt.errorprone.gradle.plugin:4.3.0")
    api("net.ltgt.nullaway:nullaway:2.3.0")
    api("org.antlr:antlr4-runtime:4.13.2")
    api("org.antlr:antlr4:4.13.2")
    api("org.apache.commons:commons-csv:1.14.0")
    api("org.apache.commons:commons-lang3:3.19.0")
    api("org.apache.commons:commons-text:1.14.0")
    api("org.apache.httpcomponents.client5:httpclient5:5.5")
    api("org.apache.logging.log4j:log4j-to-slf4j:2.25.2")
    api("org.apache.lucene:lucene-analysis-common:$lucene")
    api("org.apache.lucene:lucene-core:$lucene")
    api("org.apache.lucene:lucene-highlighter:$lucene")
    api("org.apache.lucene:lucene-queries:$lucene")
    api("org.apache.lucene:lucene-queryparser:$lucene")
    api("org.apache.pdfbox:fontbox:$pdfbox")
    api("org.apache.pdfbox:pdfbox:$pdfbox")
    api("org.apache.pdfbox:xmpbox:$pdfbox")
    api("org.apache.velocity:velocity-engine-core:2.4.1")
    api("org.bouncycastle:bcprov-jdk18on:1.82")
    api("org.controlsfx:controlsfx:11.2.2")
    api("org.eclipse.jgit:org.eclipse.jgit:7.3.0.202506031305-r")
    api("org.fxmisc.flowless:flowless:0.7.4")
    api("org.fxmisc.richtext:richtextfx:0.11.6")
    api("org.glassfish.grizzly:grizzly-framework:4.0.2")
    api("org.glassfish.grizzly:grizzly-http-server:4.0.2")
    api("org.glassfish.hk2:hk2-api:3.1.1")
    api("org.glassfish.hk2:hk2-locator:3.1.1")
    api("org.glassfish.hk2:hk2-utils:3.1.1")
    api("org.glassfish.jaxb:jaxb-runtime:4.0.6")
    api("org.glassfish.jersey.containers:jersey-container-grizzly2-http:3.1.10")
    api("org.glassfish.jersey.core:jersey-server:3.1.11")
    api("org.glassfish.jersey.inject:jersey-hk2:3.1.11")
    api("org.glassfish.jersey.test-framework.providers:jersey-test-framework-provider-grizzly2:3.1.11")
    api("org.hamcrest:hamcrest:3.0")
    api("org.hibernate.validator:hibernate-validator:9.0.1.Final")
    api("org.hisp.dhis:json-tree:1.8.1")
    api("org.jabref:afterburner.fx:2.0.0")
    api("org.jabref:easybind:2.3.0")
    api("org.jetbrains:annotations:26.0.2-1")
    api("org.jetbrains.kotlin:kotlin-stdlib-jdk8:2.2.21")
    api("org.jooq:jool:0.9.15")
    api("org.jsoup:jsoup:1.20.1")
    api("org.jspecify:jspecify:1.0.0")
    api("org.kordamp.ikonli:ikonli-javafx:12.4.0")
    api("org.kordamp.ikonli:ikonli-materialdesign2-pack:12.4.0")
    api("org.libreoffice:libreoffice:24.8.4")
    api("org.libreoffice:unoloader:24.8.4")
    api("org.mockito:mockito-core:5.20.0")
    api("org.ow2.asm:asm:9.8")
    api("org.postgresql:postgresql:42.7.7")
    api("org.slf4j:jul-to-slf4j:2.0.17")
    api("org.slf4j:slf4j-api:2.0.17")
    api("org.testfx:testfx-core:4.0.18")
    api("org.testfx:testfx-junit5:4.0.18")
    api("org.tinylog:slf4j-tinylog:2.7.0")
    api("org.tinylog:tinylog-api:2.7.0")
    api("org.tinylog:tinylog-impl:2.7.0")
    api("org.wiremock:wiremock:3.13.0")
    api("org.xmlunit:xmlunit-core:2.10.4")
    api("org.xmlunit:xmlunit-matchers:2.10.4")
    api("org.yaml:snakeyaml:2.5")
    api("tech.units:indriya:2.2.3")
}<|MERGE_RESOLUTION|>--- conflicted
+++ resolved
@@ -8,15 +8,11 @@
     allowDependencies()
 }
 
-<<<<<<< HEAD
-// in case this is updated, also .github/workflows/binaries.yml (look for "eaJdkJmodsUrl" and its use)
-val javafx = "25.0.1"
-=======
 // Based on https://stackoverflow.com/questions/11235614/how-to-detect-the-current-os-from-gradle
 val os = DefaultNativePlatform.getCurrentOperatingSystem()
 val arch = DefaultNativePlatform.getCurrentArchitecture()
+// in case this is updated, also .github/workflows/binaries.yml (look for "eaJdkJmodsUrl" and its use)
 val javafx = if (os.isLinux && arch.name.equals("aarch64", ignoreCase = true)) "25" else "25.0.1"
->>>>>>> ead9b0d0
 
 val lucene = "10.3.1"
 
