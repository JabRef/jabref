--- conflicted
+++ resolved
@@ -1,13 +1,8 @@
 plugins {
     id("org.jabref.gradle.base.repositories")
     id("org.jabref.gradle.feature.compile") // for openrewrite
-<<<<<<< HEAD
-    id("org.openrewrite.rewrite") version "7.11.0"
+    id("org.openrewrite.rewrite") version "7.12.1"
     id("org.itsallcode.openfasttrace") version "3.1.0"
-=======
-    id("org.openrewrite.rewrite") version "7.12.1"
-    id("org.itsallcode.openfasttrace") version "3.0.1"
->>>>>>> 796b4199
 }
 
 // OpenRewrite should rewrite all sources
