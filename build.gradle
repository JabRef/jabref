--- conflicted
+++ resolved
@@ -114,12 +114,8 @@
     antlr4 'org.antlr:antlr4:4.7.1'
     compile 'org.antlr:antlr4-runtime:4.7.1'
 
-<<<<<<< HEAD
-    compile 'mysql:mysql-connector-java:5.1.44'
-=======
     // VersionEye states that 6.0.5 is the most recent version, but http://dev.mysql.com/downloads/connector/j/ shows that as "Development Release"
     compile 'mysql:mysql-connector-java:5.1.45'
->>>>>>> 8969580b
 
     compile 'com.impossibl.pgjdbc-ng:pgjdbc-ng:0.7.1'
 
