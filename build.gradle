import org.gradle.internal.os.OperatingSystem
import org.gradle.nativeplatform.platform.internal.DefaultNativePlatform
import org.jabref.build.xjc.XjcPlugin
import org.jabref.build.xjc.XjcTask

plugins {
    id 'application'

    id 'com.github.andygoossens.modernizer' version '1.9.3'

    id 'me.champeau.jmh' version '0.7.2'

    // This is https://github.com/java9-modularity/gradle-modules-plugin/pull/282
    id 'com.github.koppor.gradle-modules-plugin' version 'v1.8.15-cmd-1'

    id 'org.openjfx.javafxplugin' version '0.1.0'

    id 'org.beryx.jlink' version '3.0.1'

    // nicer test outputs during running and completion
    // Homepage: https://github.com/radarsh/gradle-test-logger-plugin
    id 'com.adarshr.test-logger' version '4.0.0'

    id 'jacoco'

    id 'checkstyle'

    id 'project-report'

    id 'idea'

    id 'org.openrewrite.rewrite' version '6.20.0'

    id "org.itsallcode.openfasttrace" version "3.0.0"
}

// Enable following for debugging
// gradle.startParameter.showStacktrace = org.gradle.api.logging.configuration.ShowStacktrace.

apply plugin: XjcPlugin

apply from: 'eclipse.gradle'

group = "org.jabref"
version = project.findProperty('projVersion') ?: '100.0.0'

java {
    sourceCompatibility = JavaVersion.VERSION_21
    targetCompatibility = JavaVersion.VERSION_21

    // Workaround needed for Eclipse, probably because of https://github.com/gradle/gradle/issues/16922
    // Should be removed as soon as Gradle 7.0.1 is released ( https://github.com/gradle/gradle/issues/16922#issuecomment-828217060 )
    modularity.inferModulePath.set(false)

    toolchain {
        // If this is updated, also update
        // - .gitpod.Dockerfile
        // - .devcontainer/devcontainer.json#L34 and
        // - .github/workflows/deployment-jdk-ea.yml#L53
        languageVersion = JavaLanguageVersion.of(21)
        // See https://docs.gradle.org/current/javadoc/org/gradle/jvm/toolchain/JvmVendorSpec.html for a full list
        // vendor = JvmVendorSpec.AMAZON
    }
}

application {
    mainClass.set('org.jabref.Launcher')
    mainModule.set('org.jabref')

    applicationDefaultJvmArgs = [
        // On a change here, also adapt
        //   1. "run > moduleOptions"
        //   2. "deployment.yml" (macOS part)
        //   3. "deployment-arm64.yml"

        // Note that the arguments are cleared for the "run" task to avoid messages like "WARNING: Unknown module: org.jabref.merged.module specified to --add-exports"

        // Fix for https://github.com/JabRef/jabref/issues/11188
        '--add-exports=javafx.base/com.sun.javafx.event=org.jabref.merged.module',
        '--add-exports=javafx.controls/com.sun.javafx.scene.control=org.jabref.merged.module',

        // Fix for https://github.com/JabRef/jabref/issues/11198
        '--add-opens=javafx.graphics/javafx.scene=org.jabref.merged.module',
        '--add-opens=javafx.controls/javafx.scene.control=org.jabref.merged.module',
        '--add-opens=javafx.controls/com.sun.javafx.scene.control=org.jabref.merged.module',
        // fix for https://github.com/JabRef/jabref/issues/11426
        '--add-opens=javafx.controls/javafx.scene.control.skin=org.jabref.merged.module',

        // Fix for https://github.com/JabRef/jabref/issues/11225 on linux
        '--add-opens=javafx.controls/javafx.scene.control=org.jabref',
        '--add-exports=javafx.base/com.sun.javafx.event=org.jabref',
        '--add-exports=javafx.controls/com.sun.javafx.scene.control=org.jabref',
        '--add-opens=javafx.graphics/javafx.scene=org.jabref',
        '--add-opens=javafx.controls/javafx.scene.control=org.jabref',
        '--add-opens=javafx.controls/com.sun.javafx.scene.control=org.jabref',

        '--add-opens=javafx.base/javafx.collections=org.jabref',
        '--add-opens=javafx.base/javafx.collections.transformation=org.jabref'
    ]
}

// Workaround for https://github.com/openjfx/javafx-gradle-plugin/issues/89
// See also https://github.com/java9-modularity/gradle-modules-plugin/issues/165
modularity.disableEffectiveArgumentsAdjustment()

sourceSets {
    main {
        java {
            // src-gen reasoning: https://stackoverflow.com/a/64612308/873282
            srcDirs = ["src/main/java", "src-gen/main/java"]
        }
        resources {
            srcDirs = ["src/main/java", "src/main/resources"]
        }
    }
    test {
        java {
            srcDirs = ["src/test/java"]
        }
        resources {
            srcDirs = ["src/test/resources"]
        }
    }
}

repositories {
    mavenCentral()
    maven { url 'https://s01.oss.sonatype.org/content/repositories/snapshots/' }
    maven { url 'https://jitpack.io' }
    maven { url 'https://oss.sonatype.org/content/groups/public' }

    // Required for one.jpro.jproutils:tree-showing
    maven { url 'https://sandec.jfrog.io/artifactory/repo' }
}

configurations {
    antlr4
}

dependencyLocking {
    lockAllConfigurations()
}

javafx {
    version = "22.0.2"
    modules = [ 'javafx.controls', 'javafx.fxml', 'javafx.web', 'javafx.swing' ]
}

jacoco {
    toolVersion = "0.8.10"
}

dependencies {
    // Include all jar-files in the 'lib' folder as dependencies
    implementation fileTree(dir: 'lib', includes: ['*.jar'])

    def pdfbox = "3.0.3"
    implementation ("org.apache.pdfbox:pdfbox:$pdfbox") {
        exclude group: 'commons-logging'
    }
    implementation ("org.apache.pdfbox:fontbox:$pdfbox") {
        exclude group: 'commons-logging'
    }
    implementation ("org.apache.pdfbox:xmpbox:$pdfbox") {
        exclude group: 'org.junit.jupiter'
        exclude group: 'commons-logging'
    }

    def luceneVersion = "9.11.1"
    implementation "org.apache.lucene:lucene-core:$luceneVersion"
    implementation "org.apache.lucene:lucene-queryparser:$luceneVersion"
    implementation "org.apache.lucene:lucene-queries:$luceneVersion"
    implementation "org.apache.lucene:lucene-analysis-common:$luceneVersion"
    implementation "org.apache.lucene:lucene-highlighter:$luceneVersion"

    implementation group: 'org.apache.commons', name: 'commons-csv', version: '1.11.0'
    implementation group: 'org.apache.commons', name: 'commons-lang3', version: '3.17.0'
    implementation group: 'org.apache.commons', name: 'commons-text', version: '1.12.0'
    implementation 'commons-logging:commons-logging:1.3.4'
    implementation 'com.h2database:h2-mvstore:2.3.232'

    // required for reading write-protected PDFs - see https://github.com/JabRef/jabref/pull/942#issuecomment-209252635
    implementation 'org.bouncycastle:bcprov-jdk18on:1.78.1'

    implementation 'commons-cli:commons-cli:1.9.0'

    // region: LibreOffice
    implementation 'org.libreoffice:unoloader:24.2.3'
    implementation 'org.libreoffice:libreoffice:24.2.3'
    // Required for ID generation
    implementation 'io.github.thibaultmeyer:cuid:2.0.3'
    // endregion

    implementation 'io.github.java-diff-utils:java-diff-utils:4.12'
    implementation 'info.debatty:java-string-similarity:2.0.0'
    implementation 'com.github.javakeyring:java-keyring:1.0.4'

    antlr4 'org.antlr:antlr4:4.13.2'
    implementation 'org.antlr:antlr4-runtime:4.13.2'

    implementation group: 'org.eclipse.jgit', name: 'org.eclipse.jgit', version: '6.10.0.202406032230-r'

    implementation group: 'com.fasterxml.jackson.dataformat', name: 'jackson-dataformat-yaml', version: '2.17.2'
    implementation group: 'com.fasterxml.jackson.datatype', name: 'jackson-datatype-jsr310', version: '2.17.2'

    implementation 'com.fasterxml:aalto-xml:1.3.3'

    implementation group: 'org.mariadb.jdbc', name: 'mariadb-java-client', version: '2.7.9'

    implementation 'org.postgresql:postgresql:42.7.4'

    // Support unix socket connection types
    implementation 'com.kohlschutter.junixsocket:junixsocket-core:2.10.0'
    implementation 'com.kohlschutter.junixsocket:junixsocket-mysql:2.10.0'

    implementation ('com.oracle.ojdbc:ojdbc10:19.3.0.0') {
        // causing module issues
        exclude module: 'oraclepki'
    }

    implementation ('com.google.guava:guava:33.1.0-jre') {
        // TODO: Remove this as soon as https://github.com/google/guava/issues/2960 is fixed
        exclude module: "jsr305"
    }

    implementation 'jakarta.annotation:jakarta.annotation-api:2.1.1'
    implementation 'jakarta.inject:jakarta.inject-api:2.0.1'

    implementation('org.jabref:afterburner.fx:2.0.0') {
        exclude group: 'org.openjfx'
    }
    implementation 'org.kordamp.ikonli:ikonli-javafx:12.3.1'
    implementation 'org.kordamp.ikonli:ikonli-materialdesign2-pack:12.3.1'
    implementation 'com.github.sialcasa.mvvmFX:mvvmfx-validation:f195849ca9' //jitpack
    implementation 'de.saxsys:mvvmfx:1.8.0'
    implementation('org.jabref:easybind:2.2.1-SNAPSHOT') {
        exclude group: 'org.openjfx'
    }
    implementation 'org.fxmisc.flowless:flowless:0.7.3'
    implementation 'org.fxmisc.richtext:richtextfx:0.11.3'
    implementation (group: 'com.dlsc.gemsfx', name: 'gemsfx', version: '2.48.0') {
        exclude module: 'javax.inject' // Split package, use only jakarta.inject
        exclude module: 'commons-lang3'
        exclude group: 'org.apache.commons.validator'
        exclude group: 'org.apache.commons.commons-logging'
        exclude module: 'kotlin-stdlib-jdk8'
        exclude group: 'com.squareup.retrofit2'
        exclude group: 'org.openjfx'
        exclude group: 'org.apache.logging.log4j'
        exclude group: 'tech.units'
    }
    // Required by gemsfx
    implementation 'tech.units:indriya:2.2'
    implementation ('com.squareup.retrofit2:retrofit:2.11.0') {
        exclude group: 'com.squareup.okhttp3'
    }

    implementation 'org.controlsfx:controlsfx:11.2.1'

    // region HTTP clients
    implementation 'org.jsoup:jsoup:1.18.1'
    implementation 'com.konghq:unirest-java-core:4.4.4'
    implementation 'com.konghq:unirest-modules-gson:4.4.4'
    implementation 'org.apache.httpcomponents.client5:httpclient5:5.3.1'
    // endregion

    implementation 'org.slf4j:slf4j-api:2.0.16'
    implementation 'org.tinylog:tinylog-api:2.7.0'
    implementation 'org.tinylog:slf4j-tinylog:2.7.0'
    implementation 'org.tinylog:tinylog-impl:2.7.0'

    // route all requests to java.util.logging to SLF4J (which in turn routes to tinylog)
    implementation 'org.slf4j:jul-to-slf4j:2.0.13'
    // route all requests to log4j to SLF4J
    implementation 'org.apache.logging.log4j:log4j-to-slf4j:2.23.1'

    implementation('de.undercouch:citeproc-java:3.1.0') {
        exclude group: 'org.antlr'
    }

    // jakarta.activation is already dependency of glassfish
    implementation group: 'jakarta.xml.bind', name: 'jakarta.xml.bind-api', version: '4.0.2'
    implementation group: 'org.glassfish.jaxb', name: 'jaxb-runtime', version: '4.0.3'

    implementation ('com.github.tomtung:latex2unicode_2.13:0.3.2') {
        exclude module: 'fastparse_2.13'
    }

    implementation "de.rototor.snuggletex:snuggletex:1.3.0"
    implementation ("de.rototor.snuggletex:snuggletex-jeuclid:1.3.0") {
        exclude group: "org.apache.xmlgraphics"
    }

    implementation 'com.vladsch.flexmark:flexmark:0.64.8'
    implementation 'com.vladsch.flexmark:flexmark-html2md-converter:0.64.8'

    implementation group: 'net.harawata', name: 'appdirs', version: '1.2.2'

    implementation group: 'org.jooq', name: 'jool', version: '0.9.15'
    // JAX-RS implemented by Jersey
    // API
    implementation 'jakarta.ws.rs:jakarta.ws.rs-api:4.0.0'
    // Implementation of the API
    implementation 'org.glassfish.jersey.core:jersey-server:3.1.8'
    // injection framework
    implementation 'org.glassfish.jersey.inject:jersey-hk2:3.1.8'
    implementation 'org.glassfish.hk2:hk2-api:3.1.1'
    // testImplementation 'org.glassfish.hk2:hk2-testing:3.0.4'
    // implementation 'org.glassfish.hk2:hk2-testing-jersey:3.0.4'
    // testImplementation 'org.glassfish.hk2:hk2-junitrunner:3.0.4'
    // HTTP server
    // implementation 'org.glassfish.jersey.containers:jersey-container-netty-http:3.1.1'
    implementation 'org.glassfish.jersey.containers:jersey-container-grizzly2-http:3.1.8'
    testImplementation 'org.glassfish.jersey.test-framework.providers:jersey-test-framework-provider-grizzly2:3.1.8'
    // Allow objects "magically" to be mapped to JSON using GSON
    // implementation 'org.glassfish.jersey.media:jersey-media-json-gson:3.1.1'

    // Because of GraalVM quirks, we need to ship that. See https://github.com/jspecify/jspecify/issues/389#issuecomment-1661130973 for details
    implementation 'org.jspecify:jspecify:1.0.0'

    // parse plist files
    implementation 'com.googlecode.plist:dd-plist:1.28'

    // Parse lnk files
    implementation 'com.github.vatbub:mslinks:1.0.6.2'

    // YAML formatting
    implementation 'org.yaml:snakeyaml:2.3'

    // AI
    implementation 'dev.langchain4j:langchain4j:0.34.0'
    // Even though we use jvm-openai for LLM connection, we still need this package for tokenization.
    implementation('dev.langchain4j:langchain4j-open-ai:0.34.0') {
        exclude group: 'org.jetbrains.kotlin', module: 'kotlin-stdlib-jdk8'
    }
<<<<<<< HEAD
    implementation('dev.langchain4j:langchain4j-mistral-ai:0.34.0')
    implementation('dev.langchain4j:langchain4j-google-ai-gemini:0.34.0')
=======
    implementation('dev.langchain4j:langchain4j-mistral-ai:0.33.0')
>>>>>>> ce9e34fc
    implementation('dev.langchain4j:langchain4j-hugging-face:0.34.0')
    implementation 'ai.djl:api:0.29.0'
    implementation 'ai.djl.pytorch:pytorch-model-zoo:0.29.0'
    implementation 'ai.djl.huggingface:tokenizers:0.29.0'
    implementation 'io.github.stefanbratanov:jvm-openai:0.11.0'
    // openai depends on okhttp, which needs kotlin - see https://github.com/square/okhttp/issues/5299 for details
    implementation ('com.squareup.okhttp3:okhttp:4.12.0') {
        exclude group: 'org.jetbrains.kotlin', module: 'kotlin-stdlib-jdk8'
    }
    // GemxFX also (transitively) depends on kotlin
    implementation 'org.jetbrains.kotlin:kotlin-stdlib-jdk8:2.0.20'

    implementation 'commons-io:commons-io:2.16.1'

    // Even if "compileOnly" is used, IntelliJ always adds to module-info.java. To avoid issues during committing, we use "implementation" instead of "compileOnly"
    implementation 'io.github.adr:e-adr:2.0.0-SNAPSHOT'

    testImplementation 'io.github.classgraph:classgraph:4.8.175'
    testImplementation 'org.junit.jupiter:junit-jupiter:5.11.0'
    testImplementation 'org.junit.platform:junit-platform-launcher:1.10.3'

    testImplementation 'org.mockito:mockito-core:5.13.0'
    testImplementation 'org.xmlunit:xmlunit-core:2.10.0'
    testImplementation 'org.xmlunit:xmlunit-matchers:2.10.0'
    testRuntimeOnly 'com.tngtech.archunit:archunit-junit5-engine:1.3.0'
    testImplementation 'com.tngtech.archunit:archunit-junit5-api:1.3.0'
    testImplementation "org.testfx:testfx-core:4.0.16-alpha"
    testImplementation "org.testfx:testfx-junit5:4.0.16-alpha"
    testImplementation "org.hamcrest:hamcrest-library:3.0"

    checkstyle 'com.puppycrawl.tools:checkstyle:10.18.0'
    // xjc needs the runtime as well for the ant task, otherwise it fails
    xjc group: 'org.glassfish.jaxb', name: 'jaxb-xjc', version: '3.0.2'
    xjc group: 'org.glassfish.jaxb', name: 'jaxb-runtime', version: '3.0.2'

    rewrite(platform("org.openrewrite.recipe:rewrite-recipe-bom:2.18.0"))
    rewrite("org.openrewrite.recipe:rewrite-static-analysis")
    rewrite("org.openrewrite.recipe:rewrite-logging-frameworks")
    rewrite("org.openrewrite.recipe:rewrite-testing-frameworks")
    rewrite("org.openrewrite.recipe:rewrite-migrate-java")

    configurations.checkstyle {
        resolutionStrategy.capabilitiesResolution.withCapability("com.google.collections:google-collections") {
            select("com.google.guava:guava:0")
        }
    }

    configurations
            .matching(c -> c.name.contains("downloadSources"))
            .configureEach {
                attributes {
                    attribute(Usage.USAGE_ATTRIBUTE, objects.named(Usage, Usage.JAVA_RUNTIME))
                    attribute(OperatingSystemFamily.OPERATING_SYSTEM_ATTRIBUTE, objects.named(OperatingSystemFamily, DefaultNativePlatform.getCurrentOperatingSystem().getName()))
                    attribute(MachineArchitecture.ARCHITECTURE_ATTRIBUTE, objects.named(MachineArchitecture, DefaultNativePlatform.getCurrentArchitecture().getName()))
                }
            }
}

clean {
    delete "src/main/generated"
    delete "src-gen"
}

processResources {
    filteringCharset = 'UTF-8'

    filesMatching("build.properties") {
        expand(version: project.findProperty('projVersionInfo') ?: '100.0.0',
                "year": String.valueOf(Calendar.getInstance().get(Calendar.YEAR)),
                "maintainers": new File('MAINTAINERS').readLines().findAll { !it.startsWith("#") }.join(", "),
                "azureInstrumentationKey": System.getenv('AzureInstrumentationKey') ? System.getenv('AzureInstrumentationKey') : '',
                "springerNatureAPIKey": System.getenv('SpringerNatureAPIKey') ? System.getenv('SpringerNatureAPIKey') : '',
                "astrophysicsDataSystemAPIKey": System.getenv('AstrophysicsDataSystemAPIKey') ? System.getenv('AstrophysicsDataSystemAPIKey') : '',
                "ieeeAPIKey": System.getenv('IEEEAPIKey') ? System.getenv('IEEEAPIKey') : '',
                "scienceDirectApiKey": System.getenv('SCIENCEDIRECTAPIKEY') ? System.getenv('SCIENCEDIRECTAPIKEY') : '',
                "biodiversityHeritageApiKey": System.getenv('BiodiversityHeritageApiKey') ? System.getenv('BiodiversityHeritageApiKey') : '',
                "semanticScholarApiKey": System.getenv('SemanticScholarApiKey') ? System.getenv("SemanticScholarApiKey") : ''
        )
        filteringCharset = 'UTF-8'
    }

    filesMatching(["resources/resource/ods/meta.xml", "resources/resource/openoffice/meta.xml"]) {
        expand version: project.version
    }
}

tasks.register('generateSource') {
    dependsOn("generateBstGrammarSource",
            "generateSearchGrammarSource",
            "generateCitaviSource")
    group = 'JabRef'
    description 'Generates all necessary (Java) source files.'
}

tasks.register("generateBstGrammarSource", JavaExec) {
    group = "JabRef"
    description = 'Generates BstLexer.java and BstParser.java from the Bst.g grammar file using antlr4.'
    classpath = configurations.antlr4
    mainClass = "org.antlr.v4.Tool"
    javaLauncher.set(javaToolchains.launcherFor(java.toolchain))

    inputs.dir('src/main/antlr4/org/jabref/bst/')
    outputs.dir("src-gen/main/java/org/jabref/logic/bst/")
    args = ["-o", "src-gen/main/java/org/jabref/logic/bst/", "-visitor", "-no-listener", "-package", "org.jabref.logic.bst", "$projectDir/src/main/antlr4/org/jabref/bst/Bst.g4"]
}

tasks.register("generateSearchGrammarSource", JavaExec) {
    group = 'JabRef'
    description = "Generates java files for Search.g antlr4."
    classpath = configurations.antlr4
    mainClass = "org.antlr.v4.Tool"
    javaLauncher.set(javaToolchains.launcherFor(java.toolchain))

    inputs.dir("src/main/antlr4/org/jabref/search/")
    outputs.dir("src-gen/main/java/org/jabref/search/")
    args  = ["-o","src-gen/main/java/org/jabref/search" , "-visitor", "-no-listener", "-package", "org.jabref.search", "$projectDir/src/main/antlr4/org/jabref/search/Search.g4"]
}

tasks.register("generateJournalListMV", JavaExec) {
    group = "JabRef"
    description = "Converts the comma-separated journal abbreviation file to a H2 MVStore"
    classpath = sourceSets.main.runtimeClasspath
    mainClass = "org.jabref.cli.JournalListMvGenerator"
    javaLauncher.set(javaToolchains.launcherFor(java.toolchain))
    onlyIf {
        !file("build/resources/main/journals/journal-list.mv").exists()
    }
}

jar.dependsOn("generateJournalListMV")
compileTestJava.dependsOn("generateJournalListMV")

tasks.register('generateCitaviSource', XjcTask) {
    group = 'JabRef'
    description = "Generates java files for the citavi importer."

    schemaFile = "src/main/resources/xjc/citavi/citavi.xsd"
    outputDirectory = "src-gen/main/java/"
    javaPackage = "org.jabref.logic.importer.fileformat.citavi"
}

tasks.withType(JavaCompile).configureEach {
    options.encoding = 'UTF-8'

    // hint by https://docs.gradle.org/current/userguide/performance.html#run_the_compiler_as_a_separate_process
    options.fork = true
}

compileJava {
    options.compilerArgs << "-Xlint:none"
    dependsOn "generateSource"

    options.generatedSourceOutputDirectory.set(file("src-gen/main/java"))

    moduleOptions {
        addExports = [
                // TODO: Remove access to internal api
                'javafx.controls/com.sun.javafx.scene.control' : 'org.jabref',
                'org.controlsfx.controls/impl.org.controlsfx.skin' : 'org.jabref'
        ]
    }
}

// Configures "application > run" task
run {
    doFirst {
        // Clear the default JVM arguments, to avoid messages like "WARNING: Unknown module: org.jabref.merged.module specified to --add-exports"
        application.applicationDefaultJvmArgs = []
    }

    moduleOptions {
        // On a change here, also adapt "application > applicationDefaultJvmArgs"
        addExports = [
                // TODO: Remove access to internal api
                'javafx.base/com.sun.javafx.event' : 'org.jabref.merged.module',
                'javafx.controls/com.sun.javafx.scene.control' : 'org.jabref',

                // We need to restate the ControlsFX exports, because we get following error otherwise:
                //   java.lang.IllegalAccessError:
                //     class org.controlsfx.control.textfield.AutoCompletionBinding (in module org.controlsfx.controls)
                //     cannot access class com.sun.javafx.event.EventHandlerManager (in module javafx.base) because
                //     module javafx.base does not export com.sun.javafx.event to module org.controlsfx.controls
                // Taken from here: https://github.com/controlsfx/controlsfx/blob/9.0.0/build.gradle#L1
                'javafx.graphics/com.sun.javafx.scene' : 'org.controlsfx.controls',
                'javafx.graphics/com.sun.javafx.scene.traversal' : 'org.controlsfx.controls',
                'javafx.graphics/com.sun.javafx.css' : 'org.controlsfx.controls',
                'javafx.controls/com.sun.javafx.scene.control' : 'org.controlsfx.controls',
                'javafx.controls/com.sun.javafx.scene.control.behavior' : 'org.controlsfx.controls',
                'javafx.controls/com.sun.javafx.scene.control.inputmap' : 'org.controlsfx.controls',
                'javafx.base/com.sun.javafx.event' : 'org.controlsfx.controls',
                'javafx.base/com.sun.javafx.collections' : 'org.controlsfx.controls',
                'javafx.base/com.sun.javafx.runtime': 'org.controlsfx.controls',
                'javafx.web/com.sun.webkit' : 'org.controlsfx.controls',
        ]

        addOpens = [
                'javafx.controls/javafx.scene.control' : 'org.jabref',
                'javafx.controls/com.sun.javafx.scene.control' : 'org.jabref',
                'org.controlsfx.controls/impl.org.controlsfx.skin' : 'org.jabref',
                'org.controlsfx.controls/org.controlsfx.control.textfield' : 'org.jabref',

                'javafx.controls/javafx.scene.control.skin' : 'org.controlsfx.controls',
                'javafx.graphics/javafx.scene' : 'org.controlsfx.controls',

                'javafx.base/javafx.collections' : 'org.jabref',
                'javafx.base/javafx.collections.transformation' : 'org.jabref'
        ]

        addModules = [
                'jdk.incubator.vector'
        ]

        createCommandLineArgumentFile = true
    }

    if (project.hasProperty('component')){
        if (component == 'httpserver'){
            main = 'org.jabref.http.server.Server'
        }
    }
}

javadoc {
    options {
        encoding = 'UTF-8'
        version = false
        author = false
        addMultilineStringsOption("-add-exports").setValue([
            'javafx.controls/com.sun.javafx.scene.control=org.jabref'
        ])
    }
}

test {
    useJUnitPlatform {
        excludeTags 'DatabaseTest', 'FetcherTest', 'GUITest'
    }

    moduleOptions {
        // TODO: Remove this as soon as ArchUnit is modularized
        runOnClasspath = true
    }
}

testlogger {
    // See https://github.com/radarsh/gradle-test-logger-plugin#configuration for configuration options

    theme 'standard'

    showPassed false
    showSkipped false

    showCauses false
    showStackTraces false
}

tasks.withType(Test).configureEach {
    reports.html.outputLocation.set(file("${reporting.baseDir}/${name}"))
    // Enable parallel tests (on desktop).
    // See https://docs.gradle.org/8.1/userguide/performance.html#execute_tests_in_parallel for details.
    if (!providers.environmentVariable("CI").isPresent()) {
        maxParallelForks = Math.max(Runtime.runtime.availableProcessors() - 1, 1)
    }
}

tasks.register('databaseTest', Test) {
    useJUnitPlatform {
        includeTags 'DatabaseTest'
    }

    testLogging {
        // set options for log level LIFECYCLE
        events = ["FAILED"]
        exceptionFormat "full"
    }

    maxParallelForks = 1
}

tasks.register('fetcherTest', Test) {
    useJUnitPlatform {
        includeTags 'FetcherTest'
    }

    maxParallelForks = 1
}

tasks.register('guiTest', Test) {
    useJUnitPlatform {
        includeTags 'GUITest'
    }

    testLogging {
        // set options for log level LIFECYCLE
        events = ["FAILED"]
        exceptionFormat "full"
    }

    maxParallelForks = 1
}

// Test result tasks
tasks.register('copyTestResources', Copy) {
    from "${projectDir}/src/test/resources"
    into "${buildDir}/classes/test"
}
processTestResources.dependsOn copyTestResources

tasks.register('jacocoPrepare') {
    doFirst {
        // Ignore failures of tests
        tasks.withType(Test).tap {
            configureEach {
                ignoreFailures = true
            }
        }
    }
}
test.mustRunAfter jacocoPrepare
databaseTest.mustRunAfter jacocoPrepare
fetcherTest.mustRunAfter jacocoPrepare

jacocoTestReport {
    dependsOn jacocoPrepare, test, fetcherTest, databaseTest

    executionData files(
            layout.buildDirectory.file('jacoco/test.exec').get().asFile,
            layout.buildDirectory.file('jacoco/fetcherTest.exec').get().asFile,
            layout.buildDirectory.file('jacoco/databaseTest.exec').get().asFile)

    reports {
        csv.required = true
        html.required = true
        // coveralls plugin depends on xml format report
        xml.required = true
    }
}

// Code quality tasks
checkstyle {
    // will only run when called explicitly from the command line
    sourceSets = []
}

rewrite {
    activeRecipe(
        'org.jabref.config.rewrite.cleanup'
    )
    exclusion (
        "build.gradle",
        "buildSrc/build.gradle",
        "eclipse.gradle",
        "settings.gradle",
        "src-gen/**",
        "src/main/resources/**",
        "src/test/resources/**",
        "**/module-info.java",
        "**/*.py",
        "**/*.xml",
        "**/*.yml"
    )
    plainTextMask("**/*.md")
    failOnDryRunResults = true
}

modernizer {
    failOnViolations = false
    includeTestClasses = true
    exclusions = [
        'java/util/Optional.get:()Ljava/lang/Object;'
    ]
}

// Release tasks
tasks.register('deleteInstallerTemp', Delete) {
    delete "$buildDir/installer"
}

jpackage.dependsOn deleteInstallerTemp
jlinkZip.dependsOn jpackage
jlink {
    // https://github.com/beryx/badass-jlink-plugin/issues/61#issuecomment-504640018
    addExtraDependencies("javafx")

    addOptions('--strip-debug', '--compress', 'zip-6', '--no-header-files', '--no-man-pages')
    launcher {
        name = 'JabRef'
    }

    addOptions("--bind-services")

    // TODO: Remove the following as soon as the dependencies are fixed (upstream)
    // forceMerge is usually needed when some non-modular artifacts in the dependency graph use code that was previously part of the JDK
    // but it was removed in the newer releases.
    // The pom.xml associated with such a non-modular artifact does not mention that the artifact depends on the removed code
    // (because the artifact was published when this code was still available in the JDK).
    forceMerge "controlsfx", "bcprov", "jaxb", "istack", "stax"

    // TODO: Remove the following correction to the merged module
    // The module descriptor automatically generated by the plugin for the merged module contained some invalid entries.
    // This is based on ./gradlew suggestMergedModuleInfo, sort, strip ";"", comment non-used modules, and include the suggested directives here.
    //   However, we need to fine-tune this manually (non-alphabetic order)
    mergedModule {
        requires 'javafx.base'
        requires 'javafx.controls'
        requires 'javafx.fxml'
        requires 'javafx.graphics'
        requires 'javafx.media'
        requires 'javafx.swing'

        requires 'java.compiler'
        requires 'java.datatransfer'
        requires 'java.desktop'
        requires 'java.logging'
        requires 'java.management'
        requires 'java.naming'
        requires 'java.net.http'
        requires 'java.scripting'
        requires 'java.security.jgss'
        requires 'java.security.sasl'
        requires 'java.sql'
        requires 'java.sql.rowset'
        requires 'java.transaction.xa'
        requires 'java.rmi'
        requires 'java.xml'
        requires 'jdk.jsobject'
        requires 'jdk.unsupported'
        requires 'jdk.unsupported.desktop'
        requires 'jdk.security.jgss'
        requires 'jdk.xml.dom'
        requires 'com.google.gson'
        requires 'org.jsoup'
        requires 'org.slf4j'
        requires 'jakarta.xml.bind'
        requires 'org.apache.commons.lang3'
        requires 'org.apache.commons.text'
        requires 'org.apache.commons.logging';
        uses 'org.mariadb.jdbc.credential.CredentialPlugin'
        uses 'org.mariadb.jdbc.authentication.AuthenticationPlugin'
        uses 'org.mariadb.jdbc.tls.TlsSocketPlugin'
        uses 'org.mariadb.jdbc.LocalInfileInterceptor'
        uses 'org.eclipse.jgit.transport.SshSessionFactory'
        uses 'org.eclipse.jgit.lib.GpgSigner'
        uses 'kong.unirest.core.json.JsonEngine';
        provides 'org.mariadb.jdbc.tls.TlsSocketPlugin' with 'org.mariadb.jdbc.internal.protocol.tls.DefaultTlsSocketPlugin'
        provides 'java.sql.Driver' with 'org.postgresql.Driver'
        provides 'org.mariadb.jdbc.authentication.AuthenticationPlugin' with 'org.mariadb.jdbc.internal.com.send.authentication.CachingSha2PasswordPlugin',
                'org.mariadb.jdbc.internal.com.send.authentication.ClearPasswordPlugin',
                'org.mariadb.jdbc.internal.com.send.authentication.Ed25519PasswordPlugin',
                'org.mariadb.jdbc.internal.com.send.authentication.NativePasswordPlugin',
                'org.mariadb.jdbc.internal.com.send.authentication.OldPasswordPlugin',
                'org.mariadb.jdbc.internal.com.send.authentication.SendGssApiAuthPacket',
                'org.mariadb.jdbc.internal.com.send.authentication.SendPamAuthPacket',
                'org.mariadb.jdbc.internal.com.send.authentication.Sha256PasswordPlugin'
        provides 'org.mariadb.jdbc.credential.CredentialPlugin' with 'org.mariadb.jdbc.credential.aws.AwsIamCredentialPlugin',
                'org.mariadb.jdbc.credential.env.EnvCredentialPlugin',
                'org.mariadb.jdbc.credential.system.PropertiesCredentialPlugin'
        provides 'java.security.Provider' with 'org.bouncycastle.jce.provider.BouncyCastleProvider',
                'org.bouncycastle.pqc.jcajce.provider.BouncyCastlePQCProvider'
        provides 'kong.unirest.core.json.JsonEngine' with 'kong.unirest.modules.gson.GsonEngine';

    }

    jpackage {
        outputDir = "distribution"

        if (OperatingSystem.current().isWindows()) {
            // This requires WiX to be installed: https://github.com/wixtoolset/wix3/releases
            installerType = "msi"
            imageOptions = [
                    '--icon', "${projectDir}/src/main/resources/icons/jabref.ico",
            ]
            installerOptions = [
                    '--vendor', 'JabRef',
                    '--app-version', "${project.version}",
                    '--verbose',
                    '--win-upgrade-uuid', 'd636b4ee-6f10-451e-bf57-c89656780e36',
                    '--win-dir-chooser',
                    '--win-shortcut',
                    '--win-menu',
                    '--win-menu-group', "JabRef",
                    '--temp', "$buildDir/installer",
                    '--resource-dir', "${projectDir}/buildres/windows",
                    '--license-file', "${projectDir}/buildres/LICENSE_with_Privacy.md",
                    '--file-associations', "${projectDir}/buildres/windows/bibtexAssociations.properties"
            ]
        }

        if (OperatingSystem.current().isLinux()) {
            imageOptions = [
                    '--icon', "${projectDir}/src/main/resources/icons/JabRef-icon-64.png",
                    '--app-version', "${project.version}",
            ]
            installerOptions = [
                    '--verbose',
                    '--vendor', 'JabRef',
                    '--app-version', "${project.version}",
                    // '--temp', "$buildDir/installer",
                    '--resource-dir', "${projectDir}/buildres/linux",
                    '--linux-menu-group', 'Office;',
                    '--linux-rpm-license-type', 'MIT',
                    // '--license-file', "${projectDir}/LICENSE.md",
                    '--description', 'JabRef is an open source bibliography reference manager. The native file format used by JabRef is BibTeX, the standard LaTeX bibliography format.',
                    '--linux-shortcut',
                    '--file-associations', "${projectDir}/buildres/linux/bibtexAssociations.properties"
            ]
        }

        if (OperatingSystem.current().isMacOsX()) {
            imageOptions = [
                    '--icon', "${projectDir}/src/main/resources/icons/jabref.icns",
                    '--resource-dir', "${projectDir}/buildres/mac"
            ]
            // Notarized mac images and packages are built on the pipeline only
            skipInstaller = true
            installerOptions = [
                    '--verbose',
                    '--vendor', 'JabRef',
                    '--mac-package-identifier', "JabRef",
                    '--mac-package-name', "JabRef",
                    '--app-version', "${project.version}",
                    '--file-associations', "${projectDir}/buildres/mac/bibtexAssociations.properties",
                    '--resource-dir', "${projectDir}/buildres/mac"
            ]
        }
    }
}

if (OperatingSystem.current().isWindows()) {
    tasks.jpackageImage.doLast {
        copy {
            from("${projectDir}/buildres/windows") {
                include "jabref-firefox.json", "jabref-chrome.json", "JabRefHost.bat", "JabRefHost.ps1"
            }
            into "$buildDir/distribution/JabRef"
        }
    }
}

if (OperatingSystem.current().isLinux()) {
    tasks.jpackageImage.doLast {
        copy {
            from("${projectDir}/buildres/linux") {
                include "native-messaging-host/**", "jabrefHost.py"
            }
            into "$buildDir/distribution/JabRef/lib"
        }
    }
}

if (OperatingSystem.current().isMacOsX()) {
    tasks.jpackageImage.doLast {
        copy {
            from("${projectDir}/buildres/mac") {
                include "native-messaging-host/**", "jabrefHost.py"
            }
            into "$buildDir/distribution/JabRef.app/Contents/Resources"
        }
    }
}

jmh {
    warmupIterations = 5
    iterations = 10
    fork = 2
}

requirementTracing {
    inputDirectories = files('docs', 'src/main/java', 'src/test/java')
}<|MERGE_RESOLUTION|>--- conflicted
+++ resolved
@@ -333,12 +333,8 @@
     implementation('dev.langchain4j:langchain4j-open-ai:0.34.0') {
         exclude group: 'org.jetbrains.kotlin', module: 'kotlin-stdlib-jdk8'
     }
-<<<<<<< HEAD
     implementation('dev.langchain4j:langchain4j-mistral-ai:0.34.0')
     implementation('dev.langchain4j:langchain4j-google-ai-gemini:0.34.0')
-=======
-    implementation('dev.langchain4j:langchain4j-mistral-ai:0.33.0')
->>>>>>> ce9e34fc
     implementation('dev.langchain4j:langchain4j-hugging-face:0.34.0')
     implementation 'ai.djl:api:0.29.0'
     implementation 'ai.djl.pytorch:pytorch-model-zoo:0.29.0'
