import groovy.json.JsonSlurper
import org.gradle.internal.os.OperatingSystem
import org.jabref.build.antlr.JabRefAntlrPlugin
import org.jabref.build.localization.LocalizationPlugin
import org.jabref.build.xjc.XjcPlugin
import org.jabref.build.xjc.XjcTask

// to update the gradle wrapper, execute
// ./gradlew wrapper --gradle-version=6.0 --distribution-type=bin

buildscript {
    repositories {
        mavenLocal()
        jcenter()
    }
}

plugins {
    id 'application'
    id "com.simonharrer.modernizer" version '1.8.0-1'
    id 'me.champeau.gradle.jmh' version '0.5.0'
    id 'com.github.ben-manes.versions' version '0.28.0'
    id 'org.javamodularity.moduleplugin' version '1.5.0'
    id 'org.openjfx.javafxplugin' version '0.0.8'
    id 'org.beryx.jlink' version '2.17.7'

    // nicer test outputs during running and completion
    id 'com.adarshr.test-logger' version '2.0.0'
}

gradle.startParameter.showStacktrace = org.gradle.api.logging.configuration.ShowStacktrace.ALWAYS

apply plugin: 'java'
apply plugin: 'application'
apply plugin: 'project-report'
apply plugin: 'jacoco'
apply plugin: 'me.champeau.gradle.jmh'
apply plugin: 'checkstyle'
apply plugin: JabRefAntlrPlugin
apply plugin: XjcPlugin
apply plugin: LocalizationPlugin

apply from: 'eclipse.gradle'

group = "org.jabref"
version = project.findProperty('projVersion') ?: '100.0.0'

java {
    sourceCompatibility = JavaVersion.VERSION_14
    targetCompatibility = JavaVersion.VERSION_14
}

application {
    mainClassName = "$moduleName/org.jabref.JabRefLauncher"
}

// TODO: Ugly workaround to temporarily ignore build errors to dependencies of latex2unicode
// These should be removed, as well as the files in the lib folder, as soon as they have valid module names
patchModules.config = [
        "test=fastparse_2.12-1.0.0.jar",
        "test2=fastparse-utils_2.12-1.0.0.jar",
        "test3=sourcecode_2.12-0.1.4.jar"
]

// These are the Java version requirements we will check on each start of JabRef
ext.minRequiredJavaVersion = "1.8.0_171"
ext.allowJava9 = true

sourceSets {
    main {
        java {
            srcDirs = ["src/main/java", "src/main/gen"]
        }

        resources {
            srcDirs = ["src/main/java", "src/main/resources"]
        }
    }
    test {
        java {
            srcDirs = ["src/test/java"]
        }
        resources {
            srcDirs = ["src/test/resources"]
        }
    }
}

repositories {
    jcenter()
    maven { url 'https://oss.sonatype.org/content/groups/public' }
    maven { url 'https://repository.apache.org/snapshots' }
}

configurations {
    libreoffice

    // TODO: Remove the following workaround for split error messages such as
    // error: module java.xml.bind reads package javax.annotation from both jsr305 and java.annotation
    compile {
        exclude group: "javax.activation"
    }
}

javafx {
    version = "14"
    modules = [ 'javafx.controls', 'javafx.fxml', 'javafx.web', 'javafx.swing' ]
}

dependencies {
    // Include all jar-files in the 'lib' folder as dependencies
    implementation fileTree(dir: 'lib', includes: ['*.jar'])

    implementation 'org.apache.pdfbox:pdfbox:2.0.19'
    implementation 'org.apache.pdfbox:fontbox:2.0.19'
    implementation 'org.apache.pdfbox:xmpbox:2.0.19'

    implementation group: 'org.apache.commons', name: 'commons-csv', version: '1.8'

    implementation group: 'org.apache.tika', name: 'tika-core', version: '1.24'

    // required for reading write-protected PDFs - see https://github.com/JabRef/jabref/pull/942#issuecomment-209252635
    implementation 'org.bouncycastle:bcprov-jdk15on:1.65'

    implementation 'commons-cli:commons-cli:1.4'

    // For Java 9+ compatibility, we include a bundled version of the libreoffice libraries
    // See https://bugs.documentfoundation.org/show_bug.cgi?id=117331#c8 for background information
    // Use the task bundleLibreOffice to update the bundled jar
    // DO NOT CHANGE THE libreoffice PREFIX
    libreoffice 'org.libreoffice:juh:6.3.2'
<<<<<<< HEAD
    libreoffice 'org.libreoffice:jurt:6.4.3'
    libreoffice 'org.libreoffice:ridl:6.3.2'
=======
    libreoffice 'org.libreoffice:jurt:6.3.2'
    libreoffice 'org.libreoffice:ridl:6.4.3'
>>>>>>> d9fe981e
    libreoffice 'org.libreoffice:unoil:6.3.2'

    implementation 'io.github.java-diff-utils:java-diff-utils:4.5'
    implementation 'info.debatty:java-string-similarity:1.2.1'

    antlr3 'org.antlr:antlr:3.5.2'
    implementation 'org.antlr:antlr-runtime:3.5.2'

    antlr4 'org.antlr:antlr4:4.8-1'
    implementation 'org.antlr:antlr4-runtime:4.8-1'

    implementation group: 'org.mariadb.jdbc', name: 'mariadb-java-client', version: '2.6.0'

    implementation 'org.postgresql:postgresql:42.2.12'

    implementation ('com.oracle.ojdbc:ojdbc10:19.3.0.0') {
        // causing module issues
        exclude module: 'oraclepki'
    }

    implementation ('com.google.guava:guava:29.0-jre') {
        // TODO: Remove this as soon as https://github.com/google/guava/issues/2960 is fixed
        exclude module: "jsr305"
    }

    implementation group: 'jakarta.annotation', name: 'jakarta.annotation-api', version: '1.3.5'

    // JavaFX stuff
    implementation 'de.jensd:fontawesomefx-commons:11.0'
    implementation 'de.jensd:fontawesomefx-materialdesignfont:1.7.22-11'
    implementation 'de.saxsys:mvvmfx-validation:1.9.0-SNAPSHOT'
    implementation 'de.saxsys:mvvmfx:1.8.0'
    implementation 'org.fxmisc.easybind:easybind:1.0.3'
    implementation 'org.fxmisc.flowless:flowless:0.6.1'
    implementation 'org.fxmisc.richtext:richtextfx:0.10.5'
    implementation group: 'org.glassfish.hk2.external', name: 'jakarta.inject', version: '2.6.1'
    implementation 'com.jfoenix:jfoenix:9.0.9'
    implementation 'org.controlsfx:controlsfx:11.0.1'

    implementation 'org.jsoup:jsoup:1.13.1'
    implementation 'com.konghq:unirest-java:3.7.02'

    implementation 'org.slf4j:slf4j-api:2.0.0-alpha1'
    implementation group: 'org.apache.logging.log4j', name: 'log4j-jcl', version: '3.0.0-SNAPSHOT'
    implementation group: 'org.apache.logging.log4j', name: 'log4j-slf4j18-impl', version: '3.0.0-SNAPSHOT'
    implementation group: 'org.apache.logging.log4j', name: 'log4j-plugins', version: '3.0.0-SNAPSHOT'
    implementation group: 'org.apache.logging.log4j', name: 'log4j-api', version: '3.0.0-SNAPSHOT'
    implementation group: 'org.apache.logging.log4j', name: 'log4j-core', version: '3.0.0-SNAPSHOT'
    annotationProcessor group: 'org.apache.logging.log4j', name: 'log4j-core', version: '3.0.0-SNAPSHOT'

    implementation 'de.undercouch:citeproc-java:2.1.0-SNAPSHOT'

    implementation group: 'jakarta.activation', name: 'jakarta.activation-api', version: '1.2.1'
    implementation group: 'jakarta.xml.bind', name: 'jakarta.xml.bind-api', version: '2.3.2'
    implementation group: 'org.glassfish.jaxb', name: 'jaxb-runtime', version: '2.3.2'

    implementation ('com.github.tomtung:latex2unicode_2.12:0.2.6') {
        exclude module: 'fastparse_2.12'
    }

    implementation group: 'com.microsoft.azure', name: 'applicationinsights-core', version: '2.4.1'
    implementation (group: 'com.microsoft.azure', name: 'applicationinsights-logging-log4j2', version: '2.4.1') {
        exclude module: "log4j-core"
    }

    implementation 'com.vladsch.flexmark:flexmark:0.61.16'
    implementation 'com.vladsch.flexmark:flexmark-ext-gfm-strikethrough:0.61.6'
    implementation 'com.vladsch.flexmark:flexmark-ext-gfm-tasklist:0.61.16'

    testImplementation 'io.github.classgraph:classgraph:4.8.71'
    testImplementation 'org.junit.jupiter:junit-jupiter:5.6.2'
    testRuntimeOnly 'org.junit.vintage:junit-vintage-engine:5.6.2'
    testImplementation 'org.junit.platform:junit-platform-launcher:1.6.2'

    testImplementation 'net.bytebuddy:byte-buddy-parent:1.10.9'
    testRuntime group: 'org.apache.logging.log4j', name: 'log4j-core', version: '3.0.0-SNAPSHOT'
    testRuntime group: 'org.apache.logging.log4j', name: 'log4j-jul', version: '3.0.0-SNAPSHOT'
    testImplementation 'org.mockito:mockito-core:3.3.3'
    testImplementation 'org.xmlunit:xmlunit-core:2.6.4'
    testImplementation 'org.xmlunit:xmlunit-matchers:2.6.4'
    testImplementation 'com.tngtech.archunit:archunit-junit5-api:0.13.1'
    testImplementation "org.testfx:testfx-core:4.0.17-alpha-SNAPSHOT"
    testImplementation "org.testfx:testfx-junit5:4.0.17-alpha-SNAPSHOT"
    testImplementation "org.hamcrest:hamcrest-library:2.2"

    checkstyle 'com.puppycrawl.tools:checkstyle:8.31'
    xjc group: 'org.glassfish.jaxb', name: 'jaxb-xjc', version: '2.3.2'
    jython 'org.python:jython-standalone:2.7.2'
}

dependencyUpdates {
    outputFormatter = "json"
}

// We have some dependencies which cannot be updated due to various reasons.
dependencyUpdates.resolutionStrategy = {
    componentSelection { rules ->
        rules.all { ComponentSelection selection ->
            boolean rejected = ['alpha', 'snapshot', 'beta', 'rc', 'cr', 'm', 'preview', 'b', 'ea'].any { qualifier ->
                selection.candidate.version ==~ /(?i).*[.-]$qualifier[.\d-+]*/
            }
            if (rejected) {
                selection.reject('Release candidate')
            }
        }
        rules.withModule("de.jensd:fontawesomefx-materialdesignfont") { ComponentSelection selection ->
            if (selection.candidate.version ==~ /2.0.26.*/) {
                selection.reject('1.7.22-11 is actually newer (strange version system)')
            }
        }
        rules.withModule("org.javamodularity.moduleplugin:org.javamodularity.moduleplugin.gradle.plugin") { ComponentSelection selection ->
            if (selection.candidate.version ==~ /1.6.0/) {
                selection.reject("Does not work due to bug, see https://github.com/JabRef/jabref/pull/5270")
            }
        }
        rules.withModule("com.microsoft.azure:applicationinsights-core") { ComponentSelection selection ->
            if (selection.candidate.version ==~ /2.5.0/ || selection.candidate.version ==~ /2.5.1/) {
                selection.reject("Does not work due to bug, see https://github.com/JabRef/jabref/pull/5596")
            }
        }
        rules.withModule("com.microsoft.azure:applicationinsights-logging-log4j2") { ComponentSelection selection ->
            if (selection.candidate.version ==~ /2.5.0/ || selection.candidate.version ==~ /2.5.1/) {
                selection.reject("Does not work due to bug, see https://github.com/JabRef/jabref/pull/5596")
            }
        }
    }
}

task checkOutdatedDependencies(dependsOn: dependencyUpdates) {
    doLast {
        def dependencyReport = new JsonSlurper().parseText(new File("build/dependencyUpdates/report.json").text)
        assert dependencyReport.outdated.count == 0: "There are outdated dependencies in build.gradle!\n Run ./gradlew dependencyUpdates to see which"
    }
}

clean {
    delete "src/main/gen"
}

processResources {
    filteringCharset = 'UTF-8'

    filesMatching("build.properties") {
        expand(version: project.findProperty('projVersionInfo') ?: '100.0.0',
                "year": String.valueOf(Calendar.getInstance().get(Calendar.YEAR)),
                "authors": new File('AUTHORS').readLines().findAll { !it.startsWith("#") }.join(", "),
                "developers": new File('DEVELOPERS').readLines().findAll { !it.startsWith("#") }.join(", "),
                "azureInstrumentationKey": System.getenv('AzureInstrumentationKey'),
                "springerNatureAPIKey": System.getenv('SpringerNatureAPIKey'),
                "minRequiredJavaVersion": minRequiredJavaVersion,
                "allowJava9": allowJava9

        )
        filteringCharset = 'UTF-8'
    }

    filesMatching("resource/**/meta.xml") {
        expand version: project.version
    }
}

task generateSource(dependsOn: ["generateBstGrammarSource",
                                "generateSearchGrammarSource",
                                "generateMedlineSource",
                                "generateBibtexmlSource",
                                "generateEndnoteSource",
                                "generateModsSource"]) {
    group = 'JabRef'
    description 'Generates all Java source files.'
}

task generateBstGrammarSource(type: org.jabref.build.antlr.AntlrTask) {
    group = "JabRef"
    description = 'Generates BstLexer.java and BstParser.java from the Bst.g grammar file using antlr3.'

    antlr = ANTLR3
    inputFile = 'src/main/antlr3/org/jabref/bst/Bst.g'
    outputDir = 'src/main/gen/org/jabref/logic/bst/'
}

task generateSearchGrammarSource(type: org.jabref.build.antlr.AntlrTask) {
    group = 'JabRef'
    description = "Generates java files for Search.g antlr4."

    antlr = ANTLR4
    inputFile = "src/main/antlr4/org/jabref/search/Search.g4"
    outputDir = "src/main/gen/org/jabref/search"
    javaPackage = "org.jabref.search"
}

task generateMedlineSource(type: XjcTask) {
    group = 'JabRef'
    description = "Generates java files for the medline importer."

    schemaFile = "src/main/resources/xjc/medline/medline.xsd"
    outputDirectory = "src/main/gen/"
    javaPackage = "org.jabref.logic.importer.fileformat.medline"
}

task generateBibtexmlSource(type: XjcTask) {
    group = 'JabRef'
    description = "Generates java files for the bibtexml importer."

    schemaFile = "src/main/resources/xjc/bibtexml/bibtexml.xsd"
    outputDirectory = "src/main/gen"
    javaPackage = "org.jabref.logic.importer.fileformat.bibtexml"
}

task generateEndnoteSource(type: XjcTask) {
    group = 'JabRef'
    description = "Generates java files for the endnote importer."

    schemaFile = "src/main/resources/xjc/endnote/endnote.xsd"
    outputDirectory = "src/main/gen/"
    javaPackage = "org.jabref.logic.importer.fileformat.endnote"
}

task generateModsSource(type: XjcTask) {
    group = 'JabRef'
    description = "Generates java files for the mods importer."

    schemaFile = "src/main/resources/xjc/mods/mods-3-7.xsd"
    bindingFile = "src/main/resources/xjc/mods/mods-binding.xjb"
    outputDirectory = "src/main/gen/"
    javaPackage = "org.jabref.logic.importer.fileformat.mods"
    arguments = '-npa'
}

tasks.withType(JavaCompile) {
    options.encoding = 'UTF-8'
}

compileJava {
    options.compilerArgs << "-Xlint:none"
    dependsOn "generateSource"

    moduleOptions {
        // TODO: Remove access to internal api
        addExports = [
                'javafx.controls/com.sun.javafx.scene.control' : 'org.jabref',
                'org.controlsfx.controls/impl.org.controlsfx.skin' : 'org.jabref'
        ]
    }
}

run {
    // TODO: Remove access to internal api
    jvmArgs '--add-exports', 'javafx.controls/com.sun.javafx.scene.control=org.jabref',
            '--add-exports', 'org.controlsfx.controls/impl.org.controlsfx.skin=org.jabref',
            '--add-opens', 'javafx.controls/javafx.scene.control=org.jabref',
            '--add-opens', 'org.controlsfx.controls/org.controlsfx.control.textfield=org.jabref',
            '--add-opens', 'javafx.controls/com.sun.javafx.scene.control=org.jabref',
            // Not sure why we need to restate the controlfx exports
            // Taken from here: https://github.com/controlsfx/controlsfx/blob/9.0.0/build.gradle#L1
            "--add-exports", "javafx.graphics/com.sun.javafx.scene=org.controlsfx.controls",
            "--add-exports", "javafx.graphics/com.sun.javafx.scene.traversal=org.controlsfx.controls",
            "--add-exports", "javafx.graphics/com.sun.javafx.css=org.controlsfx.controls",
            "--add-exports", "javafx.controls/com.sun.javafx.scene.control.behavior=org.controlsfx.controls",
            "--add-exports", "javafx.controls/com.sun.javafx.scene.control=org.controlsfx.controls",
            "--add-exports", "javafx.controls/com.sun.javafx.scene.control.inputmap=org.controlsfx.controls",
            "--add-exports", "javafx.base/com.sun.javafx.event=org.controlsfx.controls",
            "--add-exports", "javafx.base/com.sun.javafx.collections=org.controlsfx.controls",
            "--add-exports", "javafx.base/com.sun.javafx.runtime=org.controlsfx.controls",
            "--add-exports", "javafx.web/com.sun.webkit=org.controlsfx.controls",
            "--add-exports", "javafx.graphics/com.sun.javafx.css=org.controlsfx.controls",
            "--add-opens", "javafx.controls/javafx.scene.control.skin=org.controlsfx.controls",
            "--add-opens", "javafx.graphics/javafx.scene=org.controlsfx.controls",
            "--add-exports", "javafx.controls/com.sun.javafx.scene.control.behavior=com.jfoenix",
            "--add-opens", "javafx.controls/com.sun.javafx.scene.control.behavior=com.jfoenix",
            "--add-opens", "javafx.base/com.sun.javafx.binding=com.jfoenix",
            "--add-opens", "javafx.graphics/com.sun.javafx.stage=com.jfoenix",
            "--add-opens", "javafx.base/com.sun.javafx.event=com.jfoenix",
            '--add-exports', 'com.oracle.truffle.regex/com.oracle.truffle.regex=org.graalvm.truffle'

    // TODO: The following code should have the same affect as the above one, but doesn't work for some reason
    // https://github.com/java9-modularity/gradle-modules-plugin/issues/89
    moduleOptions {
        addExports = [
                'javafx.controls/com.sun.javafx.scene.control' : 'org.jabref',
                'org.controlsfx.controls/impl.org.controlsfx.skin' : 'org.jabref',
                'com.oracle.truffle.regex/com.oracle.truffle.regex' : 'org.graalvm.truffle'
        ]

        addOpens = [
                'javafx.controls/javafx.scene.control' : 'org.jabref',
                'org.controlsfx.controls/org.controlsfx.control.textfield' : 'org.jabref'
        ]
    }
}

javadoc {
    options {
        encoding = 'UTF-8'
        version = true
        author = true
    }
}

localization.script = 'scripts/syncLang.py'

test {
    useJUnitPlatform {
        excludeTags 'DatabaseTest', 'FetcherTest', 'GUITest'
    }

    testLogging {
        // set options for log level LIFECYCLE
        // for debugging tests: add "STANDARD_OUT", "STANDARD_ERROR"
        events = ["FAILED"]
        exceptionFormat "full"
    }
}

testlogger {
    showPassed false
}

task databaseTest(type: Test) {
    useJUnitPlatform {
        includeTags 'DatabaseTest'
    }

    testLogging {
        // set options for log level LIFECYCLE
        events = ["FAILED"]
        exceptionFormat "full"
    }
}

task fetcherTest(type: Test) {
    useJUnitPlatform {
        includeTags 'FetcherTest'
    }

    testLogging {
        // set options for log level LIFECYCLE
        events = ["FAILED"]
        exceptionFormat "full"
    }
}

task guiTest(type: Test) {
    useJUnitPlatform {
        includeTags 'GUITest'
    }

    testLogging {
        // set options for log level LIFECYCLE
        events = ["FAILED"]
        exceptionFormat "full"
    }
}

// Test result tasks
task copyTestResources(type: Copy) {
    from "${projectDir}/src/test/resources"
    into "${buildDir}/classes/test"
}
processTestResources.dependsOn copyTestResources

tasks.withType(Test) {
    reports.html.destination = file("${reporting.baseDir}/${name}")
}

task jacocoMergePrep() {
    doFirst {
        // Ignore failures of tests
        tasks.withType(Test) {
            ignoreFailures = true
        }
    }
}
test.mustRunAfter jacocoMergePrep
databaseTest.mustRunAfter jacocoMergePrep
fetcherTest.mustRunAfter jacocoMergePrep

task jacocoMerge(type: JacocoMerge) {
    executionData files(
            "$buildDir/jacoco/test.exec",
            "$buildDir/jacoco/databaseTest.exec",
            "$buildDir/jacoco/fetcherTest.exec").filter { it.exists() }
    dependsOn jacocoMergePrep, test, databaseTest, fetcherTest
}

jacocoTestReport {
    executionData jacocoMerge.destinationFile
    dependsOn jacocoMerge

    reports {
        csv.enabled = true
        html.enabled = true
        xml.enabled = true // coveralls plugin depends on xml format report
    }
}

// Code quality tasks
checkstyle {
    // will only run when called explicitly from the command line
    sourceSets = []
}

// Release tasks
task deleteInstallerTemp(type: Delete) {
    delete "$buildDir/installer"
}

jpackage.dependsOn deleteInstallerTemp
jlink {
    options = ['--strip-debug','--compress', '2', '--no-header-files', '--no-man-pages']
    launcher {
        name = 'JabRef'
    }

    addOptions("--bind-services")

    // TODO: Remove the following as soon as the dependencies are fixed (upstream)
    // forceMerge is usually needed when some non-modular artifacts in the dependency graph use code that was previously part of the JDK
    // but it was removed in the newer releases.
    // The pom.xml associated with such a non-modular artifact does not mention that the artifact depends on the removed code
    // (because the artifact was published when this code was still available in the JDK).
    forceMerge "javafx"
    forceMerge "controlsfx", "bcprov", "jaxb", "istack", "stax", "log4j"

    // TODO: Remove the following correction to the merged module
    // The module descriptor automatically generated by the plugin for the merged module contained some invalid entries.
    // Execute ./gradlew suggestMergedModuleInfo and include the suggested directives here.
    mergedModule {
        requires 'java.xml'
        requires 'com.sun.xml.txw2'
        requires 'java.desktop'
        requires 'org.objectweb.asm'
        requires 'jdk.jfr'
        requires 'jdk.unsupported'
        requires 'com.google.gson'
        requires 'java.management'
        requires 'java.naming'
        requires 'java.security.sasl'
        requires 'com.sun.xml.fastinfoset'
        requires 'jdk.security.jgss'
        requires 'java.logging'
        requires 'jdk.xml.dom'
        requires 'java.sql'
        requires 'java.rmi'
        requires 'java.security.jgss'
        requires 'com.oracle.truffle.regex'
        requires 'jdk.jsobject'
        requires 'jdk.management'
        requires 'jdk.unsupported.desktop'
        requires 'org.objectweb.asm.util'
        requires 'java.scripting'
        requires 'org.objectweb.asm.commons'
        requires 'org.graalvm.truffle'
        requires 'java.datatransfer'
        requires 'java.compiler'
        requires 'java.sql.rowset'
        requires 'java.transaction.xa'
        requires 'org.graalvm.sdk'
        requires 'org.slf4j'
        uses 'org.apache.logging.log4j.util.PropertySource'
        uses 'org.apache.logging.log4j.core.util.WatchEventService'
        uses 'org.apache.logging.log4j.plugins.processor.PluginService'
        uses 'org.controlsfx.glyphfont.GlyphFont'
        uses 'com.airhacks.afterburner.views.ResourceLocator'
        uses 'com.oracle.truffle.js.runtime.Evaluator'
        uses 'org.apache.logging.log4j.message.ThreadDumpMessage.ThreadInfoFactory'
        uses 'com.airhacks.afterburner.injection.PresenterFactory'
        uses 'com.oracle.truffle.js.runtime.builtins.JSFunctionLookup'
        uses 'org.apache.logging.log4j.spi.Provider'
        uses 'org.mariadb.jdbc.credential.CredentialPlugin'
        uses 'org.mariadb.jdbc.tls.TlsSocketPlugin'
        uses 'org.mariadb.jdbc.LocalInfileInterceptor'
        uses 'javax.xml.bind.JAXBContextFactory'
        provides 'javax.annotation.processing.Processor' with 'org.apache.logging.log4j.plugins.processor.PluginProcessor'
        provides 'org.controlsfx.glyphfont.GlyphFont' with 'org.controlsfx.glyphfont.FontAwesome'
        provides 'org.apache.logging.log4j.message.ThreadDumpMessage.ThreadInfoFactory' with 'org.apache.logging.log4j.core.message.ExtendedThreadInfoFactory'
        provides 'org.mariadb.jdbc.tls.TlsSocketPlugin' with 'org.mariadb.jdbc.internal.protocol.tls.DefaultTlsSocketPlugin'
        provides 'com.microsoft.applicationinsights.core.dependencies.io.grpc.ServerProvider' with 'com.microsoft.applicationinsights.core.dependencies.io.grpc.netty.shaded.io.grpc.netty.NettyServerProvider'
        provides 'com.oracle.truffle.js.runtime.Evaluator' with 'com.oracle.truffle.js.parser.GraalJSEvaluator'
        provides 'com.microsoft.applicationinsights.core.dependencies.io.grpc.NameResolverProvider' with 'com.microsoft.applicationinsights.core.dependencies.io.grpc.internal.DnsNameResolverProvider'
        provides 'org.apache.logging.log4j.util.PropertySource' with 'org.apache.logging.log4j.util.EnvironmentPropertySource',
                'org.apache.logging.log4j.util.SystemPropertiesPropertySource'
        provides 'java.sql.Driver' with 'org.postgresql.Driver'
        provides 'org.apache.logging.log4j.plugins.processor.PluginService' with 'org.apache.logging.log4j.plugins.convert.plugins.Log4jPlugins'
        provides 'org.mariadb.jdbc.authentication.AuthenticationPlugin' with 'org.mariadb.jdbc.internal.com.send.authentication.CachingSha2PasswordPlugin',
                'org.mariadb.jdbc.internal.com.send.authentication.ClearPasswordPlugin',
                'org.mariadb.jdbc.internal.com.send.authentication.Ed25519PasswordPlugin',
                'org.mariadb.jdbc.internal.com.send.authentication.NativePasswordPlugin',
                'org.mariadb.jdbc.internal.com.send.authentication.OldPasswordPlugin',
                'org.mariadb.jdbc.internal.com.send.authentication.SendGssApiAuthPacket',
                'org.mariadb.jdbc.internal.com.send.authentication.SendPamAuthPacket',
                'org.mariadb.jdbc.internal.com.send.authentication.Sha256PasswordPlugin'
        provides 'org.mariadb.jdbc.credential.CredentialPlugin' with 'org.mariadb.jdbc.credential.aws.AwsIamCredentialPlugin',
                'org.mariadb.jdbc.credential.env.EnvCredentialPlugin',
                'org.mariadb.jdbc.credential.system.PropertiesCredentialPlugin'
        provides 'org.apache.commons.logging.LogFactory' with 'org.apache.logging.log4j.jcl.LogFactoryImpl'
        provides 'org.slf4j.spi.SLF4JServiceProvider' with 'org.apache.logging.slf4j.SLF4JServiceProvider'
        provides 'org.apache.logging.log4j.spi.Provider' with 'org.apache.logging.log4j.core.impl.Log4jProvider'
        provides 'java.security.Provider' with 'org.bouncycastle.jce.provider.BouncyCastleProvider',
                'org.bouncycastle.pqc.jcajce.provider.BouncyCastlePQCProvider'
        provides 'com.microsoft.applicationinsights.core.dependencies.io.grpc.ManagedChannelProvider' with 'com.microsoft.applicationinsights.core.dependencies.io.grpc.netty.shaded.io.grpc.netty.NettyChannelProvider'
        provides 'com.oracle.truffle.js.runtime.builtins.JSFunctionLookup' with 'com.oracle.truffle.js.builtins.JSDefaultBuiltinLookup'
    }

    jpackage {
        // In order for this to work, you need to dowload jpackage from https://jdk.java.net/jpackage/
        // and put the path to the jdk-14 folder in the environment variable BADASS_JLINK_JPACKAGE_HOME
        outputDir = "distribution"

        if (OperatingSystem.current().isWindows()) {
            // This requires WiX to be installed: https://github.com/wixtoolset/wix3/releases
            installerType = "msi"
            imageOptions = [
                    '--icon', "${projectDir}/src/main/resources/icons/jabref.ico",
            ]
            installerOptions = [
                    '--vendor', 'JabRef',
                    '--app-version', "${project.version}",
                    '--verbose',
                    '--win-upgrade-uuid', 'd636b4ee-6f10-451e-bf57-c89656780e36',
                    '--win-dir-chooser',
                    '--win-shortcut',
                    '--win-menu',
                    '--temp', "$buildDir/installer",
                    '--resource-dir', "${projectDir}/buildres/windows",
                    '--file-associations', "${projectDir}/buildres/windows/bibtexAssociations.properties"
            ]
        }

        if (OperatingSystem.current().isLinux()) {
            imageOptions = [
                    '--icon', "${projectDir}/src/main/resources/icons/JabRef-icon-64.png",
            ]
            installerOptions = [
                    '--verbose',
                    '--vendor', 'JabRef',
                    '--app-version', "${project.version}",
                    // '--temp', "$buildDir/installer",
                    '--resource-dir', "${projectDir}/buildres/linux",
                    '--linux-menu-group', 'Office;',
                    '--linux-rpm-license-type', 'MIT',
                    // '--license-file', "${projectDir}/LICENSE.md",
                    '--description', 'JabRef is an open source bibliography reference manager. The native file format used by JabRef is BibTeX, the standard LaTeX bibliography format.',
                    '--linux-shortcut',
                    '--file-associations', "${projectDir}/buildres/linux/bibtexAssociations.properties"
            ]
        }

        if (OperatingSystem.current().isMacOsX()) {
            imageOptions = [
                    '--icon', "${projectDir}/src/main/resources/icons/jabref.icns",
                    '--resource-dir', "${projectDir}/buildres/mac"
            ]
            installerOptions = [
                    '--verbose',
                    '--vendor', 'JabRef',
                    '--app-version', "${project.version}",
                    '--file-associations', "${projectDir}/buildres/mac/bibtexAssociations.properties",
                    '--resource-dir', "${projectDir}/buildres/mac"
            ]
        }
    }
}

if (OperatingSystem.current().isWindows()) {
    tasks.jpackageImage.doLast {
        copy {
            from("${projectDir}/buildres/windows") {
                include "jabref.json", "jabref-chrome.json", "JabRefHost.bat", "JabRefHost.ps1"
            }
            into "$buildDir/distribution/JabRef"
        }
    }
}

if (OperatingSystem.current().isLinux()) {
    tasks.jpackageImage.doLast {
        copy {
            from("${projectDir}/buildres/linux") {
                include "native-messaging-host/**", "jabrefHost.py"
            }
            into "$buildDir/distribution/JabRef/lib"
        }
    }
}

// Delete unnecessary folder in application image
// TODO: Remove this workaround as soon as https://github.com/beryx/badass-jlink-plugin/issues/51 is fixed
task deleteModsFolder(type: Delete) {
    delete "$buildDir/distribution/JabRef/app/mods"
}
deleteModsFolder.shouldRunAfter jpackageImage

jmh {
    warmupIterations = 5
    iterations = 10
    fork = 2
}

// Source: https://stackoverflow.com/a/44168582/873282
task downloadDependencies {
    description "Pre-downloads *most* dependencies"
    doLast {
        configurations.getAsMap().each { name, config ->
            println "Retrieving dependencies for $name"
            try {
                config.files
            } catch (e) {
                // some cannot be resolved, just log them
                project.logger.info e.message
            }
        }
    }
}

task bundleLibreOffice(type: Jar) {
    from configurations.libreoffice.collect { zipTree it }

    manifest {
        attributes 'Automatic-Module-Name': 'org.jabref.thirdparty.libreoffice'
    }

    destinationDir = file('lib')
    archiveName = 'libreoffice.jar'
}<|MERGE_RESOLUTION|>--- conflicted
+++ resolved
@@ -128,15 +128,10 @@
     // See https://bugs.documentfoundation.org/show_bug.cgi?id=117331#c8 for background information
     // Use the task bundleLibreOffice to update the bundled jar
     // DO NOT CHANGE THE libreoffice PREFIX
-    libreoffice 'org.libreoffice:juh:6.3.2'
-<<<<<<< HEAD
+    libreoffice 'org.libreoffice:juh:6.4.3'
     libreoffice 'org.libreoffice:jurt:6.4.3'
-    libreoffice 'org.libreoffice:ridl:6.3.2'
-=======
-    libreoffice 'org.libreoffice:jurt:6.3.2'
     libreoffice 'org.libreoffice:ridl:6.4.3'
->>>>>>> d9fe981e
-    libreoffice 'org.libreoffice:unoil:6.3.2'
+    libreoffice 'org.libreoffice:unoil:6.4.3'
 
     implementation 'io.github.java-diff-utils:java-diff-utils:4.5'
     implementation 'info.debatty:java-string-similarity:1.2.1'
