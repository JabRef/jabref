--- conflicted
+++ resolved
@@ -135,12 +135,6 @@
     implementation 'io.github.java-diff-utils:java-diff-utils:4.11'
     implementation 'info.debatty:java-string-similarity:2.0.0'
 
-<<<<<<< HEAD
-=======
-    antlr3 'org.antlr:antlr:3.5.3'
-    implementation 'org.antlr:antlr-runtime:3.5.3'
-
->>>>>>> 9701e35b
     antlr4 'org.antlr:antlr4:4.9.3'
     implementation 'org.antlr:antlr4-runtime:4.9.3'
 
