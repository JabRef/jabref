--- conflicted
+++ resolved
@@ -116,15 +116,9 @@
     // Include all jar-files in the 'lib' folder as dependencies
     implementation fileTree(dir: 'lib', includes: ['*.jar'])
 
-<<<<<<< HEAD
-    implementation 'org.apache.pdfbox:pdfbox:2.0.23'
+    implementation 'org.apache.pdfbox:pdfbox:2.0.24'
     implementation 'org.apache.pdfbox:fontbox:2.0.24'
-    implementation 'org.apache.pdfbox:xmpbox:2.0.23'
-=======
-    implementation 'org.apache.pdfbox:pdfbox:2.0.24'
-    implementation 'org.apache.pdfbox:fontbox:2.0.23'
     implementation 'org.apache.pdfbox:xmpbox:2.0.24'
->>>>>>> 6c6e5393
 
     implementation group: 'org.apache.commons', name: 'commons-csv', version: '1.8'
     implementation 'com.h2database:h2-mvstore:1.4.200'
