import org.gradle.internal.os.OperatingSystem

// to update the gradle wrapper, execute ./gradlew wrapper --gradle-version 4.0

buildscript {
    repositories {
        mavenCentral()
    }
    dependencies {
        classpath 'org.junit.platform:junit-platform-gradle-plugin:1.0.2'
    }
}

plugins {
    id 'com.gradle.build-scan' version '1.9'
    id 'com.install4j.gradle' version '6.1.5'
    id 'com.github.johnrengelman.shadow' version '2.0.1'
    id "de.sebastianboegl.shadow.transformer.log4j" version "2.1.1"
    id "com.simonharrer.modernizer" version '1.5.0-1'
    id 'me.champeau.gradle.jmh' version '0.4.3'
    id 'net.ltgt.errorprone' version '0.0.13'
}

// use the gradle build scan feature: https://scans.gradle.com/get-started
buildScan {
    licenseAgreementUrl = 'https://gradle.com/terms-of-service'
    licenseAgree = 'yes'
}

apply plugin: 'java'
apply plugin: 'application'
apply plugin: 'project-report'
apply plugin: 'jacoco'
apply plugin: 'install4j'
apply plugin: 'me.champeau.gradle.jmh'
apply plugin: 'checkstyle'
apply plugin: 'org.junit.platform.gradle.plugin'

apply from: 'eclipse.gradle'
apply from: 'localization.gradle'
apply from: 'xjc.gradle'

group = "org.jabref"
version = "4.1-dev"
project.ext.threeDotVersion = "4.0.3.1"
project.ext.install4jDir = hasProperty("install4jDir") ? getProperty("install4jDir") : (OperatingSystem.current().isWindows() ? 'C:/Program Files/install4j6' : 'install4j6')
sourceCompatibility = 1.8
targetCompatibility = 1.8
mainClassName = "org.jabref.JabRefMain"

// These are the Java version requirements we will check on each start of JabRef
ext.minRequiredJavaVersion = "1.8.0_144"
ext.allowJava9 = false

install4j {
    installDir = file(project.ext.install4jDir)
}

repositories {
    mavenLocal()
    jcenter()
    maven {
        url 'https://oss.sonatype.org/content/groups/public'
    }
}

configurations {
    antlr3
    antlr4
}

dependencies {
    compile fileTree(dir: 'lib', includes: ['*.jar'])

    compile 'com.jgoodies:jgoodies-common:1.8.1'
    compile 'com.jgoodies:jgoodies-forms:1.9.0'
    compile 'com.jgoodies:jgoodies-looks:2.7.0'

    // Later versions cannot be used. Tested until 1.6.5-1.
    // See https://github.com/JabRef/jabref/issues/271 for details.
    compile 'org.swinglabs.swingx:swingx-core:1.6.4'

    // update to 2.0.x is not possible - see https://github.com/JabRef/jabref/pull/1096#issuecomment-208857517
    compile 'org.apache.pdfbox:pdfbox:1.8.13'
    compile 'org.apache.pdfbox:fontbox:1.8.13'
    compile 'org.apache.pdfbox:jempbox:1.8.13'

    // required for reading write-protected PDFs - see https://github.com/JabRef/jabref/pull/942#issuecomment-209252635
    compile 'org.bouncycastle:bcprov-jdk15on:1.58'

    compile 'commons-cli:commons-cli:1.4'

    compile 'org.openoffice:juh:4.1.2'
    compile 'org.openoffice:jurt:4.1.2'
    compile 'org.openoffice:ridl:4.1.2'
    compile 'org.openoffice:unoil:4.1.2'

    compile 'com.github.bkromhout:java-diff-utils:2.1.1'
    compile 'info.debatty:java-string-similarity:1.0.0'

    antlr3 'org.antlr:antlr:3.5.2'
    compile 'org.antlr:antlr-runtime:3.5.2'

    antlr4 'org.antlr:antlr4:4.7'
    compile 'org.antlr:antlr4-runtime:4.7'

    // VersionEye states that 6.0.5 is the most recent version, but http://dev.mysql.com/downloads/connector/j/ shows that as "Development Release"
    compile 'mysql:mysql-connector-java:5.1.44'

    compile 'com.impossibl.pgjdbc-ng:pgjdbc-ng:0.7.1'

    compile 'net.java.dev.glazedlists:glazedlists_java15:1.9.1'

    compile 'com.google.guava:guava:23.4-jre'

    // JavaFX stuff
    compile 'com.airhacks:afterburner.fx:1.7.0'
    compile 'de.codecentric.centerdevice:javafxsvg:1.2.1'
    compile 'de.jensd:fontawesomefx-materialdesignfont:1.7.22-4'
    compile 'de.saxsys:mvvmfx-validation:1.7.0'
    compile 'org.fxmisc.easybind:easybind:1.0.3'
    compile 'org.fxmisc.flowless:flowless:0.6'
    compile 'org.fxmisc.richtext:richtextfx:0.8.1'

    // Cannot be updated to 9.*.* until Jabref works with Java 9
    compile 'org.controlsfx:controlsfx:8.40.14'

    compile 'org.jsoup:jsoup:1.10.3'
    compile 'com.mashape.unirest:unirest-java:1.4.9'

    compile 'commons-logging:commons-logging:1.2'
    compile 'org.apache.logging.log4j:log4j-jcl:2.9.1'
    compile 'org.apache.logging.log4j:log4j-api:2.9.1'
    compile 'org.apache.logging.log4j:log4j-core:2.9.1'

    // need to use snapshots as the stable version is from 2013 and doesn't support v1.0.1 CitationStyles
    compile 'org.citationstyles:styles:1.0.1-SNAPSHOT'
    compile 'org.citationstyles:locales:1.0.1-SNAPSHOT'
    compile 'de.undercouch:citeproc-java:1.0.1'

    compile 'com.github.tomtung:latex2unicode_2.12:0.2.2'

    compile group: 'com.microsoft.azure', name: 'applicationinsights-core', version: '1.0.9'
    compile group: 'com.microsoft.azure', name: 'applicationinsights-logging-log4j2', version: '1.0.9'

    testCompile 'junit:junit:4.12'
<<<<<<< HEAD
    testCompile 'org.junit.jupiter:junit-jupiter-api:5.0.0'
    testCompile 'org.junit.jupiter:junit-jupiter-params:5.0.0'
    testRuntime 'org.junit.jupiter:junit-jupiter-engine:5.0.0'
    testRuntime 'org.junit.vintage:junit-vintage-engine:4.12.0'
    testRuntime 'org.apache.logging.log4j:log4j-core:2.9.1'
    testRuntime 'org.apache.logging.log4j:log4j-jul:2.9.1'
    testCompile 'org.mockito:mockito-core:2.11.0'
    testCompile 'com.github.tomakehurst:wiremock:2.10.1'
=======
    testCompile 'org.mockito:mockito-core:2.12.0'
    testCompile 'com.github.tomakehurst:wiremock:2.11.0'
>>>>>>> 326d0028
    testCompile 'org.assertj:assertj-swing-junit:3.8.0'
    testCompile 'org.reflections:reflections:0.9.11'
    testCompile 'org.xmlunit:xmlunit-core:2.5.0'
    testCompile 'org.xmlunit:xmlunit-matchers:2.5.0'
    testCompile 'com.tngtech.archunit:archunit-junit:0.4.0'
    testCompile 'org.slf4j:slf4j-jcl:1.7.25' // required by ArchUnit to enable logging over jcl
}

sourceSets {
    main {
        java {
            srcDirs = ["src/main/java", "src/main/gen"]
        }

        resources {
            srcDirs = ["src/main/java", "src/main/resources"]
        }
    }
}

processResources {
    filteringCharset = 'UTF-8'

    filesMatching("build.properties") {
        expand(version: project.version,
                "year": String.valueOf(Calendar.getInstance().get(Calendar.YEAR)),
                "authors": new File('AUTHORS').readLines().findAll { !it.startsWith("#") }.join(", "),
                "developers": new File('DEVELOPERS').readLines().findAll { !it.startsWith("#") }.join(", "),
                "azureInstrumentationKey": System.getenv('AzureInstrumentationKey'),
                "minRequiredJavaVersion": minRequiredJavaVersion,
                "allowJava9": allowJava9

        )
        filteringCharset = 'UTF-8'
    }

    filesMatching("resource/**/meta.xml") {
        expand version: project.version
    }
}

clean {
    delete "src/main/gen"
}

task generateSource(dependsOn: ["generateBstGrammarSource", "generateSearchGrammarSource"]) {
    group = 'JabRef'
    description 'Generates all Java source files.'
}

task generateBstGrammarSource(type: JavaExec) {
    group 'JabRef'
    description 'Generates BstLexer.java and BstParser.java from the Bst.g grammar file using antlr3.'

    File antlrSource = file('src/main/antlr3/org/jabref/bst/Bst.g')

    inputs.file antlrSource
    outputs.file file('src/main/gen/org/jabref/logic/bst/BstLexer.java')
    outputs.file file('src/main/gen/org/jabref/logic/bst/BstParser.java')

    main = 'org.antlr.Tool'
    classpath = configurations.antlr3
    args = ["-o", file('src/main/gen/org/jabref/logic/bst/'), antlrSource]
}

task generateSearchGrammarSource(type: JavaExec) {
    String grammarFile = "Search"

    group 'JabRef'
    description "Generates java files for ${grammarFile}.g antlr4."

    String packagePath = "org/jabref/search"
    File antlrPath = file("src/main/antlr4")
    File genPath = file("src/main/gen")

    File antlrSource = file("$antlrPath/$packagePath/${grammarFile}.g4")
    File destinationDir = file("$genPath/$packagePath")

    inputs.file antlrSource
    outputs.file file("$destinationDir/${grammarFile}Parser.java")
    outputs.file file("$destinationDir/${grammarFile}Lexer.java")
    outputs.file file("$destinationDir/${grammarFile}Visitor.java")
    outputs.file file("$destinationDir/${grammarFile}BaseVisitor.java")
    outputs.file file("$destinationDir/${grammarFile}.tokens")
    outputs.file file("$destinationDir/${grammarFile}Lexer.tokens")

    main = 'org.antlr.v4.Tool'
    classpath = configurations.antlr4
    args = ["-o", destinationDir, "-visitor", "-no-listener", "-package", "org.jabref.search", antlrSource]
}

compileJava {
    options.encoding = 'UTF-8'
    options.compilerArgs << "-Xlint:none"
}
compileJava.dependsOn "generateSource"

compileTestJava {
    options.encoding = 'UTF-8'
}

javadoc {
    options {
        encoding = 'UTF-8'
        version = true
        author = true
    }
}

junitPlatform {
    filters {
        tags {
            exclude 'DatabaseTest', 'org.jabref.testutils.category.FetcherTest', 'org.jabref.testutils.category.GUITest'
        }
    }

    logManager 'org.apache.logging.log4j.jul.LogManager'
}

task databaseTest(type: Test) {
    useJUnit {
        includeCategories 'org.jabref.testutils.category.DatabaseTest'
    }
}

task fetcherTest(type: Test) {
    useJUnit {
        includeCategories 'org.jabref.testutils.category.FetcherTest'
    }
}

task guiTest(type: Test) {
    useJUnit {
        includeCategories 'org.jabref.testutils.category.GUITest'
    }
}

task copyTestResources(type: Copy) {
    from "${projectDir}/src/test/resources"
    into "${buildDir}/classes/test"
}
processTestResources.dependsOn copyTestResources

tasks.withType(Test) {
    reports.html.destination = file("${reporting.baseDir}/${name}")

    jacoco {
        append = true
    }
}

task jacocoMerge(type: JacocoMerge) {
    executionData test, databaseTest
}

jacocoTestReport {
    executionData jacocoMerge.destinationFile
    dependsOn jacocoMerge

    reports {
        xml.enabled = true // coveralls plugin depends on xml format report
        html.enabled = true
    }
}

shadowJar {
    classifier 'fat'
}

/*
 * Changes project.version to VERSION--snapshot--DATE--GIT_HASH
 */
if (hasProperty('dev')) {
    String command = "git log --pretty=format:%cd--%h -n 1 --date=short"
    String commitInfo = ""
    if (OperatingSystem.current().isWindows()) {
        commitInfo = "cmd /c $command".execute().in.text
    } else {
        commitInfo = command.execute().in.text
    }

    // determine branch
    command = "git symbolic-ref -q --short HEAD"
    String branchName = ""
    if (OperatingSystem.current().isWindows()) {
        branchName = "cmd /c $command".execute().in.text
    } else {
        branchName = command.execute().in.text
    }
    // A newline is returned. Remove it. (trim())
    // In the context of github, the branch name could be something like "pull/277"
    // "/" is an illegal character. To be safe, all illegal filename characters are replaced by "_"
    // http://stackoverflow.com/a/15075907/873282 describes the used pattern.
    branchName = branchName.trim().replaceAll("[^a-zA-Z0-9.-]", "_")

    // hack string
    // first the date (%cd), then the branch name, and finally the commit id (%h)
    String infoString = commitInfo.substring(0, 10) + "--" + branchName + "--" + commitInfo.substring(12)

    project.version += "--snapshot--" + infoString
}

// has to be defined AFTER 'dev' things to have the correct project.version
task media(type: com.install4j.gradle.Install4jTask, dependsOn: "releaseJar") {
    projectFile = file('jabref.install4j')
    release = project.version
    winKeystorePassword = System.getenv('CERTIFICATE_PW')
    macKeystorePassword = System.getenv('CERTIFICATE_PW')
    variables = [
            versionFourDots: project.ext.threeDotVersion,
            buildFileName  : jar.archiveName,
            version        : project.version
    ]

    doLast {
        copy {
            from "build/install4j"
            into "build/releases"
        }
    }
}

checkstyle {
    // do not use other packages for checkstyle, excluding gen(erated) sources
    checkstyleMain.source = "src/main/java"
    toolVersion = '8.3'
}

checkstyleMain.shouldRunAfter test
checkstyleTest.shouldRunAfter test

task release(dependsOn: ["media", "releaseJar"]) {
    group = 'JabRef - Release'
    description 'Creates a release for all target platforms.'
}

task releaseJar(dependsOn: "shadowJar") {
    group = 'JabRef - Release'
    description "Creates a Jar release."
    doLast {
        copy {
            from("$buildDir/libs/JabRef-${project.version}-fat.jar")
            into("$buildDir/releases")
            rename { String fileName ->
                fileName.replace('-fat', '')
            }
        }
        // set executable with read permissions (first true) and for all (false)
        file("$buildDir/releases/JabRef-${project.version}.jar").setExecutable(true, false);
    }
}

task snapJar(dependsOn: "releaseJar", type: Delete) {
    delete fileTree(dir: "$buildDir/releases/", exclude: "JabRef-${project.version}.jar")
}

jmh {
    warmupIterations = 5
    iterations = 10
    fork = 2
}

modernizer {
    // We have more than 20 issues, which are not fixed yet. Nevertheless, we produce the modernizer output.
    // See https://github.com/andrewgaul/modernizer-maven-plugin for more information on modernizer
    failOnViolations = false
}<|MERGE_RESOLUTION|>--- conflicted
+++ resolved
@@ -144,19 +144,14 @@
     compile group: 'com.microsoft.azure', name: 'applicationinsights-logging-log4j2', version: '1.0.9'
 
     testCompile 'junit:junit:4.12'
-<<<<<<< HEAD
     testCompile 'org.junit.jupiter:junit-jupiter-api:5.0.0'
     testCompile 'org.junit.jupiter:junit-jupiter-params:5.0.0'
     testRuntime 'org.junit.jupiter:junit-jupiter-engine:5.0.0'
     testRuntime 'org.junit.vintage:junit-vintage-engine:4.12.0'
     testRuntime 'org.apache.logging.log4j:log4j-core:2.9.1'
     testRuntime 'org.apache.logging.log4j:log4j-jul:2.9.1'
-    testCompile 'org.mockito:mockito-core:2.11.0'
-    testCompile 'com.github.tomakehurst:wiremock:2.10.1'
-=======
     testCompile 'org.mockito:mockito-core:2.12.0'
     testCompile 'com.github.tomakehurst:wiremock:2.11.0'
->>>>>>> 326d0028
     testCompile 'org.assertj:assertj-swing-junit:3.8.0'
     testCompile 'org.reflections:reflections:0.9.11'
     testCompile 'org.xmlunit:xmlunit-core:2.5.0'
