import org.gradle.internal.os.OperatingSystem
import org.gradle.nativeplatform.platform.internal.DefaultNativePlatform
import org.jabref.build.xjc.XjcPlugin
import org.jabref.build.xjc.XjcTask

plugins {
    id 'application'

    id 'com.github.andygoossens.modernizer' version '1.9.2'

    id 'me.champeau.jmh' version '0.7.2'

    // This is https://github.com/java9-modularity/gradle-modules-plugin/pull/282
    id 'com.github.koppor.gradle-modules-plugin' version 'jitpack-SNAPSHOT'

    id 'org.openjfx.javafxplugin' version '0.1.0'

    id 'org.beryx.jlink' version '3.0.1'

    // nicer test outputs during running and completion
    // Homepage: https://github.com/radarsh/gradle-test-logger-plugin
    id 'com.adarshr.test-logger' version '4.0.0'

    id 'jacoco'

    id 'checkstyle'

    id 'project-report'

    id 'idea'

<<<<<<< HEAD
    id 'org.openrewrite.rewrite' version '6.12.0'

    id 'org.graalvm.buildtools.native' version '0.10.1'
=======
    id 'org.openrewrite.rewrite' version '6.16.3'
>>>>>>> e874c67f
}

// Enable following for debugging
// gradle.startParameter.showStacktrace = org.gradle.api.logging.configuration.ShowStacktrace.

apply plugin: XjcPlugin

apply from: 'eclipse.gradle'

group = "org.jabref"
version = project.findProperty('projVersion') ?: '100.0.0'

java {
    sourceCompatibility = JavaVersion.VERSION_21
    targetCompatibility = JavaVersion.VERSION_21
    // Workaround needed for Eclipse, probably because of https://github.com/gradle/gradle/issues/16922
    // Should be removed as soon as Gradle 7.0.1 is released ( https://github.com/gradle/gradle/issues/16922#issuecomment-828217060 )
    modularity.inferModulePath.set(false)

    toolchain {
        // If this is updated, also update
        // - .gitpod.Dockerfile
        // - .devcontainer/devcontainer.json#L34 and
        // - .github/workflows/deployment-jdk-ea.yml#L53
        languageVersion = JavaLanguageVersion.of(21)
        // See https://docs.gradle.org/current/javadoc/org/gradle/jvm/toolchain/JvmVendorSpec.html for a full list
        vendor = JvmVendorSpec.GRAAL_VM
    }
}

application {
    mainClass.set('org.jabref.Launcher')
    mainModule.set('org.jabref')

    applicationDefaultJvmArgs = [
        // On a change here, also adapt
        //   1. "run > moduleOptions"
        //   2. "deployment.yml" (macOS part)
        //   3. "deployment-arm64.yml"

        // Note that the arguments are cleared for the "run" task to avoid messages like "WARNING: Unknown module: org.jabref.merged.module specified to --add-exports"

        // Fix for https://github.com/JabRef/jabref/issues/11188
        '--add-exports=javafx.base/com.sun.javafx.event=org.jabref.merged.module',
        '--add-exports=javafx.controls/com.sun.javafx.scene.control=org.jabref.merged.module',

        // Fix for https://github.com/JabRef/jabref/issues/11198
        '--add-opens=javafx.graphics/javafx.scene=org.jabref.merged.module',
        '--add-opens=javafx.controls/javafx.scene.control=org.jabref.merged.module',
        '--add-opens=javafx.controls/com.sun.javafx.scene.control=org.jabref.merged.module',
        // fix for https://github.com/JabRef/jabref/issues/11426
        '--add-opens=javafx.controls/javafx.scene.control.skin=org.jabref.merged.module',

        // Fix for https://github.com/JabRef/jabref/issues/11225 on linux
        '--add-opens=javafx.controls/javafx.scene.control=org.jabref',
        '--add-exports=javafx.base/com.sun.javafx.event=org.jabref',
        '--add-exports=javafx.controls/com.sun.javafx.scene.control=org.jabref',
        '--add-opens=javafx.graphics/javafx.scene=org.jabref',
        '--add-opens=javafx.controls/javafx.scene.control=org.jabref',
        '--add-opens=javafx.controls/com.sun.javafx.scene.control=org.jabref'
    ]
}

// Workaround for https://github.com/openjfx/javafx-gradle-plugin/issues/89
// See also https://github.com/java9-modularity/gradle-modules-plugin/issues/165
modularity.disableEffectiveArgumentsAdjustment()

sourceSets {
    main {
        java {
            // src-gen reasoning: https://stackoverflow.com/a/64612308/873282
            srcDirs = ["src/main/java", "src-gen/main/java"]
        }
        resources {
            srcDirs = ["src/main/java", "src/main/resources"]
        }
    }
    test {
        java {
            srcDirs = ["src/test/java"]
        }
        resources {
            srcDirs = ["src/test/resources"]
        }
    }
}

repositories {
    mavenCentral()
    maven { url 'https://oss.sonatype.org/content/groups/public' }
    maven { url 'https://s01.oss.sonatype.org/content/repositories/snapshots/' }
    maven { url 'https://jitpack.io' }
    maven { url 'https://sandec.jfrog.io/artifactory/repo' }
}

configurations {
    antlr4
}

dependencyLocking {
    lockAllConfigurations()
}

javafx {
    version = "22.0.1"
    modules = [ 'javafx.controls', 'javafx.fxml', 'javafx.web', 'javafx.swing' ]
}

jacoco {
    toolVersion = "0.8.10"
}

dependencies {
    // Include all jar-files in the 'lib' folder as dependencies
    implementation fileTree(dir: 'lib', includes: ['*.jar'])

    def pdfbox = "3.0.2"
    implementation ("org.apache.pdfbox:pdfbox:$pdfbox") {
        exclude group: 'commons-logging'
    }
    implementation ("org.apache.pdfbox:fontbox:$pdfbox") {
        exclude group: 'commons-logging'
    }
    implementation ("org.apache.pdfbox:xmpbox:$pdfbox") {
        exclude group: 'org.junit.jupiter'
        exclude group: 'commons-logging'
    }

    def luceneVersion = "9.11.1"
    implementation "org.apache.lucene:lucene-core:$luceneVersion"
    implementation "org.apache.lucene:lucene-queryparser:$luceneVersion"
    implementation "org.apache.lucene:lucene-queries:$luceneVersion"
    implementation "org.apache.lucene:lucene-analysis-common:$luceneVersion"
    implementation "org.apache.lucene:lucene-highlighter:$luceneVersion"

    implementation group: 'org.apache.commons', name: 'commons-csv', version: '1.11.0'
    implementation group: 'org.apache.commons', name: 'commons-lang3', version: '3.14.0'
    implementation group: 'org.apache.commons', name: 'commons-text', version: '1.12.0'
    implementation 'commons-logging:commons-logging:1.3.2'
    implementation 'com.h2database:h2-mvstore:2.2.224'

    // required for reading write-protected PDFs - see https://github.com/JabRef/jabref/pull/942#issuecomment-209252635
    implementation 'org.bouncycastle:bcprov-jdk18on:1.78.1'

    implementation 'commons-cli:commons-cli:1.8.0'

    implementation 'org.libreoffice:unoloader:24.2.3'
    implementation 'org.libreoffice:libreoffice:24.2.3'

    implementation 'io.github.java-diff-utils:java-diff-utils:4.12'
    implementation 'info.debatty:java-string-similarity:2.0.0'
    implementation 'com.github.javakeyring:java-keyring:1.0.4'

    antlr4 'org.antlr:antlr4:4.13.1'
    implementation 'org.antlr:antlr4-runtime:4.13.1'

    implementation group: 'org.eclipse.jgit', name: 'org.eclipse.jgit', version: '6.10.0.202406032230-r'

    implementation group: 'com.fasterxml.jackson.dataformat', name: 'jackson-dataformat-yaml', version: '2.17.2'
    implementation group: 'com.fasterxml.jackson.datatype', name: 'jackson-datatype-jsr310', version: '2.17.2'

    implementation 'com.fasterxml:aalto-xml:1.3.3'

    implementation group: 'org.mariadb.jdbc', name: 'mariadb-java-client', version: '2.7.9'

    implementation 'org.postgresql:postgresql:42.7.3'

    // Support unix socket connection types
    implementation 'com.kohlschutter.junixsocket:junixsocket-core:2.9.1'
    implementation 'com.kohlschutter.junixsocket:junixsocket-mysql:2.9.1'

    implementation ('com.oracle.ojdbc:ojdbc10:19.3.0.0') {
        // causing module issues
        exclude module: 'oraclepki'
    }

    implementation ('com.google.guava:guava:33.1.0-jre') {
        // TODO: Remove this as soon as https://github.com/google/guava/issues/2960 is fixed
        exclude module: "jsr305"
    }

    implementation 'jakarta.annotation:jakarta.annotation-api:2.1.1'
    implementation 'jakarta.inject:jakarta.inject-api:2.0.1'

    implementation('org.jabref:afterburner.fx:2.0.0') {
        exclude group: 'org.openjfx'
    }
    implementation 'org.kordamp.ikonli:ikonli-javafx:12.3.1'
    implementation 'org.kordamp.ikonli:ikonli-materialdesign2-pack:12.3.1'
    implementation 'com.github.sialcasa.mvvmFX:mvvmfx-validation:f195849ca9' //jitpack
    implementation 'de.saxsys:mvvmfx:1.8.0'
    implementation('com.tobiasdiez:easybind:2.2.1-SNAPSHOT') {
        exclude group: 'org.openjfx'
    }
    implementation 'org.fxmisc.flowless:flowless:0.7.3'
    implementation 'org.fxmisc.richtext:richtextfx:0.11.3'
    implementation (group: 'com.dlsc.gemsfx', name: 'gemsfx', version: '2.32.0') {
        exclude module: 'javax.inject' // Split package, use only jakarta.inject
        exclude module: 'commons-lang3'
        exclude group: 'org.apache.commons.validator'
        exclude group: 'org.apache.commons.commons-logging'
        exclude group: 'org.openjfx'
        exclude group: 'org.apache.logging.log4j'
        exclude group: 'tech.units'
    }
    // Required by gemsfx
    implementation 'tech.units:indriya:2.2'

    implementation 'org.controlsfx:controlsfx:11.2.1'

    implementation 'org.jsoup:jsoup:1.17.2'
    implementation 'com.konghq:unirest-java-core:4.4.0'
    implementation 'com.konghq:unirest-modules-gson:4.4.0'
    implementation 'org.apache.httpcomponents.client5:httpclient5:5.3.1'

    implementation 'org.slf4j:slf4j-api:2.0.13'
    implementation 'org.tinylog:tinylog-api:2.7.0'
    implementation 'org.tinylog:slf4j-tinylog:2.7.0'
    implementation 'org.tinylog:tinylog-impl:2.7.0'

    // route all requests to java.util.logging to SLF4J (which in turn routes to tinylog)
    implementation 'org.slf4j:jul-to-slf4j:2.0.13'
    // route all requests to log4j to SLF4J
    implementation 'org.apache.logging.log4j:log4j-to-slf4j:2.23.1'

    implementation('de.undercouch:citeproc-java:3.1.0') {
        exclude group: 'org.antlr'
    }

    // jakarta.activation is already dependency of glassfish
    implementation group: 'jakarta.xml.bind', name: 'jakarta.xml.bind-api', version: '4.0.2'
    implementation group: 'org.glassfish.jaxb', name: 'jaxb-runtime', version: '4.0.3'

    implementation ('com.github.tomtung:latex2unicode_2.13:0.3.2') {
        exclude module: 'fastparse_2.13'
    }

    implementation "de.rototor.snuggletex:snuggletex:1.3.0"
    implementation ("de.rototor.snuggletex:snuggletex-jeuclid:1.3.0") {
        exclude group: "org.apache.xmlgraphics"
    }

    implementation 'com.vladsch.flexmark:flexmark:0.64.8'
    implementation 'com.vladsch.flexmark:flexmark-html2md-converter:0.64.8'

    implementation group: 'net.harawata', name: 'appdirs', version: '1.2.2'

    implementation group: 'org.jooq', name: 'jool', version: '0.9.15'
    // JAX-RS implemented by Jersey
    // API
    implementation 'jakarta.ws.rs:jakarta.ws.rs-api:4.0.0'
    // Implementation of the API
    implementation 'org.glassfish.jersey.core:jersey-server:3.1.7'
    // injection framework
    implementation 'org.glassfish.jersey.inject:jersey-hk2:3.1.7'
    implementation 'org.glassfish.hk2:hk2-api:3.1.1'
    // testImplementation 'org.glassfish.hk2:hk2-testing:3.0.4'
    // implementation 'org.glassfish.hk2:hk2-testing-jersey:3.0.4'
    // testImplementation 'org.glassfish.hk2:hk2-junitrunner:3.0.4'
    // HTTP server
    // implementation 'org.glassfish.jersey.containers:jersey-container-netty-http:3.1.1'
    implementation 'org.glassfish.jersey.containers:jersey-container-grizzly2-http:3.1.7'
    testImplementation 'org.glassfish.jersey.test-framework.providers:jersey-test-framework-provider-grizzly2:3.1.7'
    // Allow objects "magically" to be mapped to JSON using GSON
    // implementation 'org.glassfish.jersey.media:jersey-media-json-gson:3.1.1'

    // Because of GraalVM quirks, we need to ship that. See https://github.com/jspecify/jspecify/issues/389#issuecomment-1661130973 for details
    implementation 'org.jspecify:jspecify:0.3.0'

    // parse plist files
    implementation 'com.googlecode.plist:dd-plist:1.28'

    // Parse lnk files
    implementation 'com.github.vatbub:mslinks:1.0.6.2'

    // YAML formatting
    implementation 'org.yaml:snakeyaml:2.2'

    implementation 'commons-io:commons-io:2.16.1'

    testImplementation 'io.github.classgraph:classgraph:4.8.174'
    testImplementation 'org.junit.jupiter:junit-jupiter:5.10.3'
    testImplementation 'org.junit.platform:junit-platform-launcher:1.10.3'

    testImplementation 'org.mockito:mockito-core:5.12.0'
    testImplementation 'org.xmlunit:xmlunit-core:2.10.0'
    testImplementation 'org.xmlunit:xmlunit-matchers:2.10.0'
    testRuntimeOnly 'com.tngtech.archunit:archunit-junit5-engine:1.3.0'
    testImplementation 'com.tngtech.archunit:archunit-junit5-api:1.3.0'
    testImplementation "org.testfx:testfx-core:4.0.16-alpha"
    testImplementation "org.testfx:testfx-junit5:4.0.16-alpha"
    testImplementation "org.hamcrest:hamcrest-library:2.2"

    checkstyle 'com.puppycrawl.tools:checkstyle:10.17.0'
    // xjc needs the runtime as well for the ant task, otherwise it fails
    xjc group: 'org.glassfish.jaxb', name: 'jaxb-xjc', version: '3.0.2'
    xjc group: 'org.glassfish.jaxb', name: 'jaxb-runtime', version: '3.0.2'

    rewrite(platform("org.openrewrite.recipe:rewrite-recipe-bom:2.14.0"))
    rewrite("org.openrewrite.recipe:rewrite-static-analysis")
    rewrite("org.openrewrite.recipe:rewrite-logging-frameworks")
    rewrite("org.openrewrite.recipe:rewrite-testing-frameworks")
    rewrite("org.openrewrite.recipe:rewrite-migrate-java")

    configurations.checkstyle {
        resolutionStrategy.capabilitiesResolution.withCapability("com.google.collections:google-collections") {
            select("com.google.guava:guava:0")
        }
    }

    configurations
            .matching(c -> c.name.contains("downloadSources"))
            .configureEach {
                attributes {
                    attribute(Usage.USAGE_ATTRIBUTE, objects.named(Usage, Usage.JAVA_RUNTIME))
                    attribute(OperatingSystemFamily.OPERATING_SYSTEM_ATTRIBUTE, objects.named(OperatingSystemFamily, DefaultNativePlatform.getCurrentOperatingSystem().getName()))
                    attribute(MachineArchitecture.ARCHITECTURE_ATTRIBUTE, objects.named(MachineArchitecture, DefaultNativePlatform.getCurrentArchitecture().getName()))
                }
            }
}

clean {
    delete "src/main/generated"
    delete "src-gen"
}

processResources {
    filteringCharset = 'UTF-8'

    filesMatching("build.properties") {
        expand(version: project.findProperty('projVersionInfo') ?: '100.0.0',
                "year": String.valueOf(Calendar.getInstance().get(Calendar.YEAR)),
                "maintainers": new File('MAINTAINERS').readLines().findAll { !it.startsWith("#") }.join(", "),
                "azureInstrumentationKey": System.getenv('AzureInstrumentationKey') ? System.getenv('AzureInstrumentationKey') : '',
                "springerNatureAPIKey": System.getenv('SpringerNatureAPIKey') ? System.getenv('SpringerNatureAPIKey') : '',
                "astrophysicsDataSystemAPIKey": System.getenv('AstrophysicsDataSystemAPIKey') ? System.getenv('AstrophysicsDataSystemAPIKey') : '',
                "ieeeAPIKey": System.getenv('IEEEAPIKey') ? System.getenv('IEEEAPIKey') : '',
                "scienceDirectApiKey": System.getenv('SCIENCEDIRECTAPIKEY') ? System.getenv('SCIENCEDIRECTAPIKEY') : '',
                "biodiversityHeritageApiKey": System.getenv('BiodiversityHeritageApiKey') ? System.getenv('BiodiversityHeritageApiKey') : '',
                "semanticScholarApiKey": System.getenv('SemanticScholarApiKey') ? System.getenv("SemanticScholarApiKey") : ''
        )
        filteringCharset = 'UTF-8'
    }

    filesMatching(["resources/resource/ods/meta.xml", "resources/resource/openoffice/meta.xml"]) {
        expand version: project.version
    }
}

tasks.register('generateSource') {
    dependsOn("generateBstGrammarSource",
            "generateSearchGrammarSource",
            "generateCitaviSource")
    group = 'JabRef'
    description 'Generates all necessary (Java) source files.'
}

tasks.register("generateBstGrammarSource", JavaExec) {
    group = "JabRef"
    description = 'Generates BstLexer.java and BstParser.java from the Bst.g grammar file using antlr4.'
    classpath = configurations.antlr4
    mainClass = "org.antlr.v4.Tool"
    javaLauncher.set(javaToolchains.launcherFor(java.toolchain))

    inputs.dir('src/main/antlr4/org/jabref/bst/')
    outputs.dir("src-gen/main/java/org/jabref/logic/bst/")
    args = ["-o", "src-gen/main/java/org/jabref/logic/bst/", "-visitor", "-no-listener", "-package", "org.jabref.logic.bst", "$projectDir/src/main/antlr4/org/jabref/bst/Bst.g4"]
}

tasks.register("generateSearchGrammarSource", JavaExec) {
    group = 'JabRef'
    description = "Generates java files for Search.g antlr4."
    classpath = configurations.antlr4
    mainClass = "org.antlr.v4.Tool"
    javaLauncher.set(javaToolchains.launcherFor(java.toolchain))

    inputs.dir("src/main/antlr4/org/jabref/search/")
    outputs.dir("src-gen/main/java/org/jabref/search/")
    args  = ["-o","src-gen/main/java/org/jabref/search" , "-visitor", "-no-listener", "-package", "org.jabref.search", "$projectDir/src/main/antlr4/org/jabref/search/Search.g4"]
}

tasks.register("generateJournalListMV", JavaExec) {
    group = "JabRef"
    description = "Converts the comma-separated journal abbreviation file to a H2 MVStore"
    classpath = sourceSets.main.runtimeClasspath
    mainClass = "org.jabref.cli.JournalListMvGenerator"
    javaLauncher.set(javaToolchains.launcherFor(java.toolchain))
    onlyIf {
        !file("build/resources/main/journals/journal-list.mv").exists()
    }
}

jar.dependsOn("generateJournalListMV")
compileTestJava.dependsOn("generateJournalListMV")

tasks.register('generateCitaviSource', XjcTask) {
    group = 'JabRef'
    description = "Generates java files for the citavi importer."

    schemaFile = "src/main/resources/xjc/citavi/citavi.xsd"
    outputDirectory = "src-gen/main/java/"
    javaPackage = "org.jabref.logic.importer.fileformat.citavi"
}

tasks.withType(JavaCompile).configureEach {
    options.encoding = 'UTF-8'

    // hint by https://docs.gradle.org/current/userguide/performance.html#run_the_compiler_as_a_separate_process
    options.fork = true
}

compileJava {
    options.compilerArgs << "-Xlint:none"
    dependsOn "generateSource"

    options.generatedSourceOutputDirectory.set(file("src-gen/main/java"))

    moduleOptions {
        // TODO: Remove access to internal api
        addExports = [
                'javafx.controls/com.sun.javafx.scene.control' : 'org.jabref',
                'org.controlsfx.controls/impl.org.controlsfx.skin' : 'org.jabref'
        ]
    }
}

// Configures "application > run" task
run {
    doFirst {
        // Clear the default JVM arguments, to avoid messages like "WARNING: Unknown module: org.jabref.merged.module specified to --add-exports"
        application.applicationDefaultJvmArgs = []
    }

    // TODO: Remove access to internal api
    moduleOptions {
        // On a change here, also adapt "application > applicationDefaultJvmArgs"
        addExports = [
                'javafx.base/com.sun.javafx.event' : 'org.jabref.merged.module',
                'javafx.controls/com.sun.javafx.scene.control' : 'org.jabref',

                // We need to restate the ControlsFX exports, because we get following error otherwise:
                //   java.lang.IllegalAccessError:
                //     class org.controlsfx.control.textfield.AutoCompletionBinding (in module org.controlsfx.controls)
                //     cannot access class com.sun.javafx.event.EventHandlerManager (in module javafx.base) because
                //     module javafx.base does not export com.sun.javafx.event to module org.controlsfx.controls
                // Taken from here: https://github.com/controlsfx/controlsfx/blob/9.0.0/build.gradle#L1
                'javafx.graphics/com.sun.javafx.scene' : 'org.controlsfx.controls',
                'javafx.graphics/com.sun.javafx.scene.traversal' : 'org.controlsfx.controls',
                'javafx.graphics/com.sun.javafx.css' : 'org.controlsfx.controls',
                'javafx.controls/com.sun.javafx.scene.control' : 'org.controlsfx.controls',
                'javafx.controls/com.sun.javafx.scene.control.behavior' : 'org.controlsfx.controls',
                'javafx.controls/com.sun.javafx.scene.control.inputmap' : 'org.controlsfx.controls',
                'javafx.base/com.sun.javafx.event' : 'org.controlsfx.controls',
                'javafx.base/com.sun.javafx.collections' : 'org.controlsfx.controls',
                'javafx.base/com.sun.javafx.runtime': 'org.controlsfx.controls',
                'javafx.web/com.sun.webkit' : 'org.controlsfx.controls',
        ]

        addOpens = [
                'javafx.controls/javafx.scene.control' : 'org.jabref',
                'javafx.controls/com.sun.javafx.scene.control' : 'org.jabref',
                'org.controlsfx.controls/impl.org.controlsfx.skin' : 'org.jabref',
                'org.controlsfx.controls/org.controlsfx.control.textfield' : 'org.jabref',

                'javafx.controls/javafx.scene.control.skin' : 'org.controlsfx.controls',
                'javafx.graphics/javafx.scene' : 'org.controlsfx.controls'
        ]

        createCommandLineArgumentFile = true
    }

    if (project.hasProperty('component')){
        if (component == 'httpserver'){
            main = 'org.jabref.http.server.Server'
        }
    }
}

javadoc {
    options {
        encoding = 'UTF-8'
        version = false
        author = false
        addMultilineStringsOption("-add-exports").setValue([
            'javafx.controls/com.sun.javafx.scene.control=org.jabref'
        ])
    }
}

test {
    useJUnitPlatform {
        excludeTags 'DatabaseTest', 'FetcherTest', 'GUITest'
    }

    moduleOptions {
        // TODO: Remove this as soon as ArchUnit is modularized
        runOnClasspath = true
    }
}

testlogger {
    // See https://github.com/radarsh/gradle-test-logger-plugin#configuration for configuration options

    theme 'standard'

    showPassed false
    showSkipped false

    showCauses false
    showStackTraces false
}

tasks.withType(Test).configureEach {
    reports.html.outputLocation.set(file("${reporting.baseDir}/${name}"))
    // Enable parallel tests (on desktop).
    // See https://docs.gradle.org/8.1/userguide/performance.html#execute_tests_in_parallel for details.
    if (!providers.environmentVariable("CI").isPresent()) {
        maxParallelForks = Math.max(Runtime.runtime.availableProcessors() - 1, 1)
    }
}

tasks.register('databaseTest', Test) {
    useJUnitPlatform {
        includeTags 'DatabaseTest'
    }

    testLogging {
        // set options for log level LIFECYCLE
        events = ["FAILED"]
        exceptionFormat "full"
    }

    maxParallelForks = 1
}

tasks.register('fetcherTest', Test) {
    useJUnitPlatform {
        includeTags 'FetcherTest'
    }

    maxParallelForks = 1
}

tasks.register('guiTest', Test) {
    useJUnitPlatform {
        includeTags 'GUITest'
    }

    testLogging {
        // set options for log level LIFECYCLE
        events = ["FAILED"]
        exceptionFormat "full"
    }

    maxParallelForks = 1
}

// Test result tasks
tasks.register('copyTestResources', Copy) {
    from "${projectDir}/src/test/resources"
    into "${buildDir}/classes/test"
}
processTestResources.dependsOn copyTestResources

tasks.register('jacocoPrepare') {
    doFirst {
        // Ignore failures of tests
        tasks.withType(Test).tap {
            configureEach {
                ignoreFailures = true
            }
        }
    }
}
test.mustRunAfter jacocoPrepare
databaseTest.mustRunAfter jacocoPrepare
fetcherTest.mustRunAfter jacocoPrepare

jacocoTestReport {
    dependsOn jacocoPrepare, test, fetcherTest, databaseTest

    executionData files(
            layout.buildDirectory.file('jacoco/test.exec').get().asFile,
            layout.buildDirectory.file('jacoco/fetcherTest.exec').get().asFile,
            layout.buildDirectory.file('jacoco/databaseTest.exec').get().asFile)

    reports {
        csv.required = true
        html.required = true
        // coveralls plugin depends on xml format report
        xml.required = true
    }
}

// Code quality tasks
checkstyle {
    // will only run when called explicitly from the command line
    sourceSets = []
}

rewrite {
    activeRecipe(
        'org.jabref.config.rewrite.cleanup'
    )
    exclusion (
        "build.gradle",
        "buildSrc/build.gradle",
        "eclipse.gradle",
        "settings.gradle",
        "src-gen/**",
        "src/main/resources/**",
        "src/test/resources/**",
        "**/module-info.java",
        "**/*.py",
        "**/*.xml",
        "**/*.yml"
    )
    plainTextMask("**/*.md")
    failOnDryRunResults = true
}

modernizer {
    failOnViolations = false
    includeTestClasses = true
    exclusions = [
        'java/util/Optional.get:()Ljava/lang/Object;'
    ]
}

// Release tasks
tasks.register('deleteInstallerTemp', Delete) {
    delete "$buildDir/installer"
}

jpackage.dependsOn deleteInstallerTemp
jlinkZip.dependsOn jpackage
jlink {
    // https://github.com/beryx/badass-jlink-plugin/issues/61#issuecomment-504640018
    addExtraDependencies("javafx")

    addOptions('--strip-debug', '--compress', 'zip-6', '--no-header-files', '--no-man-pages')
    launcher {
        name = 'JabRef'
    }

    addOptions("--bind-services")

    // TODO: Remove the following as soon as the dependencies are fixed (upstream)
    // forceMerge is usually needed when some non-modular artifacts in the dependency graph use code that was previously part of the JDK
    // but it was removed in the newer releases.
    // The pom.xml associated with such a non-modular artifact does not mention that the artifact depends on the removed code
    // (because the artifact was published when this code was still available in the JDK).
    forceMerge "controlsfx", "bcprov", "jaxb", "istack", "stax"

    // TODO: Remove the following correction to the merged module
    // The module descriptor automatically generated by the plugin for the merged module contained some invalid entries.
    // This is based on ./gradlew suggestMergedModuleInfo, sort, strip ";"", comment non-used modules, and include the suggested directives here.
    //   However, we need to fine-tune this manually (non-alphabetic order)
    mergedModule {
        requires 'javafx.base'
        requires 'javafx.controls'
        requires 'javafx.fxml'
        requires 'javafx.graphics'
        requires 'javafx.media'
        requires 'javafx.swing'

        requires 'java.compiler'
        requires 'java.datatransfer'
        requires 'java.desktop'
        requires 'java.logging'
        requires 'java.management'
        requires 'java.naming'
        requires 'java.net.http'
        requires 'java.scripting'
        requires 'java.security.jgss'
        requires 'java.security.sasl'
        requires 'java.sql'
        requires 'java.sql.rowset'
        requires 'java.transaction.xa'
        requires 'java.rmi'
        requires 'java.xml'
        requires 'jdk.jsobject'
        requires 'jdk.unsupported'
        requires 'jdk.unsupported.desktop'
        requires 'jdk.security.jgss'
        requires 'jdk.xml.dom'
        requires 'com.google.gson'
        requires 'org.jsoup'
        requires 'org.slf4j'
        requires 'jakarta.xml.bind'
        requires 'org.apache.commons.lang3'
        requires 'org.apache.commons.text'
        requires 'org.apache.commons.logging';
        uses 'org.mariadb.jdbc.credential.CredentialPlugin'
        uses 'org.mariadb.jdbc.authentication.AuthenticationPlugin'
        uses 'org.mariadb.jdbc.tls.TlsSocketPlugin'
        uses 'org.mariadb.jdbc.LocalInfileInterceptor'
        uses 'org.eclipse.jgit.transport.SshSessionFactory'
        uses 'org.eclipse.jgit.lib.GpgSigner'
        uses 'kong.unirest.core.json.JsonEngine';
        provides 'org.mariadb.jdbc.tls.TlsSocketPlugin' with 'org.mariadb.jdbc.internal.protocol.tls.DefaultTlsSocketPlugin'
        provides 'java.sql.Driver' with 'org.postgresql.Driver'
        provides 'org.mariadb.jdbc.authentication.AuthenticationPlugin' with 'org.mariadb.jdbc.internal.com.send.authentication.CachingSha2PasswordPlugin',
                'org.mariadb.jdbc.internal.com.send.authentication.ClearPasswordPlugin',
                'org.mariadb.jdbc.internal.com.send.authentication.Ed25519PasswordPlugin',
                'org.mariadb.jdbc.internal.com.send.authentication.NativePasswordPlugin',
                'org.mariadb.jdbc.internal.com.send.authentication.OldPasswordPlugin',
                'org.mariadb.jdbc.internal.com.send.authentication.SendGssApiAuthPacket',
                'org.mariadb.jdbc.internal.com.send.authentication.SendPamAuthPacket',
                'org.mariadb.jdbc.internal.com.send.authentication.Sha256PasswordPlugin'
        provides 'org.mariadb.jdbc.credential.CredentialPlugin' with 'org.mariadb.jdbc.credential.aws.AwsIamCredentialPlugin',
                'org.mariadb.jdbc.credential.env.EnvCredentialPlugin',
                'org.mariadb.jdbc.credential.system.PropertiesCredentialPlugin'
        provides 'java.security.Provider' with 'org.bouncycastle.jce.provider.BouncyCastleProvider',
                'org.bouncycastle.pqc.jcajce.provider.BouncyCastlePQCProvider'
        provides 'kong.unirest.core.json.JsonEngine' with 'kong.unirest.modules.gson.GsonEngine';

    }

    jpackage {
        outputDir = "distribution"

        if (OperatingSystem.current().isWindows()) {
            // This requires WiX to be installed: https://github.com/wixtoolset/wix3/releases
            installerType = "msi"
            imageOptions = [
                    '--icon', "${projectDir}/src/main/resources/icons/jabref.ico",
            ]
            installerOptions = [
                    '--vendor', 'JabRef',
                    '--app-version', "${project.version}",
                    '--verbose',
                    '--win-upgrade-uuid', 'd636b4ee-6f10-451e-bf57-c89656780e36',
                    '--win-dir-chooser',
                    '--win-shortcut',
                    '--win-menu',
                    '--win-menu-group', "JabRef",
                    '--temp', "$buildDir/installer",
                    '--resource-dir', "${projectDir}/buildres/windows",
                    '--license-file', "${projectDir}/buildres/LICENSE_with_Privacy.md",
                    '--file-associations', "${projectDir}/buildres/windows/bibtexAssociations.properties"
            ]
        }

        if (OperatingSystem.current().isLinux()) {
            imageOptions = [
                    '--icon', "${projectDir}/src/main/resources/icons/JabRef-icon-64.png",
                    '--app-version', "${project.version}",
            ]
            installerOptions = [
                    '--verbose',
                    '--vendor', 'JabRef',
                    '--app-version', "${project.version}",
                    // '--temp', "$buildDir/installer",
                    '--resource-dir', "${projectDir}/buildres/linux",
                    '--linux-menu-group', 'Office;',
                    '--linux-rpm-license-type', 'MIT',
                    // '--license-file', "${projectDir}/LICENSE.md",
                    '--description', 'JabRef is an open source bibliography reference manager. The native file format used by JabRef is BibTeX, the standard LaTeX bibliography format.',
                    '--linux-shortcut',
                    '--file-associations', "${projectDir}/buildres/linux/bibtexAssociations.properties"
            ]
        }

        if (OperatingSystem.current().isMacOsX()) {
            imageOptions = [
                    '--icon', "${projectDir}/src/main/resources/icons/jabref.icns",
                    '--resource-dir', "${projectDir}/buildres/mac"
            ]
            // Notarized mac images and packages are built on the pipeline only
            skipInstaller = true
            installerOptions = [
                    '--verbose',
                    '--vendor', 'JabRef',
                    '--mac-package-identifier', "JabRef",
                    '--mac-package-name', "JabRef",
                    '--app-version', "${project.version}",
                    '--file-associations', "${projectDir}/buildres/mac/bibtexAssociations.properties",
                    '--resource-dir', "${projectDir}/buildres/mac"
            ]
        }
    }
}

if (OperatingSystem.current().isWindows()) {
    tasks.jpackageImage.doLast {
        copy {
            from("${projectDir}/buildres/windows") {
                include "jabref-firefox.json", "jabref-chrome.json", "JabRefHost.bat", "JabRefHost.ps1"
            }
            into "$buildDir/distribution/JabRef"
        }
    }
}

if (OperatingSystem.current().isLinux()) {
    tasks.jpackageImage.doLast {
        copy {
            from("${projectDir}/buildres/linux") {
                include "native-messaging-host/**", "jabrefHost.py"
            }
            into "$buildDir/distribution/JabRef/lib"
        }
    }
}

if (OperatingSystem.current().isMacOsX()) {
    tasks.jpackageImage.doLast {
        copy {
            from("${projectDir}/buildres/mac") {
                include "native-messaging-host/**", "jabrefHost.py"
            }
            into "$buildDir/distribution/JabRef.app/Contents/Resources"
        }
    }
}

jmh {
    warmupIterations = 5
    iterations = 10
    fork = 2
}

// Source: https://github.com/tinylog-org/tinylog/issues/145#issuecomment-603430594
task generateConfiguration(type: Exec) {
    group = "graal"
    description = "Run application to generate the configuration for native image"
    dependsOn assemble
    commandLine project.gradle.gradleUserHomeDir.toPath().resolve("jdks/graalvm_community-21-amd64-windows/graalvm-community-openjdk-21.0.2+13.1/bin/java"), "-agentlib:native-image-agent=config-output-dir=" + project.buildDir.toPath().resolve("resources/main/META-INF/native-image"), "-cp", sourceSets.main.runtimeClasspath.getAsPath(), 'org.jabref.Launcher'

    doFirst {
        mkdir project.buildDir.toPath().resolve("resources/main/META-INF/native-image")
    }
}


graalvmNative {
    // toolchainDetection = true
    binaries {
        main {
            imageName = "JabRef"
            mainClass = "org.jabref.Launcher"
            buildArgs.add("-O4")
        }
        test {
            buildArgs.add("-O0")
        }
    }
    binaries.configureEach {
        buildArgs.add("-H:+AddAllCharsets")
        buildArgs.add("--allow-incomplete-classpath")
        buildArgs.add("--verbose")
        resources.autodetect()
        javaLauncher.set(javaToolchains.launcherFor {
            languageVersion = JavaLanguageVersion.of(21)
            vendor = JvmVendorSpec.GRAAL_VM
        })
    }
}<|MERGE_RESOLUTION|>--- conflicted
+++ resolved
@@ -29,13 +29,9 @@
 
     id 'idea'
 
-<<<<<<< HEAD
-    id 'org.openrewrite.rewrite' version '6.12.0'
+    id 'org.openrewrite.rewrite' version '6.16.3'
 
     id 'org.graalvm.buildtools.native' version '0.10.1'
-=======
-    id 'org.openrewrite.rewrite' version '6.16.3'
->>>>>>> e874c67f
 }
 
 // Enable following for debugging
