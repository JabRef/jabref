import org.gradle.internal.os.OperatingSystem
import org.gradle.nativeplatform.platform.internal.DefaultNativePlatform
import org.jabref.build.xjc.XjcPlugin
import org.jabref.build.xjc.XjcTask

plugins {
    id 'application'

    id 'com.github.andygoossens.modernizer' version '1.9.3'

    id 'me.champeau.jmh' version '0.7.2'

    // This is https://github.com/java9-modularity/gradle-modules-plugin/pull/282
    id 'com.github.koppor.gradle-modules-plugin' version 'v1.8.15-cmd-1'

    id 'org.openjfx.javafxplugin' version '0.1.0'

    id 'org.beryx.jlink' version '3.0.1'

    // nicer test outputs during running and completion
    // Homepage: https://github.com/radarsh/gradle-test-logger-plugin
    id 'com.adarshr.test-logger' version '4.0.0'

    id 'jacoco'

    id 'checkstyle'

    id 'project-report'

    id 'idea'

    id 'org.openrewrite.rewrite' version '6.16.4'
}

// Enable following for debugging
// gradle.startParameter.showStacktrace = org.gradle.api.logging.configuration.ShowStacktrace.

apply plugin: XjcPlugin

apply from: 'eclipse.gradle'

group = "org.jabref"
version = project.findProperty('projVersion') ?: '100.0.0'

java {
    sourceCompatibility = JavaVersion.VERSION_21
    targetCompatibility = JavaVersion.VERSION_21

    // Workaround needed for Eclipse, probably because of https://github.com/gradle/gradle/issues/16922
    // Should be removed as soon as Gradle 7.0.1 is released ( https://github.com/gradle/gradle/issues/16922#issuecomment-828217060 )
    modularity.inferModulePath.set(false)

    toolchain {
        // If this is updated, also update
        // - .gitpod.Dockerfile
        // - .devcontainer/devcontainer.json#L34 and
        // - .github/workflows/deployment-jdk-ea.yml#L53
        languageVersion = JavaLanguageVersion.of(21)
        // See https://docs.gradle.org/current/javadoc/org/gradle/jvm/toolchain/JvmVendorSpec.html for a full list
        // vendor = JvmVendorSpec.AMAZON
    }
}

application {
    mainClass.set('org.jabref.Launcher')
    mainModule.set('org.jabref')

    applicationDefaultJvmArgs = [
        // On a change here, also adapt
        //   1. "run > moduleOptions"
        //   2. "deployment.yml" (macOS part)
        //   3. "deployment-arm64.yml"

        // Note that the arguments are cleared for the "run" task to avoid messages like "WARNING: Unknown module: org.jabref.merged.module specified to --add-exports"

        // Fix for https://github.com/JabRef/jabref/issues/11188
        '--add-exports=javafx.base/com.sun.javafx.event=org.jabref.merged.module',
        '--add-exports=javafx.controls/com.sun.javafx.scene.control=org.jabref.merged.module',

        // Fix for https://github.com/JabRef/jabref/issues/11198
        '--add-opens=javafx.graphics/javafx.scene=org.jabref.merged.module',
        '--add-opens=javafx.controls/javafx.scene.control=org.jabref.merged.module',
        '--add-opens=javafx.controls/com.sun.javafx.scene.control=org.jabref.merged.module',
        // fix for https://github.com/JabRef/jabref/issues/11426
        '--add-opens=javafx.controls/javafx.scene.control.skin=org.jabref.merged.module',

        // Fix for https://github.com/JabRef/jabref/issues/11225 on linux
        '--add-opens=javafx.controls/javafx.scene.control=org.jabref',
        '--add-exports=javafx.base/com.sun.javafx.event=org.jabref',
        '--add-exports=javafx.controls/com.sun.javafx.scene.control=org.jabref',
        '--add-opens=javafx.graphics/javafx.scene=org.jabref',
        '--add-opens=javafx.controls/javafx.scene.control=org.jabref',
        '--add-opens=javafx.controls/com.sun.javafx.scene.control=org.jabref'
    ]
}

// Workaround for https://github.com/openjfx/javafx-gradle-plugin/issues/89
// See also https://github.com/java9-modularity/gradle-modules-plugin/issues/165
modularity.disableEffectiveArgumentsAdjustment()

<<<<<<< HEAD
// Required as workaround for  https://github.com/langchain4j/langchain4j/issues/1066
modularity.patchModule("langchain4j", "langchain4j-core-0.32.0.jar")
modularity.patchModule("langchain4j", "langchain4j-open-ai-0.32.0.jar")
modularity.patchModule("langchain4j", "langchain4j-mistral-ai-0.32.0.jar")
modularity.patchModule("langchain4j", "langchain4j-hugging-face-0.32.0.jar")

=======
>>>>>>> 04ab84f3
sourceSets {
    main {
        java {
            // src-gen reasoning: https://stackoverflow.com/a/64612308/873282
            srcDirs = ["src/main/java", "src-gen/main/java"]
        }
        resources {
            srcDirs = ["src/main/java", "src/main/resources"]
        }
    }
    test {
        java {
            srcDirs = ["src/test/java"]
        }
        resources {
            srcDirs = ["src/test/resources"]
        }
    }
}

repositories {
    mavenCentral()
    maven { url 'https://oss.sonatype.org/content/groups/public' }
    maven { url 'https://s01.oss.sonatype.org/content/repositories/snapshots/' }
    maven { url 'https://jitpack.io' }

    // Required for one.jpro.jproutils:tree-showing
    maven { url 'https://sandec.jfrog.io/artifactory/repo' }
}

configurations {
    antlr4
}

dependencyLocking {
    lockAllConfigurations()
}

javafx {
    version = "22.0.2"
    modules = [ 'javafx.controls', 'javafx.fxml', 'javafx.web', 'javafx.swing' ]
}

jacoco {
    toolVersion = "0.8.10"
}

dependencies {
    // Include all jar-files in the 'lib' folder as dependencies
    implementation fileTree(dir: 'lib', includes: ['*.jar'])

    def pdfbox = "3.0.2"
    implementation ("org.apache.pdfbox:pdfbox:$pdfbox") {
        exclude group: 'commons-logging'
    }
    implementation ("org.apache.pdfbox:fontbox:$pdfbox") {
        exclude group: 'commons-logging'
    }
    implementation ("org.apache.pdfbox:xmpbox:$pdfbox") {
        exclude group: 'org.junit.jupiter'
        exclude group: 'commons-logging'
    }

    def luceneVersion = "9.11.1"
    implementation "org.apache.lucene:lucene-core:$luceneVersion"
    implementation "org.apache.lucene:lucene-queryparser:$luceneVersion"
    implementation "org.apache.lucene:lucene-queries:$luceneVersion"
    implementation "org.apache.lucene:lucene-analysis-common:$luceneVersion"
    implementation "org.apache.lucene:lucene-highlighter:$luceneVersion"

    implementation group: 'org.apache.commons', name: 'commons-csv', version: '1.11.0'
    implementation group: 'org.apache.commons', name: 'commons-lang3', version: '3.15.0'
    implementation group: 'org.apache.commons', name: 'commons-text', version: '1.12.0'
    implementation 'commons-logging:commons-logging:1.3.3'
    implementation 'com.h2database:h2-mvstore:2.2.224'

    // required for reading write-protected PDFs - see https://github.com/JabRef/jabref/pull/942#issuecomment-209252635
    implementation 'org.bouncycastle:bcprov-jdk18on:1.78.1'

    implementation 'commons-cli:commons-cli:1.8.0'

    implementation 'org.libreoffice:unoloader:24.2.3'
    implementation 'org.libreoffice:libreoffice:24.2.3'

    implementation 'io.github.java-diff-utils:java-diff-utils:4.12'
    implementation 'info.debatty:java-string-similarity:2.0.0'
    implementation 'com.github.javakeyring:java-keyring:1.0.4'

    antlr4 'org.antlr:antlr4:4.13.1'
    implementation 'org.antlr:antlr4-runtime:4.13.1'

    implementation group: 'org.eclipse.jgit', name: 'org.eclipse.jgit', version: '6.10.0.202406032230-r'

    implementation group: 'com.fasterxml.jackson.dataformat', name: 'jackson-dataformat-yaml', version: '2.17.2'
    implementation group: 'com.fasterxml.jackson.datatype', name: 'jackson-datatype-jsr310', version: '2.17.2'

    implementation 'com.fasterxml:aalto-xml:1.3.3'

    implementation group: 'org.mariadb.jdbc', name: 'mariadb-java-client', version: '2.7.9'

    implementation 'org.postgresql:postgresql:42.7.3'

    // Support unix socket connection types
    implementation 'com.kohlschutter.junixsocket:junixsocket-core:2.10.0'
    implementation 'com.kohlschutter.junixsocket:junixsocket-mysql:2.10.0'

    implementation ('com.oracle.ojdbc:ojdbc10:19.3.0.0') {
        // causing module issues
        exclude module: 'oraclepki'
    }

    implementation ('com.google.guava:guava:33.1.0-jre') {
        // TODO: Remove this as soon as https://github.com/google/guava/issues/2960 is fixed
        exclude module: "jsr305"
    }

    implementation 'jakarta.annotation:jakarta.annotation-api:2.1.1'
    implementation 'jakarta.inject:jakarta.inject-api:2.0.1'

    implementation('org.jabref:afterburner.fx:2.0.0') {
        exclude group: 'org.openjfx'
    }
    implementation 'org.kordamp.ikonli:ikonli-javafx:12.3.1'
    implementation 'org.kordamp.ikonli:ikonli-materialdesign2-pack:12.3.1'
    implementation 'com.github.sialcasa.mvvmFX:mvvmfx-validation:f195849ca9' //jitpack
    implementation 'de.saxsys:mvvmfx:1.8.0'
    implementation('com.tobiasdiez:easybind:2.2.1-SNAPSHOT') {
        exclude group: 'org.openjfx'
    }
    implementation 'org.fxmisc.flowless:flowless:0.7.3'
    implementation 'org.fxmisc.richtext:richtextfx:0.11.3'
    implementation (group: 'com.dlsc.gemsfx', name: 'gemsfx', version: '2.32.0') {
        exclude module: 'javax.inject' // Split package, use only jakarta.inject
        exclude module: 'commons-lang3'
        exclude group: 'org.apache.commons.validator'
        exclude group: 'org.apache.commons.commons-logging'
        exclude module: 'kotlin-stdlib-jdk8'
        exclude group: 'com.squareup.retrofit2'
        exclude group: 'org.openjfx'
        exclude group: 'org.apache.logging.log4j'
        exclude group: 'tech.units'
    }
    // Required by gemsfx
    implementation 'tech.units:indriya:2.2'
    implementation ('com.squareup.retrofit2:retrofit:2.11.0') {
        exclude group: 'com.squareup.okhttp3'
    }

    implementation 'org.controlsfx:controlsfx:11.2.1'

    implementation 'org.jsoup:jsoup:1.18.1'
    implementation 'com.konghq:unirest-java-core:4.4.0'
    implementation 'com.konghq:unirest-modules-gson:4.4.0'
    implementation 'org.apache.httpcomponents.client5:httpclient5:5.3.1'

    implementation 'org.slf4j:slf4j-api:2.0.13'
    implementation 'org.tinylog:tinylog-api:2.7.0'
    implementation 'org.tinylog:slf4j-tinylog:2.7.0'
    implementation 'org.tinylog:tinylog-impl:2.7.0'

    // route all requests to java.util.logging to SLF4J (which in turn routes to tinylog)
    implementation 'org.slf4j:jul-to-slf4j:2.0.13'
    // route all requests to log4j to SLF4J
    implementation 'org.apache.logging.log4j:log4j-to-slf4j:2.23.1'

    implementation('de.undercouch:citeproc-java:3.1.0') {
        exclude group: 'org.antlr'
    }

    // jakarta.activation is already dependency of glassfish
    implementation group: 'jakarta.xml.bind', name: 'jakarta.xml.bind-api', version: '4.0.2'
    implementation group: 'org.glassfish.jaxb', name: 'jaxb-runtime', version: '4.0.3'

    implementation ('com.github.tomtung:latex2unicode_2.13:0.3.2') {
        exclude module: 'fastparse_2.13'
    }

    implementation "de.rototor.snuggletex:snuggletex:1.3.0"
    implementation ("de.rototor.snuggletex:snuggletex-jeuclid:1.3.0") {
        exclude group: "org.apache.xmlgraphics"
    }

    implementation 'com.vladsch.flexmark:flexmark:0.64.8'
    implementation 'com.vladsch.flexmark:flexmark-html2md-converter:0.64.8'

    implementation group: 'net.harawata', name: 'appdirs', version: '1.2.2'

    implementation group: 'org.jooq', name: 'jool', version: '0.9.15'
    // JAX-RS implemented by Jersey
    // API
    implementation 'jakarta.ws.rs:jakarta.ws.rs-api:4.0.0'
    // Implementation of the API
    implementation 'org.glassfish.jersey.core:jersey-server:3.1.7'
    // injection framework
    implementation 'org.glassfish.jersey.inject:jersey-hk2:3.1.7'
    implementation 'org.glassfish.hk2:hk2-api:3.1.1'
    // testImplementation 'org.glassfish.hk2:hk2-testing:3.0.4'
    // implementation 'org.glassfish.hk2:hk2-testing-jersey:3.0.4'
    // testImplementation 'org.glassfish.hk2:hk2-junitrunner:3.0.4'
    // HTTP server
    // implementation 'org.glassfish.jersey.containers:jersey-container-netty-http:3.1.1'
    implementation 'org.glassfish.jersey.containers:jersey-container-grizzly2-http:3.1.7'
    testImplementation 'org.glassfish.jersey.test-framework.providers:jersey-test-framework-provider-grizzly2:3.1.7'
    // Allow objects "magically" to be mapped to JSON using GSON
    // implementation 'org.glassfish.jersey.media:jersey-media-json-gson:3.1.1'

    // Because of GraalVM quirks, we need to ship that. See https://github.com/jspecify/jspecify/issues/389#issuecomment-1661130973 for details
    implementation 'org.jspecify:jspecify:1.0.0'

    // parse plist files
    implementation 'com.googlecode.plist:dd-plist:1.28'

    // Parse lnk files
    implementation 'com.github.vatbub:mslinks:1.0.6.2'

    // YAML formatting
    implementation 'org.yaml:snakeyaml:2.2'

    // AI
    implementation 'dev.langchain4j:langchain4j:0.33.0'
    // Even though we use jvm-openai for LLM connection, we still need this package for tokenization.
    implementation('dev.langchain4j:langchain4j-open-ai:0.33.0') {
        exclude group: 'org.jetbrains.kotlin', module: 'kotlin-stdlib-jdk8'
    }
    implementation('dev.langchain4j:langchain4j-mistral-ai:0.32.0')
    implementation('dev.langchain4j:langchain4j-hugging-face:0.32.0')
    // openai depends on okhttp, which needs kotlin - see https://github.com/square/okhttp/issues/5299 for details
    // GemxFX also (transitively) depends on kotlin
    implementation 'org.jetbrains.kotlin:kotlin-stdlib-jdk8:1.9.24'
    implementation 'io.github.stefanbratanov:jvm-openai:0.9.3'
    implementation 'ai.djl:api:0.29.0'
    implementation 'ai.djl.pytorch:pytorch-model-zoo:0.29.0'
    implementation 'ai.djl.huggingface:tokenizers:0.29.0'

    implementation ('com.squareup.okhttp3:okhttp:4.12.0') {
        exclude group: 'org.jetbrains.kotlin', module: 'kotlin-stdlib-jdk8'
    }

    implementation 'commons-io:commons-io:2.16.1'

    testImplementation 'io.github.classgraph:classgraph:4.8.174'
    testImplementation 'org.junit.jupiter:junit-jupiter:5.10.3'
    testImplementation 'org.junit.platform:junit-platform-launcher:1.10.3'

    testImplementation 'org.mockito:mockito-core:5.12.0'
    testImplementation 'org.xmlunit:xmlunit-core:2.10.0'
    testImplementation 'org.xmlunit:xmlunit-matchers:2.10.0'
    testRuntimeOnly 'com.tngtech.archunit:archunit-junit5-engine:1.3.0'
    testImplementation 'com.tngtech.archunit:archunit-junit5-api:1.3.0'
    testImplementation "org.testfx:testfx-core:4.0.16-alpha"
    testImplementation "org.testfx:testfx-junit5:4.0.16-alpha"
    testImplementation "org.hamcrest:hamcrest-library:2.2"

    checkstyle 'com.puppycrawl.tools:checkstyle:10.17.0'
    // xjc needs the runtime as well for the ant task, otherwise it fails
    xjc group: 'org.glassfish.jaxb', name: 'jaxb-xjc', version: '3.0.2'
    xjc group: 'org.glassfish.jaxb', name: 'jaxb-runtime', version: '3.0.2'

    rewrite(platform("org.openrewrite.recipe:rewrite-recipe-bom:2.15.0"))
    rewrite("org.openrewrite.recipe:rewrite-static-analysis")
    rewrite("org.openrewrite.recipe:rewrite-logging-frameworks")
    rewrite("org.openrewrite.recipe:rewrite-testing-frameworks")
    rewrite("org.openrewrite.recipe:rewrite-migrate-java")

    configurations.checkstyle {
        resolutionStrategy.capabilitiesResolution.withCapability("com.google.collections:google-collections") {
            select("com.google.guava:guava:0")
        }
    }

    configurations
            .matching(c -> c.name.contains("downloadSources"))
            .configureEach {
                attributes {
                    attribute(Usage.USAGE_ATTRIBUTE, objects.named(Usage, Usage.JAVA_RUNTIME))
                    attribute(OperatingSystemFamily.OPERATING_SYSTEM_ATTRIBUTE, objects.named(OperatingSystemFamily, DefaultNativePlatform.getCurrentOperatingSystem().getName()))
                    attribute(MachineArchitecture.ARCHITECTURE_ATTRIBUTE, objects.named(MachineArchitecture, DefaultNativePlatform.getCurrentArchitecture().getName()))
                }
            }
}

clean {
    delete "src/main/generated"
    delete "src-gen"
}

processResources {
    filteringCharset = 'UTF-8'

    filesMatching("build.properties") {
        expand(version: project.findProperty('projVersionInfo') ?: '100.0.0',
                "year": String.valueOf(Calendar.getInstance().get(Calendar.YEAR)),
                "maintainers": new File('MAINTAINERS').readLines().findAll { !it.startsWith("#") }.join(", "),
                "azureInstrumentationKey": System.getenv('AzureInstrumentationKey') ? System.getenv('AzureInstrumentationKey') : '',
                "springerNatureAPIKey": System.getenv('SpringerNatureAPIKey') ? System.getenv('SpringerNatureAPIKey') : '',
                "astrophysicsDataSystemAPIKey": System.getenv('AstrophysicsDataSystemAPIKey') ? System.getenv('AstrophysicsDataSystemAPIKey') : '',
                "ieeeAPIKey": System.getenv('IEEEAPIKey') ? System.getenv('IEEEAPIKey') : '',
                "scienceDirectApiKey": System.getenv('SCIENCEDIRECTAPIKEY') ? System.getenv('SCIENCEDIRECTAPIKEY') : '',
                "biodiversityHeritageApiKey": System.getenv('BiodiversityHeritageApiKey') ? System.getenv('BiodiversityHeritageApiKey') : '',
                "semanticScholarApiKey": System.getenv('SemanticScholarApiKey') ? System.getenv("SemanticScholarApiKey") : ''
        )
        filteringCharset = 'UTF-8'
    }

    filesMatching(["resources/resource/ods/meta.xml", "resources/resource/openoffice/meta.xml"]) {
        expand version: project.version
    }
}

tasks.register('generateSource') {
    dependsOn("generateBstGrammarSource",
            "generateSearchGrammarSource",
            "generateCitaviSource")
    group = 'JabRef'
    description 'Generates all necessary (Java) source files.'
}

tasks.register("generateBstGrammarSource", JavaExec) {
    group = "JabRef"
    description = 'Generates BstLexer.java and BstParser.java from the Bst.g grammar file using antlr4.'
    classpath = configurations.antlr4
    mainClass = "org.antlr.v4.Tool"
    javaLauncher.set(javaToolchains.launcherFor(java.toolchain))

    inputs.dir('src/main/antlr4/org/jabref/bst/')
    outputs.dir("src-gen/main/java/org/jabref/logic/bst/")
    args = ["-o", "src-gen/main/java/org/jabref/logic/bst/", "-visitor", "-no-listener", "-package", "org.jabref.logic.bst", "$projectDir/src/main/antlr4/org/jabref/bst/Bst.g4"]
}

tasks.register("generateSearchGrammarSource", JavaExec) {
    group = 'JabRef'
    description = "Generates java files for Search.g antlr4."
    classpath = configurations.antlr4
    mainClass = "org.antlr.v4.Tool"
    javaLauncher.set(javaToolchains.launcherFor(java.toolchain))

    inputs.dir("src/main/antlr4/org/jabref/search/")
    outputs.dir("src-gen/main/java/org/jabref/search/")
    args  = ["-o","src-gen/main/java/org/jabref/search" , "-visitor", "-no-listener", "-package", "org.jabref.search", "$projectDir/src/main/antlr4/org/jabref/search/Search.g4"]
}

tasks.register("generateJournalListMV", JavaExec) {
    group = "JabRef"
    description = "Converts the comma-separated journal abbreviation file to a H2 MVStore"
    classpath = sourceSets.main.runtimeClasspath
    mainClass = "org.jabref.cli.JournalListMvGenerator"
    javaLauncher.set(javaToolchains.launcherFor(java.toolchain))
    onlyIf {
        !file("build/resources/main/journals/journal-list.mv").exists()
    }
}

jar.dependsOn("generateJournalListMV")
compileTestJava.dependsOn("generateJournalListMV")

tasks.register('generateCitaviSource', XjcTask) {
    group = 'JabRef'
    description = "Generates java files for the citavi importer."

    schemaFile = "src/main/resources/xjc/citavi/citavi.xsd"
    outputDirectory = "src-gen/main/java/"
    javaPackage = "org.jabref.logic.importer.fileformat.citavi"
}

tasks.withType(JavaCompile).configureEach {
    options.encoding = 'UTF-8'

    // hint by https://docs.gradle.org/current/userguide/performance.html#run_the_compiler_as_a_separate_process
    options.fork = true
}

compileJava {
    options.compilerArgs << "-Xlint:none"
    dependsOn "generateSource"

    options.generatedSourceOutputDirectory.set(file("src-gen/main/java"))

    moduleOptions {
        addExports = [
                // TODO: Remove access to internal api
                'javafx.controls/com.sun.javafx.scene.control' : 'org.jabref',
                'org.controlsfx.controls/impl.org.controlsfx.skin' : 'org.jabref',
<<<<<<< HEAD

                'langchain4j/dev.langchain4j.data.document' : 'org.jabref',
                'langchain4j/dev.langchain4j.data.embedding' : 'org.jabref',
                'langchain4j/dev.langchain4j.data.message' : 'org.jabref',
                'langchain4j/dev.langchain4j.data.segment' : 'org.jabref',
                'langchain4j/dev.langchain4j.memory' : 'org.jabref',
                'langchain4j/dev.langchain4j.model.chat' : 'org.jabref',
                'langchain4j/dev.langchain4j.model.embedding' : 'org.jabref',
                'langchain4j/dev.langchain4j.model.openai' : 'org.jabref',
                'langchain4j/dev.langchain4j.model.mistralai' : 'org.jabref',
                'langchain4j/dev.langchain4j.model.huggingface' : 'org.jabref',
                'langchain4j/dev.langchain4j.model.openai' : 'org.jabref',
                'langchain4j/dev.langchain4j.rag.content.retriever' : 'org.jabref',
                'langchain4j/dev.langchain4j.rag.query' : 'org.jabref',
                'langchain4j/dev.langchain4j.rag' : 'org.jabref',
                'langchain4j/dev.langchain4j.store.embedding' : 'org.jabref',
                'langchain4j/dev.langchain4j.store.embedding.filter' : 'org.jabref',
                'langchain4j/dev.langchain4j.store.embedding.filter.comparison' : 'org.jabref',
                'langchain4j/dev.langchain4j.store.embedding.inmemory' : 'org.jabref',
                'langchain4j/dev.langchain4j.store.memory.chat' : 'org.jabref',
=======
>>>>>>> 04ab84f3
        ]
    }
}

// Configures "application > run" task
run {
    doFirst {
        // Clear the default JVM arguments, to avoid messages like "WARNING: Unknown module: org.jabref.merged.module specified to --add-exports"
        application.applicationDefaultJvmArgs = []
    }

    moduleOptions {
        // On a change here, also adapt "application > applicationDefaultJvmArgs"
        addExports = [
                // TODO: Remove access to internal api
                'javafx.base/com.sun.javafx.event' : 'org.jabref.merged.module',
                'javafx.controls/com.sun.javafx.scene.control' : 'org.jabref',

                // We need to restate the ControlsFX exports, because we get following error otherwise:
                //   java.lang.IllegalAccessError:
                //     class org.controlsfx.control.textfield.AutoCompletionBinding (in module org.controlsfx.controls)
                //     cannot access class com.sun.javafx.event.EventHandlerManager (in module javafx.base) because
                //     module javafx.base does not export com.sun.javafx.event to module org.controlsfx.controls
                // Taken from here: https://github.com/controlsfx/controlsfx/blob/9.0.0/build.gradle#L1
                'javafx.graphics/com.sun.javafx.scene' : 'org.controlsfx.controls',
                'javafx.graphics/com.sun.javafx.scene.traversal' : 'org.controlsfx.controls',
                'javafx.graphics/com.sun.javafx.css' : 'org.controlsfx.controls',
                'javafx.controls/com.sun.javafx.scene.control' : 'org.controlsfx.controls',
                'javafx.controls/com.sun.javafx.scene.control.behavior' : 'org.controlsfx.controls',
                'javafx.controls/com.sun.javafx.scene.control.inputmap' : 'org.controlsfx.controls',
                'javafx.base/com.sun.javafx.event' : 'org.controlsfx.controls',
                'javafx.base/com.sun.javafx.collections' : 'org.controlsfx.controls',
                'javafx.base/com.sun.javafx.runtime': 'org.controlsfx.controls',
                'javafx.web/com.sun.webkit' : 'org.controlsfx.controls',
        ]

        addOpens = [
                'javafx.controls/javafx.scene.control' : 'org.jabref',
                'javafx.controls/com.sun.javafx.scene.control' : 'org.jabref',
                'org.controlsfx.controls/impl.org.controlsfx.skin' : 'org.jabref',
                'org.controlsfx.controls/org.controlsfx.control.textfield' : 'org.jabref',

                'javafx.controls/javafx.scene.control.skin' : 'org.controlsfx.controls',
                'javafx.graphics/javafx.scene' : 'org.controlsfx.controls'
        ]

        createCommandLineArgumentFile = true
    }

    if (project.hasProperty('component')){
        if (component == 'httpserver'){
            main = 'org.jabref.http.server.Server'
        }
    }
}

javadoc {
    options {
        encoding = 'UTF-8'
        version = false
        author = false
        addMultilineStringsOption("-add-exports").setValue([
            'javafx.controls/com.sun.javafx.scene.control=org.jabref'
        ])
    }
}

test {
    useJUnitPlatform {
        excludeTags 'DatabaseTest', 'FetcherTest', 'GUITest'
    }

    moduleOptions {
        // TODO: Remove this as soon as ArchUnit is modularized
        runOnClasspath = true
    }
}

testlogger {
    // See https://github.com/radarsh/gradle-test-logger-plugin#configuration for configuration options

    theme 'standard'

    showPassed false
    showSkipped false

    showCauses false
    showStackTraces false
}

tasks.withType(Test).configureEach {
    reports.html.outputLocation.set(file("${reporting.baseDir}/${name}"))
    // Enable parallel tests (on desktop).
    // See https://docs.gradle.org/8.1/userguide/performance.html#execute_tests_in_parallel for details.
    if (!providers.environmentVariable("CI").isPresent()) {
        maxParallelForks = Math.max(Runtime.runtime.availableProcessors() - 1, 1)
    }
}

tasks.register('databaseTest', Test) {
    useJUnitPlatform {
        includeTags 'DatabaseTest'
    }

    testLogging {
        // set options for log level LIFECYCLE
        events = ["FAILED"]
        exceptionFormat "full"
    }

    maxParallelForks = 1
}

tasks.register('fetcherTest', Test) {
    useJUnitPlatform {
        includeTags 'FetcherTest'
    }

    maxParallelForks = 1
}

tasks.register('guiTest', Test) {
    useJUnitPlatform {
        includeTags 'GUITest'
    }

    testLogging {
        // set options for log level LIFECYCLE
        events = ["FAILED"]
        exceptionFormat "full"
    }

    maxParallelForks = 1
}

// Test result tasks
tasks.register('copyTestResources', Copy) {
    from "${projectDir}/src/test/resources"
    into "${buildDir}/classes/test"
}
processTestResources.dependsOn copyTestResources

tasks.register('jacocoPrepare') {
    doFirst {
        // Ignore failures of tests
        tasks.withType(Test).tap {
            configureEach {
                ignoreFailures = true
            }
        }
    }
}
test.mustRunAfter jacocoPrepare
databaseTest.mustRunAfter jacocoPrepare
fetcherTest.mustRunAfter jacocoPrepare

jacocoTestReport {
    dependsOn jacocoPrepare, test, fetcherTest, databaseTest

    executionData files(
            layout.buildDirectory.file('jacoco/test.exec').get().asFile,
            layout.buildDirectory.file('jacoco/fetcherTest.exec').get().asFile,
            layout.buildDirectory.file('jacoco/databaseTest.exec').get().asFile)

    reports {
        csv.required = true
        html.required = true
        // coveralls plugin depends on xml format report
        xml.required = true
    }
}

// Code quality tasks
checkstyle {
    // will only run when called explicitly from the command line
    sourceSets = []
}

rewrite {
    activeRecipe(
        'org.jabref.config.rewrite.cleanup'
    )
    exclusion (
        "build.gradle",
        "buildSrc/build.gradle",
        "eclipse.gradle",
        "settings.gradle",
        "src-gen/**",
        "src/main/resources/**",
        "src/test/resources/**",
        "**/module-info.java",
        "**/*.py",
        "**/*.xml",
        "**/*.yml"
    )
    plainTextMask("**/*.md")
    failOnDryRunResults = true
}

modernizer {
    failOnViolations = false
    includeTestClasses = true
    exclusions = [
        'java/util/Optional.get:()Ljava/lang/Object;'
    ]
}

// Release tasks
tasks.register('deleteInstallerTemp', Delete) {
    delete "$buildDir/installer"
}

jpackage.dependsOn deleteInstallerTemp
jlinkZip.dependsOn jpackage
jlink {
    // https://github.com/beryx/badass-jlink-plugin/issues/61#issuecomment-504640018
    addExtraDependencies("javafx")

    addOptions('--strip-debug', '--compress', 'zip-6', '--no-header-files', '--no-man-pages')
    launcher {
        name = 'JabRef'
    }

    addOptions("--bind-services")

    // TODO: Remove the following as soon as the dependencies are fixed (upstream)
    // forceMerge is usually needed when some non-modular artifacts in the dependency graph use code that was previously part of the JDK
    // but it was removed in the newer releases.
    // The pom.xml associated with such a non-modular artifact does not mention that the artifact depends on the removed code
    // (because the artifact was published when this code was still available in the JDK).
    forceMerge "controlsfx", "bcprov", "jaxb", "istack", "stax"

    // TODO: Remove the following correction to the merged module
    // The module descriptor automatically generated by the plugin for the merged module contained some invalid entries.
    // This is based on ./gradlew suggestMergedModuleInfo, sort, strip ";"", comment non-used modules, and include the suggested directives here.
    //   However, we need to fine-tune this manually (non-alphabetic order)
    mergedModule {
        requires 'javafx.base'
        requires 'javafx.controls'
        requires 'javafx.fxml'
        requires 'javafx.graphics'
        requires 'javafx.media'
        requires 'javafx.swing'

        requires 'java.compiler'
        requires 'java.datatransfer'
        requires 'java.desktop'
        requires 'java.logging'
        requires 'java.management'
        requires 'java.naming'
        requires 'java.net.http'
        requires 'java.scripting'
        requires 'java.security.jgss'
        requires 'java.security.sasl'
        requires 'java.sql'
        requires 'java.sql.rowset'
        requires 'java.transaction.xa'
        requires 'java.rmi'
        requires 'java.xml'
        requires 'jdk.jsobject'
        requires 'jdk.unsupported'
        requires 'jdk.unsupported.desktop'
        requires 'jdk.security.jgss'
        requires 'jdk.xml.dom'
        requires 'com.google.gson'
        requires 'org.jsoup'
        requires 'org.slf4j'
        requires 'jakarta.xml.bind'
        requires 'org.apache.commons.lang3'
        requires 'org.apache.commons.text'
        requires 'org.apache.commons.logging';
        uses 'org.mariadb.jdbc.credential.CredentialPlugin'
        uses 'org.mariadb.jdbc.authentication.AuthenticationPlugin'
        uses 'org.mariadb.jdbc.tls.TlsSocketPlugin'
        uses 'org.mariadb.jdbc.LocalInfileInterceptor'
        uses 'org.eclipse.jgit.transport.SshSessionFactory'
        uses 'org.eclipse.jgit.lib.GpgSigner'
        uses 'kong.unirest.core.json.JsonEngine';
        provides 'org.mariadb.jdbc.tls.TlsSocketPlugin' with 'org.mariadb.jdbc.internal.protocol.tls.DefaultTlsSocketPlugin'
        provides 'java.sql.Driver' with 'org.postgresql.Driver'
        provides 'org.mariadb.jdbc.authentication.AuthenticationPlugin' with 'org.mariadb.jdbc.internal.com.send.authentication.CachingSha2PasswordPlugin',
                'org.mariadb.jdbc.internal.com.send.authentication.ClearPasswordPlugin',
                'org.mariadb.jdbc.internal.com.send.authentication.Ed25519PasswordPlugin',
                'org.mariadb.jdbc.internal.com.send.authentication.NativePasswordPlugin',
                'org.mariadb.jdbc.internal.com.send.authentication.OldPasswordPlugin',
                'org.mariadb.jdbc.internal.com.send.authentication.SendGssApiAuthPacket',
                'org.mariadb.jdbc.internal.com.send.authentication.SendPamAuthPacket',
                'org.mariadb.jdbc.internal.com.send.authentication.Sha256PasswordPlugin'
        provides 'org.mariadb.jdbc.credential.CredentialPlugin' with 'org.mariadb.jdbc.credential.aws.AwsIamCredentialPlugin',
                'org.mariadb.jdbc.credential.env.EnvCredentialPlugin',
                'org.mariadb.jdbc.credential.system.PropertiesCredentialPlugin'
        provides 'java.security.Provider' with 'org.bouncycastle.jce.provider.BouncyCastleProvider',
                'org.bouncycastle.pqc.jcajce.provider.BouncyCastlePQCProvider'
        provides 'kong.unirest.core.json.JsonEngine' with 'kong.unirest.modules.gson.GsonEngine';

    }

    jpackage {
        outputDir = "distribution"

        if (OperatingSystem.current().isWindows()) {
            // This requires WiX to be installed: https://github.com/wixtoolset/wix3/releases
            installerType = "msi"
            imageOptions = [
                    '--icon', "${projectDir}/src/main/resources/icons/jabref.ico",
            ]
            installerOptions = [
                    '--vendor', 'JabRef',
                    '--app-version', "${project.version}",
                    '--verbose',
                    '--win-upgrade-uuid', 'd636b4ee-6f10-451e-bf57-c89656780e36',
                    '--win-dir-chooser',
                    '--win-shortcut',
                    '--win-menu',
                    '--win-menu-group', "JabRef",
                    '--temp', "$buildDir/installer",
                    '--resource-dir', "${projectDir}/buildres/windows",
                    '--license-file', "${projectDir}/buildres/LICENSE_with_Privacy.md",
                    '--file-associations', "${projectDir}/buildres/windows/bibtexAssociations.properties"
            ]
        }

        if (OperatingSystem.current().isLinux()) {
            imageOptions = [
                    '--icon', "${projectDir}/src/main/resources/icons/JabRef-icon-64.png",
                    '--app-version', "${project.version}",
            ]
            installerOptions = [
                    '--verbose',
                    '--vendor', 'JabRef',
                    '--app-version', "${project.version}",
                    // '--temp', "$buildDir/installer",
                    '--resource-dir', "${projectDir}/buildres/linux",
                    '--linux-menu-group', 'Office;',
                    '--linux-rpm-license-type', 'MIT',
                    // '--license-file', "${projectDir}/LICENSE.md",
                    '--description', 'JabRef is an open source bibliography reference manager. The native file format used by JabRef is BibTeX, the standard LaTeX bibliography format.',
                    '--linux-shortcut',
                    '--file-associations', "${projectDir}/buildres/linux/bibtexAssociations.properties"
            ]
        }

        if (OperatingSystem.current().isMacOsX()) {
            imageOptions = [
                    '--icon', "${projectDir}/src/main/resources/icons/jabref.icns",
                    '--resource-dir', "${projectDir}/buildres/mac"
            ]
            // Notarized mac images and packages are built on the pipeline only
            skipInstaller = true
            installerOptions = [
                    '--verbose',
                    '--vendor', 'JabRef',
                    '--mac-package-identifier', "JabRef",
                    '--mac-package-name', "JabRef",
                    '--app-version', "${project.version}",
                    '--file-associations', "${projectDir}/buildres/mac/bibtexAssociations.properties",
                    '--resource-dir', "${projectDir}/buildres/mac"
            ]
        }
    }
}

if (OperatingSystem.current().isWindows()) {
    tasks.jpackageImage.doLast {
        copy {
            from("${projectDir}/buildres/windows") {
                include "jabref-firefox.json", "jabref-chrome.json", "JabRefHost.bat", "JabRefHost.ps1"
            }
            into "$buildDir/distribution/JabRef"
        }
    }
}

if (OperatingSystem.current().isLinux()) {
    tasks.jpackageImage.doLast {
        copy {
            from("${projectDir}/buildres/linux") {
                include "native-messaging-host/**", "jabrefHost.py"
            }
            into "$buildDir/distribution/JabRef/lib"
        }
    }
}

if (OperatingSystem.current().isMacOsX()) {
    tasks.jpackageImage.doLast {
        copy {
            from("${projectDir}/buildres/mac") {
                include "native-messaging-host/**", "jabrefHost.py"
            }
            into "$buildDir/distribution/JabRef.app/Contents/Resources"
        }
    }
}

jmh {
    warmupIterations = 5
    iterations = 10
    fork = 2
}<|MERGE_RESOLUTION|>--- conflicted
+++ resolved
@@ -97,16 +97,14 @@
 // Workaround for https://github.com/openjfx/javafx-gradle-plugin/issues/89
 // See also https://github.com/java9-modularity/gradle-modules-plugin/issues/165
 modularity.disableEffectiveArgumentsAdjustment()
-
-<<<<<<< HEAD
+/*
 // Required as workaround for  https://github.com/langchain4j/langchain4j/issues/1066
 modularity.patchModule("langchain4j", "langchain4j-core-0.32.0.jar")
 modularity.patchModule("langchain4j", "langchain4j-open-ai-0.32.0.jar")
 modularity.patchModule("langchain4j", "langchain4j-mistral-ai-0.32.0.jar")
 modularity.patchModule("langchain4j", "langchain4j-hugging-face-0.32.0.jar")
-
-=======
->>>>>>> 04ab84f3
+ */
+
 sourceSets {
     main {
         java {
@@ -331,8 +329,8 @@
     implementation('dev.langchain4j:langchain4j-open-ai:0.33.0') {
         exclude group: 'org.jetbrains.kotlin', module: 'kotlin-stdlib-jdk8'
     }
-    implementation('dev.langchain4j:langchain4j-mistral-ai:0.32.0')
-    implementation('dev.langchain4j:langchain4j-hugging-face:0.32.0')
+    implementation('dev.langchain4j:langchain4j-mistral-ai:0.33.0')
+    implementation('dev.langchain4j:langchain4j-hugging-face:0.33.0')
     // openai depends on okhttp, which needs kotlin - see https://github.com/square/okhttp/issues/5299 for details
     // GemxFX also (transitively) depends on kotlin
     implementation 'org.jetbrains.kotlin:kotlin-stdlib-jdk8:1.9.24'
@@ -489,29 +487,6 @@
                 // TODO: Remove access to internal api
                 'javafx.controls/com.sun.javafx.scene.control' : 'org.jabref',
                 'org.controlsfx.controls/impl.org.controlsfx.skin' : 'org.jabref',
-<<<<<<< HEAD
-
-                'langchain4j/dev.langchain4j.data.document' : 'org.jabref',
-                'langchain4j/dev.langchain4j.data.embedding' : 'org.jabref',
-                'langchain4j/dev.langchain4j.data.message' : 'org.jabref',
-                'langchain4j/dev.langchain4j.data.segment' : 'org.jabref',
-                'langchain4j/dev.langchain4j.memory' : 'org.jabref',
-                'langchain4j/dev.langchain4j.model.chat' : 'org.jabref',
-                'langchain4j/dev.langchain4j.model.embedding' : 'org.jabref',
-                'langchain4j/dev.langchain4j.model.openai' : 'org.jabref',
-                'langchain4j/dev.langchain4j.model.mistralai' : 'org.jabref',
-                'langchain4j/dev.langchain4j.model.huggingface' : 'org.jabref',
-                'langchain4j/dev.langchain4j.model.openai' : 'org.jabref',
-                'langchain4j/dev.langchain4j.rag.content.retriever' : 'org.jabref',
-                'langchain4j/dev.langchain4j.rag.query' : 'org.jabref',
-                'langchain4j/dev.langchain4j.rag' : 'org.jabref',
-                'langchain4j/dev.langchain4j.store.embedding' : 'org.jabref',
-                'langchain4j/dev.langchain4j.store.embedding.filter' : 'org.jabref',
-                'langchain4j/dev.langchain4j.store.embedding.filter.comparison' : 'org.jabref',
-                'langchain4j/dev.langchain4j.store.embedding.inmemory' : 'org.jabref',
-                'langchain4j/dev.langchain4j.store.memory.chat' : 'org.jabref',
-=======
->>>>>>> 04ab84f3
         ]
     }
 }
