import org.gradle.internal.os.OperatingSystem
import org.gradle.nativeplatform.platform.internal.DefaultNativePlatform
import org.jabref.build.xjc.XjcPlugin
import org.jabref.build.xjc.XjcTask

plugins {
    id 'application'

    id 'com.github.andygoossens.modernizer' version '1.9.2'

    id 'me.champeau.jmh' version '0.7.2'

    id 'org.javamodularity.moduleplugin' version '1.8.15'

    id 'org.openjfx.javafxplugin' version '0.1.0'

    id 'org.beryx.jlink' version '3.0.1'

    // nicer test outputs during running and completion
    // Homepage: https://github.com/radarsh/gradle-test-logger-plugin
    id 'com.adarshr.test-logger' version '4.0.0'

    id 'jacoco'

    id 'checkstyle'

    id 'project-report'

    id 'idea'

    id 'org.openrewrite.rewrite' version '6.14.0'
}

// Enable following for debugging
// gradle.startParameter.showStacktrace = org.gradle.api.logging.configuration.ShowStacktrace.

apply plugin: XjcPlugin

apply from: 'eclipse.gradle'

group = "org.jabref"
version = project.findProperty('projVersion') ?: '100.0.0'

java {
    sourceCompatibility = JavaVersion.VERSION_21
    targetCompatibility = JavaVersion.VERSION_21
    // Workaround needed for Eclipse, probably because of https://github.com/gradle/gradle/issues/16922
    // Should be removed as soon as Gradle 7.0.1 is released ( https://github.com/gradle/gradle/issues/16922#issuecomment-828217060 )
    modularity.inferModulePath.set(false)

    toolchain {
<<<<<<< HEAD
        // If this is updated, also update .devcontainer/devcontainer.json#L34
        languageVersion = JavaLanguageVersion.of(21)
=======
        // If this is updated, also update
        // - .gitpod.Dockerfile
        // - .devcontainer/devcontainer.json#L34 and
        // - .github/workflows/deployment-jdk-ea.yml#L53
        languageVersion = JavaLanguageVersion.of(21)
        // See https://docs.gradle.org/current/javadoc/org/gradle/jvm/toolchain/JvmVendorSpec.html for a full list
        // vendor = JvmVendorSpec.AMAZON
>>>>>>> fcd6b9b5
    }
}

application {
    mainClass.set('org.jabref.Launcher')
    mainModule.set('org.jabref')

    applicationDefaultJvmArgs = [
        // On a change here, also adapt
        //   1. "run > moduleOptions"
        //   2. "deployment.yml" (macOS part)
        //   3. "deployment-arm64.yml"

        // Note that the arguments are cleared for the "run" task to avoid messages like "WARNING: Unknown module: org.jabref.merged.module specified to --add-exports"

        // Fix for https://github.com/JabRef/jabref/issues/11188
        '--add-exports=javafx.base/com.sun.javafx.event=org.jabref.merged.module',
        '--add-exports=javafx.controls/com.sun.javafx.scene.control=org.jabref.merged.module',

        // Fix for https://github.com/JabRef/jabref/issues/11198
        '--add-opens=javafx.graphics/javafx.scene=org.jabref.merged.module',
        '--add-opens=javafx.controls/javafx.scene.control=org.jabref.merged.module',
        '--add-opens=javafx.controls/com.sun.javafx.scene.control=org.jabref.merged.module',

        // Fix for https://github.com/JabRef/jabref/issues/11225 on linux
        '--add-opens=javafx.controls/javafx.scene.control=org.jabref',
        '--add-exports=javafx.base/com.sun.javafx.event=org.jabref',
        '--add-exports=javafx.controls/com.sun.javafx.scene.control=org.jabref',
        '--add-opens=javafx.graphics/javafx.scene=org.jabref',
        '--add-opens=javafx.controls/javafx.scene.control=org.jabref',
        '--add-opens=javafx.controls/com.sun.javafx.scene.control=org.jabref'
    ]
}

// Workaround for https://github.com/openjfx/javafx-gradle-plugin/issues/89
// See also https://github.com/java9-modularity/gradle-modules-plugin/issues/165
modularity.disableEffectiveArgumentsAdjustment()

sourceSets {
    main {
        java {
            // src-gen reasoning: https://stackoverflow.com/a/64612308/873282
            srcDirs = ["src/main/java", "src-gen/main/java"]
        }
        resources {
            srcDirs = ["src/main/java", "src/main/resources"]
        }
    }
    test {
        java {
            srcDirs = ["src/test/java"]
        }
        resources {
            srcDirs = ["src/test/resources"]
        }
    }
}

repositories {
    mavenCentral()
    maven { url 'https://oss.sonatype.org/content/groups/public' }
    maven { url 'https://s01.oss.sonatype.org/content/repositories/snapshots/' }
    maven { url 'https://jitpack.io' }
    maven { url 'https://sandec.jfrog.io/artifactory/repo' }
}

configurations {
    antlr4
}

dependencyLocking {
    lockAllConfigurations()
}

javafx {
    version = "22.0.1"
    modules = [ 'javafx.controls', 'javafx.fxml', 'javafx.web', 'javafx.swing' ]
}

jacoco {
    toolVersion = "0.8.10"
}

dependencies {
    // Include all jar-files in the 'lib' folder as dependencies
    implementation fileTree(dir: 'lib', includes: ['*.jar'])

    def pdfbox = "3.0.2"
    implementation ("org.apache.pdfbox:pdfbox:$pdfbox") {
        exclude group: 'commons-logging'
    }
    implementation ("org.apache.pdfbox:fontbox:$pdfbox") {
        exclude group: 'commons-logging'
    }
    implementation ("org.apache.pdfbox:xmpbox:$pdfbox") {
        exclude group: 'org.junit.jupiter'
        exclude group: 'commons-logging'
    }

    def luceneVersion = "9.10.0"
    implementation "org.apache.lucene:lucene-core:$luceneVersion"
    implementation "org.apache.lucene:lucene-queryparser:$luceneVersion"
    implementation "org.apache.lucene:lucene-queries:$luceneVersion"
    implementation "org.apache.lucene:lucene-analysis-common:$luceneVersion"
    implementation "org.apache.lucene:lucene-highlighter:$luceneVersion"

    implementation group: 'org.apache.commons', name: 'commons-csv', version: '1.11.0'
    implementation group: 'org.apache.commons', name: 'commons-lang3', version: '3.14.0'
    implementation group: 'org.apache.commons', name: 'commons-text', version: '1.12.0'
    implementation 'com.h2database:h2-mvstore:2.2.224'

    // required for reading write-protected PDFs - see https://github.com/JabRef/jabref/pull/942#issuecomment-209252635
    implementation 'org.bouncycastle:bcprov-jdk18on:1.78.1'

    implementation 'commons-cli:commons-cli:1.7.0'

    implementation 'org.libreoffice:unoloader:7.6.4'
    implementation 'org.libreoffice:libreoffice:7.6.4'

    implementation 'io.github.java-diff-utils:java-diff-utils:4.12'
    implementation 'info.debatty:java-string-similarity:2.0.0'
    implementation 'com.github.javakeyring:java-keyring:1.0.4'

    antlr4 'org.antlr:antlr4:4.13.1'
    implementation 'org.antlr:antlr4-runtime:4.13.1'

    implementation group: 'org.eclipse.jgit', name: 'org.eclipse.jgit', version: '6.9.0.202403050737-r'

    implementation group: 'com.fasterxml.jackson.dataformat', name: 'jackson-dataformat-yaml', version: '2.17.1'
    implementation group: 'com.fasterxml.jackson.datatype', name: 'jackson-datatype-jsr310', version: '2.17.1'

    implementation 'com.fasterxml:aalto-xml:1.3.2'

    implementation group: 'org.mariadb.jdbc', name: 'mariadb-java-client', version: '2.7.9'

    implementation 'org.postgresql:postgresql:42.7.3'

    implementation ('com.oracle.ojdbc:ojdbc10:19.3.0.0') {
        // causing module issues
        exclude module: 'oraclepki'
    }

    implementation ('com.google.guava:guava:33.1.0-jre') {
        // TODO: Remove this as soon as https://github.com/google/guava/issues/2960 is fixed
        exclude module: "jsr305"
    }

    implementation 'jakarta.annotation:jakarta.annotation-api:2.1.1'
    implementation 'jakarta.inject:jakarta.inject-api:2.0.1'

    implementation('org.jabref:afterburner.fx:2.0.0') {
        exclude group: 'org.openjfx'
    }
    implementation 'org.kordamp.ikonli:ikonli-javafx:12.3.1'
    implementation 'org.kordamp.ikonli:ikonli-materialdesign2-pack:12.3.1'
    implementation 'com.github.sialcasa.mvvmFX:mvvmfx-validation:f195849ca9' //jitpack
    implementation 'de.saxsys:mvvmfx:1.8.0'
    implementation('com.tobiasdiez:easybind:2.2.1-SNAPSHOT') {
        exclude group: 'org.openjfx'
    }
    implementation 'org.fxmisc.flowless:flowless:0.7.3'
    implementation 'org.fxmisc.richtext:richtextfx:0.11.2'
    implementation (group: 'com.dlsc.gemsfx', name: 'gemsfx', version: '2.17.0') {
        exclude module: 'javax.inject' // Split package, use only jakarta.inject
        exclude module: 'commons-lang3'
        exclude group: 'org.openjfx'
        exclude group: 'org.apache.logging.log4j'
        exclude group: 'tech.units'
    }
    // Required by gemsfx
    implementation 'tech.units:indriya:2.2'

    implementation 'org.controlsfx:controlsfx:11.2.1'

    implementation 'org.jsoup:jsoup:1.17.2'
    implementation 'com.konghq:unirest-java:3.14.5'

    implementation 'org.slf4j:slf4j-api:2.0.13'
    implementation "org.tinylog:tinylog-api:2.7.0"
    implementation "org.tinylog:slf4j-tinylog:2.7.0"
    implementation "org.tinylog:tinylog-impl:2.7.0"

    // route all requests to java.util.logging to SLF4J (which in turn routes to tinylog)
    implementation 'org.slf4j:jul-to-slf4j:2.0.13'
    // route all requests to log4j to SLF4J
    implementation 'org.apache.logging.log4j:log4j-to-slf4j:2.23.1'

    implementation('de.undercouch:citeproc-java:3.1.0') {
        exclude group: 'org.antlr'
    }

    // jakarta.activation is already dependency of glassfish
    implementation group: 'jakarta.xml.bind', name: 'jakarta.xml.bind-api', version: '4.0.2'
    implementation group: 'org.glassfish.jaxb', name: 'jaxb-runtime', version: '4.0.3'

    implementation ('com.github.tomtung:latex2unicode_2.13:0.3.2') {
        exclude module: 'fastparse_2.13'
    }

    implementation "de.rototor.snuggletex:snuggletex:1.3.0"
    implementation ("de.rototor.snuggletex:snuggletex-jeuclid:1.3.0") {
        exclude group: "org.apache.xmlgraphics"
    }

    implementation 'com.vladsch.flexmark:flexmark:0.64.8'
    implementation 'com.vladsch.flexmark:flexmark-html2md-converter:0.64.8'

    implementation group: 'net.harawata', name: 'appdirs', version: '1.2.2'

    implementation group: 'org.jooq', name: 'jool', version: '0.9.15'
    // JAX-RS implemented by Jersey
    // API
    implementation 'jakarta.ws.rs:jakarta.ws.rs-api:4.0.0'
    // Implementation of the API
    implementation 'org.glassfish.jersey.core:jersey-server:3.1.6'
    // injection framework
    implementation 'org.glassfish.jersey.inject:jersey-hk2:3.1.6'
    implementation 'org.glassfish.hk2:hk2-api:3.1.0'
    // testImplementation 'org.glassfish.hk2:hk2-testing:3.0.4'
    // implementation 'org.glassfish.hk2:hk2-testing-jersey:3.0.4'
    // testImplementation 'org.glassfish.hk2:hk2-junitrunner:3.0.4'
    // HTTP server
    // implementation 'org.glassfish.jersey.containers:jersey-container-netty-http:3.1.1'
    implementation 'org.glassfish.jersey.containers:jersey-container-grizzly2-http:3.1.6'
    testImplementation 'org.glassfish.jersey.test-framework.providers:jersey-test-framework-provider-grizzly2:3.1.6'
    // Allow objects "magically" to be mapped to JSON using GSON
    // implementation 'org.glassfish.jersey.media:jersey-media-json-gson:3.1.1'

    // Because of GraalVM quirks, we need to ship that. See https://github.com/jspecify/jspecify/issues/389#issuecomment-1661130973 for details
    implementation 'org.jspecify:jspecify:0.3.0'

    // parse plist files
    implementation 'com.googlecode.plist:dd-plist:1.28'

    // Parse lnk files
    implementation 'com.github.vatbub:mslinks:1.0.6.2'

    // YAML formatting
    implementation 'org.yaml:snakeyaml:2.2'

    implementation 'commons-io:commons-io:2.16.1'

    testImplementation 'io.github.classgraph:classgraph:4.8.172'
    testImplementation 'org.junit.jupiter:junit-jupiter:5.10.2'
    testImplementation 'org.junit.platform:junit-platform-launcher:1.10.2'

    testImplementation 'org.mockito:mockito-core:5.12.0'
    testImplementation 'org.xmlunit:xmlunit-core:2.10.0'
    testImplementation 'org.xmlunit:xmlunit-matchers:2.10.0'
    testRuntimeOnly 'com.tngtech.archunit:archunit-junit5-engine:1.3.0'
    testImplementation 'com.tngtech.archunit:archunit-junit5-api:1.3.0'
    testImplementation "org.testfx:testfx-core:4.0.16-alpha"
    testImplementation "org.testfx:testfx-junit5:4.0.16-alpha"
    testImplementation "org.hamcrest:hamcrest-library:2.2"

    checkstyle 'com.puppycrawl.tools:checkstyle:10.16.0'
    // xjc needs the runtime as well for the ant task, otherwise it fails
    xjc group: 'org.glassfish.jaxb', name: 'jaxb-xjc', version: '3.0.2'
    xjc group: 'org.glassfish.jaxb', name: 'jaxb-runtime', version: '3.0.2'

    rewrite(platform("org.openrewrite.recipe:rewrite-recipe-bom:2.11.0"))
    rewrite("org.openrewrite.recipe:rewrite-static-analysis")
    rewrite("org.openrewrite.recipe:rewrite-logging-frameworks")
    rewrite("org.openrewrite.recipe:rewrite-testing-frameworks")
    rewrite("org.openrewrite.recipe:rewrite-migrate-java")

    configurations.checkstyle {
        resolutionStrategy.capabilitiesResolution.withCapability("com.google.collections:google-collections") {
            select("com.google.guava:guava:0")
        }
    }

    configurations
            .matching(c -> c.name.contains("downloadSources"))
            .configureEach {
                attributes {
                    attribute(Usage.USAGE_ATTRIBUTE, objects.named(Usage, Usage.JAVA_RUNTIME))
                    attribute(OperatingSystemFamily.OPERATING_SYSTEM_ATTRIBUTE, objects.named(OperatingSystemFamily, DefaultNativePlatform.getCurrentOperatingSystem().getName()))
                    attribute(MachineArchitecture.ARCHITECTURE_ATTRIBUTE, objects.named(MachineArchitecture, DefaultNativePlatform.getCurrentArchitecture().getName()))
                }
            }
}

clean {
    delete "src/main/generated"
    delete "src-gen"
}

processResources {
    filteringCharset = 'UTF-8'

    filesMatching("build.properties") {
        expand(version: project.findProperty('projVersionInfo') ?: '100.0.0',
                "year": String.valueOf(Calendar.getInstance().get(Calendar.YEAR)),
                "maintainers": new File('MAINTAINERS').readLines().findAll { !it.startsWith("#") }.join(", "),
                "azureInstrumentationKey": System.getenv('AzureInstrumentationKey') ? System.getenv('AzureInstrumentationKey') : '',
                "springerNatureAPIKey": System.getenv('SpringerNatureAPIKey') ? System.getenv('SpringerNatureAPIKey') : '',
                "astrophysicsDataSystemAPIKey": System.getenv('AstrophysicsDataSystemAPIKey') ? System.getenv('AstrophysicsDataSystemAPIKey') : '',
                "ieeeAPIKey": System.getenv('IEEEAPIKey') ? System.getenv('IEEEAPIKey') : '',
                "scienceDirectApiKey": System.getenv('SCIENCEDIRECTAPIKEY') ? System.getenv('SCIENCEDIRECTAPIKEY') : '',
                "biodiversityHeritageApiKey": System.getenv('BiodiversityHeritageApiKey') ? System.getenv('BiodiversityHeritageApiKey') : '',
                "semanticScholarApiKey": System.getenv('SemanticScholarApiKey') ? System.getenv("SemanticScholarApiKey") : ''
        )
        filteringCharset = 'UTF-8'
    }

    filesMatching(["resources/resource/ods/meta.xml", "resources/resource/openoffice/meta.xml"]) {
        expand version: project.version
    }
}

tasks.register('generateSource') {
    dependsOn("generateBstGrammarSource",
            "generateSearchGrammarSource",
            "generateCitaviSource")
    group = 'JabRef'
    description 'Generates all necessary (Java) source files.'
}

tasks.register("generateBstGrammarSource", JavaExec) {
    group = "JabRef"
    description = 'Generates BstLexer.java and BstParser.java from the Bst.g grammar file using antlr4.'
    classpath = configurations.antlr4
    mainClass = "org.antlr.v4.Tool"
    javaLauncher.set(javaToolchains.launcherFor(java.toolchain))

    inputs.dir('src/main/antlr4/org/jabref/bst/')
    outputs.dir("src-gen/main/java/org/jabref/logic/bst/")
    args = ["-o", "src-gen/main/java/org/jabref/logic/bst/", "-visitor", "-no-listener", "-package", "org.jabref.logic.bst", "$projectDir/src/main/antlr4/org/jabref/bst/Bst.g4"]
}

tasks.register("generateSearchGrammarSource", JavaExec) {
    group = 'JabRef'
    description = "Generates java files for Search.g antlr4."
    classpath = configurations.antlr4
    mainClass = "org.antlr.v4.Tool"
    javaLauncher.set(javaToolchains.launcherFor(java.toolchain))

    inputs.dir("src/main/antlr4/org/jabref/search/")
    outputs.dir("src-gen/main/java/org/jabref/search/")
    args  = ["-o","src-gen/main/java/org/jabref/search" , "-visitor", "-no-listener", "-package", "org.jabref.search", "$projectDir/src/main/antlr4/org/jabref/search/Search.g4"]
}

tasks.register("generateJournalListMV", JavaExec) {
    group = "JabRef"
    description = "Converts the comma-separated journal abbreviation file to a H2 MVStore"
    classpath = sourceSets.main.runtimeClasspath
    mainClass = "org.jabref.cli.JournalListMvGenerator"
    javaLauncher.set(javaToolchains.launcherFor(java.toolchain))
    onlyIf {
        !file("build/resources/main/journals/journal-list.mv").exists()
    }
}

jar.dependsOn("generateJournalListMV")
compileTestJava.dependsOn("generateJournalListMV")

tasks.register('generateCitaviSource', XjcTask) {
    group = 'JabRef'
    description = "Generates java files for the citavi importer."

    schemaFile = "src/main/resources/xjc/citavi/citavi.xsd"
    outputDirectory = "src-gen/main/java/"
    javaPackage = "org.jabref.logic.importer.fileformat.citavi"
}

tasks.withType(JavaCompile).configureEach {
    options.encoding = 'UTF-8'

    // hint by https://docs.gradle.org/current/userguide/performance.html#run_the_compiler_as_a_separate_process
    options.fork = true
}

compileJava {
    options.compilerArgs << "-Xlint:none"
    dependsOn "generateSource"

    options.generatedSourceOutputDirectory.set(file("src-gen/main/java"))

    moduleOptions {
        // TODO: Remove access to internal api
        addExports = [
                'javafx.controls/com.sun.javafx.scene.control' : 'org.jabref',
                'org.controlsfx.controls/impl.org.controlsfx.skin' : 'org.jabref'
        ]
    }
}

// Configures "application > run" task
run {
    doFirst {
        // Clear the default JVM arguments, to avoid messages like "WARNING: Unknown module: org.jabref.merged.module specified to --add-exports"
        application.applicationDefaultJvmArgs = []
    }

    // TODO: Remove access to internal api
    moduleOptions {
        // On a change here, also adapt "application > applicationDefaultJvmArgs"
        addExports = [
                'javafx.base/com.sun.javafx.event' : 'org.jabref.merged.module',
                'javafx.controls/com.sun.javafx.scene.control' : 'org.jabref',

                // We need to restate the ControlsFX exports, because we get following error otherwise:
                //   java.lang.IllegalAccessError:
                //     class org.controlsfx.control.textfield.AutoCompletionBinding (in module org.controlsfx.controls)
                //     cannot access class com.sun.javafx.event.EventHandlerManager (in module javafx.base) because
                //     module javafx.base does not export com.sun.javafx.event to module org.controlsfx.controls
                // Taken from here: https://github.com/controlsfx/controlsfx/blob/9.0.0/build.gradle#L1
                'javafx.graphics/com.sun.javafx.scene' : 'org.controlsfx.controls',
                'javafx.graphics/com.sun.javafx.scene.traversal' : 'org.controlsfx.controls',
                'javafx.graphics/com.sun.javafx.css' : 'org.controlsfx.controls',
                'javafx.controls/com.sun.javafx.scene.control' : 'org.controlsfx.controls',
                'javafx.controls/com.sun.javafx.scene.control.behavior' : 'org.controlsfx.controls',
                'javafx.controls/com.sun.javafx.scene.control.inputmap' : 'org.controlsfx.controls',
                'javafx.base/com.sun.javafx.event' : 'org.controlsfx.controls',
                'javafx.base/com.sun.javafx.collections' : 'org.controlsfx.controls',
                'javafx.base/com.sun.javafx.runtime': 'org.controlsfx.controls',
                'javafx.web/com.sun.webkit' : 'org.controlsfx.controls',
        ]

        addOpens = [
                'javafx.controls/javafx.scene.control' : 'org.jabref',
                'javafx.controls/com.sun.javafx.scene.control' : 'org.jabref',
                'org.controlsfx.controls/impl.org.controlsfx.skin' : 'org.jabref',
                'org.controlsfx.controls/org.controlsfx.control.textfield' : 'org.jabref',

                'javafx.controls/javafx.scene.control.skin' : 'org.controlsfx.controls',
                'javafx.graphics/javafx.scene' : 'org.controlsfx.controls'
        ]
    }

    if (project.hasProperty('component')){
        if (component == 'httpserver'){
            main = 'org.jabref.http.server.Server'
        }
    }
}

javadoc {
    options {
        encoding = 'UTF-8'
        version = false
        author = false
        addMultilineStringsOption("-add-exports").setValue([
            'javafx.controls/com.sun.javafx.scene.control=org.jabref'
        ])
    }
}

test {
    useJUnitPlatform {
        excludeTags 'DatabaseTest', 'FetcherTest', 'GUITest'
    }

    moduleOptions {
        // TODO: Remove this as soon as ArchUnit is modularized
        runOnClasspath = true
    }
}

testlogger {
    // See https://github.com/radarsh/gradle-test-logger-plugin#configuration for configuration options

    theme 'standard'

    showPassed false
    showSkipped false

    showCauses false
    showStackTraces false
}

tasks.withType(Test) {
    reports.html.outputLocation.set(file("${reporting.baseDir}/${name}"))
    // Enable parallel tests. See https://docs.gradle.org/8.1/userguide/performance.html#execute_tests_in_parallel for details.
    maxParallelForks = Runtime.runtime.availableProcessors() - 1
}

tasks.register('databaseTest', Test) {
    useJUnitPlatform {
        includeTags 'DatabaseTest'
    }

    testLogging {
        // set options for log level LIFECYCLE
        events = ["FAILED"]
        exceptionFormat "full"
    }

    maxParallelForks = 1
}

tasks.register('fetcherTest', Test) {
    useJUnitPlatform {
        includeTags 'FetcherTest'
    }

    maxParallelForks = 1
}

tasks.register('guiTest', Test) {
    useJUnitPlatform {
        includeTags 'GUITest'
    }

    testLogging {
        // set options for log level LIFECYCLE
        events = ["FAILED"]
        exceptionFormat "full"
    }

    maxParallelForks = 1
}

// Test result tasks
tasks.register('copyTestResources', Copy) {
    from "${projectDir}/src/test/resources"
    into "${buildDir}/classes/test"
}
processTestResources.dependsOn copyTestResources

tasks.register('jacocoPrepare') {
    doFirst {
        // Ignore failures of tests
        tasks.withType(Test).tap {
            configureEach {
                ignoreFailures = true
            }
        }
    }
}
test.mustRunAfter jacocoPrepare
databaseTest.mustRunAfter jacocoPrepare
fetcherTest.mustRunAfter jacocoPrepare

jacocoTestReport {
    dependsOn jacocoPrepare, test, fetcherTest, databaseTest

    executionData files(
            layout.buildDirectory.file('jacoco/test.exec').get().asFile,
            layout.buildDirectory.file('jacoco/fetcherTest.exec').get().asFile,
            layout.buildDirectory.file('jacoco/databaseTest.exec').get().asFile)

    reports {
        csv.required = true
        html.required = true
        // coveralls plugin depends on xml format report
        xml.required = true
    }
}

// Code quality tasks
checkstyle {
    // will only run when called explicitly from the command line
    sourceSets = []
}

rewrite {
    activeRecipe(
        'org.jabref.config.rewrite.cleanup'
    )
    exclusion (
        "build.gradle",
        "buildSrc/build.gradle",
        "eclipse.gradle",
        "settings.gradle",
        "src-gen/**",
        "src/main/resources/**",
        "src/test/resources/**",
        "**/module-info.java",
        "**/*.py",
        "**/*.xml",
        "**/*.yml"
    )
    plainTextMask("**/*.md")
    failOnDryRunResults = true
}

modernizer {
    failOnViolations = false
    includeTestClasses = true
    exclusions = [
        'java/util/Optional.get:()Ljava/lang/Object;'
    ]
}

// Release tasks
tasks.register('deleteInstallerTemp', Delete) {
    delete "$buildDir/installer"
}

jpackage.dependsOn deleteInstallerTemp
jlinkZip.dependsOn jpackage
jlink {
    // https://github.com/beryx/badass-jlink-plugin/issues/61#issuecomment-504640018
    addExtraDependencies("javafx")

    addOptions('--strip-debug', '--compress', 'zip-6', '--no-header-files', '--no-man-pages')
    launcher {
        name = 'JabRef'
    }

    addOptions("--bind-services")

    // TODO: Remove the following as soon as the dependencies are fixed (upstream)
    // forceMerge is usually needed when some non-modular artifacts in the dependency graph use code that was previously part of the JDK
    // but it was removed in the newer releases.
    // The pom.xml associated with such a non-modular artifact does not mention that the artifact depends on the removed code
    // (because the artifact was published when this code was still available in the JDK).
    forceMerge "controlsfx", "bcprov", "jaxb", "istack", "stax", "log4j"

    // TODO: Remove the following correction to the merged module
    // The module descriptor automatically generated by the plugin for the merged module contained some invalid entries.
    // This is based on ./gradlew suggestMergedModuleInfo, sort, strip ";"", comment non-used modules, and include the suggested directives here.
    //   However, we need to fine-tune this manually (non-alphabetic order)
    mergedModule {
        requires 'javafx.base'
        requires 'javafx.controls'
        requires 'javafx.fxml'
        requires 'javafx.graphics'
        requires 'javafx.media'
        requires 'javafx.swing'

        requires 'java.compiler'
        requires 'java.datatransfer'
        requires 'java.desktop'
        requires 'java.logging'
        requires 'java.management'
        requires 'java.naming'
        requires 'java.net.http'
        requires 'java.scripting'
        requires 'java.security.jgss'
        requires 'java.security.sasl'
        requires 'java.sql'
        requires 'java.sql.rowset'
        requires 'java.transaction.xa'
        requires 'java.rmi'
        requires 'java.xml'
        requires 'jdk.jsobject'
        requires 'jdk.unsupported'
        requires 'jdk.unsupported.desktop'
        requires 'jdk.security.jgss'
        requires 'jdk.xml.dom'
        requires 'com.google.gson'
        requires 'org.jsoup'
        requires 'org.slf4j'
        requires 'jakarta.xml.bind'
        requires 'org.apache.commons.lang3'
        requires 'org.apache.commons.text'
        uses 'org.mariadb.jdbc.credential.CredentialPlugin'
        uses 'org.mariadb.jdbc.authentication.AuthenticationPlugin'
        uses 'org.mariadb.jdbc.tls.TlsSocketPlugin'
        uses 'org.mariadb.jdbc.LocalInfileInterceptor'
        uses 'org.eclipse.jgit.transport.SshSessionFactory'
        uses 'org.eclipse.jgit.lib.GpgSigner'
        provides 'org.mariadb.jdbc.tls.TlsSocketPlugin' with 'org.mariadb.jdbc.internal.protocol.tls.DefaultTlsSocketPlugin'
        provides 'java.sql.Driver' with 'org.postgresql.Driver'
        provides 'org.mariadb.jdbc.authentication.AuthenticationPlugin' with 'org.mariadb.jdbc.internal.com.send.authentication.CachingSha2PasswordPlugin',
                'org.mariadb.jdbc.internal.com.send.authentication.ClearPasswordPlugin',
                'org.mariadb.jdbc.internal.com.send.authentication.Ed25519PasswordPlugin',
                'org.mariadb.jdbc.internal.com.send.authentication.NativePasswordPlugin',
                'org.mariadb.jdbc.internal.com.send.authentication.OldPasswordPlugin',
                'org.mariadb.jdbc.internal.com.send.authentication.SendGssApiAuthPacket',
                'org.mariadb.jdbc.internal.com.send.authentication.SendPamAuthPacket',
                'org.mariadb.jdbc.internal.com.send.authentication.Sha256PasswordPlugin'
        provides 'org.mariadb.jdbc.credential.CredentialPlugin' with 'org.mariadb.jdbc.credential.aws.AwsIamCredentialPlugin',
                'org.mariadb.jdbc.credential.env.EnvCredentialPlugin',
                'org.mariadb.jdbc.credential.system.PropertiesCredentialPlugin'
        provides 'java.security.Provider' with 'org.bouncycastle.jce.provider.BouncyCastleProvider',
                'org.bouncycastle.pqc.jcajce.provider.BouncyCastlePQCProvider'
    }

    jpackage {
        outputDir = "distribution"

        if (OperatingSystem.current().isWindows()) {
            // This requires WiX to be installed: https://github.com/wixtoolset/wix3/releases
            installerType = "msi"
            imageOptions = [
                    '--icon', "${projectDir}/src/main/resources/icons/jabref.ico",
            ]
            installerOptions = [
                    '--vendor', 'JabRef',
                    '--app-version', "${project.version}",
                    '--verbose',
                    '--win-upgrade-uuid', 'd636b4ee-6f10-451e-bf57-c89656780e36',
                    '--win-dir-chooser',
                    '--win-shortcut',
                    '--win-menu',
                    '--win-menu-group', "JabRef",
                    '--temp', "$buildDir/installer",
                    '--resource-dir', "${projectDir}/buildres/windows",
                    '--license-file', "${projectDir}/buildres/LICENSE_with_Privacy.md",
                    '--file-associations', "${projectDir}/buildres/windows/bibtexAssociations.properties"
            ]
        }

        if (OperatingSystem.current().isLinux()) {
            imageOptions = [
                    '--icon', "${projectDir}/src/main/resources/icons/JabRef-icon-64.png",
                    '--app-version', "${project.version}",
            ]
            installerOptions = [
                    '--verbose',
                    '--vendor', 'JabRef',
                    '--app-version', "${project.version}",
                    // '--temp', "$buildDir/installer",
                    '--resource-dir', "${projectDir}/buildres/linux",
                    '--linux-menu-group', 'Office;',
                    '--linux-rpm-license-type', 'MIT',
                    // '--license-file', "${projectDir}/LICENSE.md",
                    '--description', 'JabRef is an open source bibliography reference manager. The native file format used by JabRef is BibTeX, the standard LaTeX bibliography format.',
                    '--linux-shortcut',
                    '--file-associations', "${projectDir}/buildres/linux/bibtexAssociations.properties"
            ]
        }

        if (OperatingSystem.current().isMacOsX()) {
            imageOptions = [
                    '--icon', "${projectDir}/src/main/resources/icons/jabref.icns",
                    '--resource-dir', "${projectDir}/buildres/mac"
            ]
            // Notarized mac images and packages are built on the pipeline only
            skipInstaller = true
            installerOptions = [
                    '--verbose',
                    '--vendor', 'JabRef',
                    '--mac-package-identifier', "JabRef",
                    '--mac-package-name', "JabRef",
                    '--app-version', "${project.version}",
                    '--file-associations', "${projectDir}/buildres/mac/bibtexAssociations.properties",
                    '--resource-dir', "${projectDir}/buildres/mac"
            ]
        }
    }
}

if (OperatingSystem.current().isWindows()) {
    tasks.jpackageImage.doLast {
        copy {
            from("${projectDir}/buildres/windows") {
                include "jabref-firefox.json", "jabref-chrome.json", "JabRefHost.bat", "JabRefHost.ps1"
            }
            into "$buildDir/distribution/JabRef"
        }
    }
}

if (OperatingSystem.current().isLinux()) {
    tasks.jpackageImage.doLast {
        copy {
            from("${projectDir}/buildres/linux") {
                include "native-messaging-host/**", "jabrefHost.py"
            }
            into "$buildDir/distribution/JabRef/lib"
        }
    }
}

if (OperatingSystem.current().isMacOsX()) {
    tasks.jpackageImage.doLast {
        copy {
            from("${projectDir}/buildres/mac") {
                include "native-messaging-host/**", "jabrefHost.py"
            }
            into "$buildDir/distribution/JabRef.app/Contents/Resources"
        }
    }
}

jmh {
    warmupIterations = 5
    iterations = 10
    fork = 2
}<|MERGE_RESOLUTION|>--- conflicted
+++ resolved
@@ -49,10 +49,6 @@
     modularity.inferModulePath.set(false)
 
     toolchain {
-<<<<<<< HEAD
-        // If this is updated, also update .devcontainer/devcontainer.json#L34
-        languageVersion = JavaLanguageVersion.of(21)
-=======
         // If this is updated, also update
         // - .gitpod.Dockerfile
         // - .devcontainer/devcontainer.json#L34 and
@@ -60,7 +56,6 @@
         languageVersion = JavaLanguageVersion.of(21)
         // See https://docs.gradle.org/current/javadoc/org/gradle/jvm/toolchain/JvmVendorSpec.html for a full list
         // vendor = JvmVendorSpec.AMAZON
->>>>>>> fcd6b9b5
     }
 }
 
