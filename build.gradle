import org.gradle.internal.os.OperatingSystem
import org.gradle.nativeplatform.platform.internal.DefaultNativePlatform
import org.jabref.build.xjc.XjcPlugin
import org.jabref.build.xjc.XjcTask

plugins {
    id 'application'

    id 'com.github.andygoossens.modernizer' version '1.9.2'

    id 'me.champeau.jmh' version '0.7.2'

    id 'org.javamodularity.moduleplugin' version '1.8.15'

    id 'org.openjfx.javafxplugin' version '0.1.0'

    id 'org.beryx.jlink' version '3.0.1'

    // nicer test outputs during running and completion
    // Homepage: https://github.com/radarsh/gradle-test-logger-plugin
    id 'com.adarshr.test-logger' version '4.0.0'

    id 'jacoco'

    id 'checkstyle'

    id 'project-report'

    id 'idea'

    id 'org.openrewrite.rewrite' version '6.16.2'
}

// Enable following for debugging
// gradle.startParameter.showStacktrace = org.gradle.api.logging.configuration.ShowStacktrace.

apply plugin: XjcPlugin

apply from: 'eclipse.gradle'

group = "org.jabref"
version = project.findProperty('projVersion') ?: '100.0.0'

java {
    sourceCompatibility = JavaVersion.VERSION_21
    targetCompatibility = JavaVersion.VERSION_21

    // Workaround needed for Eclipse, probably because of https://github.com/gradle/gradle/issues/16922
    // Should be removed as soon as Gradle 7.0.1 is released ( https://github.com/gradle/gradle/issues/16922#issuecomment-828217060 )
    modularity.inferModulePath.set(false)

    toolchain {
        // If this is updated, also update
        // - .gitpod.Dockerfile
        // - .devcontainer/devcontainer.json#L34 and
        // - .github/workflows/deployment-jdk-ea.yml#L53
        languageVersion = JavaLanguageVersion.of(21)
        // See https://docs.gradle.org/current/javadoc/org/gradle/jvm/toolchain/JvmVendorSpec.html for a full list
        // vendor = JvmVendorSpec.AMAZON
    }
}

application {
    mainClass.set('org.jabref.Launcher')
    mainModule.set('org.jabref')

    applicationDefaultJvmArgs = [
        // On a change here, also adapt
        //   1. "run > moduleOptions"
        //   2. "deployment.yml" (macOS part)
        //   3. "deployment-arm64.yml"

        // Note that the arguments are cleared for the "run" task to avoid messages like "WARNING: Unknown module: org.jabref.merged.module specified to --add-exports"

        // Fix for https://github.com/JabRef/jabref/issues/11188
        '--add-exports=javafx.base/com.sun.javafx.event=org.jabref.merged.module',
        '--add-exports=javafx.controls/com.sun.javafx.scene.control=org.jabref.merged.module',

        // Fix for https://github.com/JabRef/jabref/issues/11198
        '--add-opens=javafx.graphics/javafx.scene=org.jabref.merged.module',
        '--add-opens=javafx.controls/javafx.scene.control=org.jabref.merged.module',
        '--add-opens=javafx.controls/com.sun.javafx.scene.control=org.jabref.merged.module',

        // Fix for https://github.com/JabRef/jabref/issues/11225 on linux
        '--add-opens=javafx.controls/javafx.scene.control=org.jabref',
        '--add-exports=javafx.base/com.sun.javafx.event=org.jabref',
        '--add-exports=javafx.controls/com.sun.javafx.scene.control=org.jabref',
        '--add-opens=javafx.graphics/javafx.scene=org.jabref',
        '--add-opens=javafx.controls/javafx.scene.control=org.jabref',
        '--add-opens=javafx.controls/com.sun.javafx.scene.control=org.jabref'
    ]
}

// Workaround for https://github.com/openjfx/javafx-gradle-plugin/issues/89
// See also https://github.com/java9-modularity/gradle-modules-plugin/issues/165
modularity.disableEffectiveArgumentsAdjustment()

// Required as workaround for  https://github.com/langchain4j/langchain4j/issues/1066
modularity.patchModule("langchain4j", "langchain4j-core-0.31.0.jar")
modularity.patchModule("langchain4j", "langchain4j-embeddings-0.31.0.jar")
modularity.patchModule("langchain4j", "langchain4j-embeddings-all-minilm-l6-v2-0.31.0.jar")
modularity.patchModule("langchain4j", "langchain4j-embeddings-all-minilm-l6-v2-q-0.31.0.jar")
modularity.patchModule("langchain4j", "langchain4j-open-ai-0.31.0.jar")

sourceSets {
    main {
        java {
            // src-gen reasoning: https://stackoverflow.com/a/64612308/873282
            srcDirs = ["src/main/java", "src-gen/main/java"]
        }
        resources {
            srcDirs = ["src/main/java", "src/main/resources"]
        }
    }
    test {
        java {
            srcDirs = ["src/test/java"]
        }
        resources {
            srcDirs = ["src/test/resources"]
        }
    }
}

repositories {
    mavenCentral()
    maven { url 'https://oss.sonatype.org/content/groups/public' }
    maven { url 'https://s01.oss.sonatype.org/content/repositories/snapshots/' }
    maven { url 'https://jitpack.io' }
    maven { url 'https://sandec.jfrog.io/artifactory/repo' }
}

configurations {
    antlr4
}

dependencyLocking {
    lockAllConfigurations()
}

javafx {
    version = "22.0.1"
    modules = [ 'javafx.controls', 'javafx.fxml', 'javafx.web', 'javafx.swing' ]
}

jacoco {
    toolVersion = "0.8.10"
}

dependencies {
    // Include all jar-files in the 'lib' folder as dependencies
    implementation fileTree(dir: 'lib', includes: ['*.jar'])

    def pdfbox = "3.0.2"
    implementation ("org.apache.pdfbox:pdfbox:$pdfbox") {
        exclude group: 'commons-logging'
    }
    implementation ("org.apache.pdfbox:fontbox:$pdfbox") {
        exclude group: 'commons-logging'
    }
    implementation ("org.apache.pdfbox:xmpbox:$pdfbox") {
        exclude group: 'org.junit.jupiter'
        exclude group: 'commons-logging'
    }

    def luceneVersion = "9.11.0"
    implementation "org.apache.lucene:lucene-core:$luceneVersion"
    implementation "org.apache.lucene:lucene-queryparser:$luceneVersion"
    implementation "org.apache.lucene:lucene-queries:$luceneVersion"
    implementation "org.apache.lucene:lucene-analysis-common:$luceneVersion"
    implementation "org.apache.lucene:lucene-highlighter:$luceneVersion"

    implementation group: 'org.apache.commons', name: 'commons-csv', version: '1.11.0'
    implementation group: 'org.apache.commons', name: 'commons-lang3', version: '3.14.0'
    implementation group: 'org.apache.commons', name: 'commons-text', version: '1.12.0'
    implementation 'commons-logging:commons-logging:1.3.2'
    implementation 'com.h2database:h2-mvstore:2.2.224'

    // required for reading write-protected PDFs - see https://github.com/JabRef/jabref/pull/942#issuecomment-209252635
    implementation 'org.bouncycastle:bcprov-jdk18on:1.78.1'

    implementation 'commons-cli:commons-cli:1.8.0'

    implementation 'org.libreoffice:unoloader:24.2.3'
    implementation 'org.libreoffice:libreoffice:24.2.3'

    implementation 'io.github.java-diff-utils:java-diff-utils:4.12'
    implementation 'info.debatty:java-string-similarity:2.0.0'
    implementation 'com.github.javakeyring:java-keyring:1.0.4'

    antlr4 'org.antlr:antlr4:4.13.1'
    implementation 'org.antlr:antlr4-runtime:4.13.1'

    implementation group: 'org.eclipse.jgit', name: 'org.eclipse.jgit', version: '6.10.0.202406032230-r'

    implementation group: 'com.fasterxml.jackson.dataformat', name: 'jackson-dataformat-yaml', version: '2.17.1'
    implementation group: 'com.fasterxml.jackson.datatype', name: 'jackson-datatype-jsr310', version: '2.17.1'

    implementation 'com.fasterxml:aalto-xml:1.3.3'

    implementation group: 'org.mariadb.jdbc', name: 'mariadb-java-client', version: '2.7.9'

    implementation 'org.postgresql:postgresql:42.7.3'

    // Support unix socket connection types
    implementation 'com.kohlschutter.junixsocket:junixsocket-core:2.9.1'
    implementation 'com.kohlschutter.junixsocket:junixsocket-mysql:2.9.1'

    implementation ('com.oracle.ojdbc:ojdbc10:19.3.0.0') {
        // causing module issues
        exclude module: 'oraclepki'
    }

    implementation ('com.google.guava:guava:33.1.0-jre') {
        // TODO: Remove this as soon as https://github.com/google/guava/issues/2960 is fixed
        exclude module: "jsr305"
    }

    implementation 'jakarta.annotation:jakarta.annotation-api:2.1.1'
    implementation 'jakarta.inject:jakarta.inject-api:2.0.1'

    implementation('org.jabref:afterburner.fx:2.0.0') {
        exclude group: 'org.openjfx'
    }
    implementation 'org.kordamp.ikonli:ikonli-javafx:12.3.1'
    implementation 'org.kordamp.ikonli:ikonli-materialdesign2-pack:12.3.1'
    implementation 'com.github.sialcasa.mvvmFX:mvvmfx-validation:f195849ca9' //jitpack
    implementation 'de.saxsys:mvvmfx:1.8.0'
    implementation('com.tobiasdiez:easybind:2.2.1-SNAPSHOT') {
        exclude group: 'org.openjfx'
    }
    implementation 'org.fxmisc.flowless:flowless:0.7.3'
    implementation 'org.fxmisc.richtext:richtextfx:0.11.2'
    implementation (group: 'com.dlsc.gemsfx', name: 'gemsfx', version: '2.32.0') {
        exclude module: 'javax.inject' // Split package, use only jakarta.inject
        exclude module: 'commons-lang3'
<<<<<<< HEAD
        exclude module: 'javax.inject' // Split package, use only jakarta.inject
        exclude module: 'kotlin-stdlib-jdk8'
        exclude group: 'com.squareup.retrofit2'
=======
        exclude group: 'org.apache.commons.validator'
        exclude group: 'org.apache.commons.commons-logging'
>>>>>>> f24a5783
        exclude group: 'org.openjfx'
        exclude group: 'org.apache.logging.log4j'
        exclude group: 'tech.units'
    }
    // Required by gemsfx
    implementation 'tech.units:indriya:2.2'
    implementation ('com.squareup.retrofit2:retrofit:2.11.0') {
        exclude group: 'com.squareup.okhttp3'
    }

    implementation 'org.controlsfx:controlsfx:11.2.1'

    implementation 'org.jsoup:jsoup:1.17.2'
    implementation 'com.konghq:unirest-java-core:4.4.0'
    implementation 'com.konghq:unirest-modules-gson:4.4.0'
    implementation 'org.apache.httpcomponents.client5:httpclient5:5.3.1'

    implementation 'org.slf4j:slf4j-api:2.0.13'
    implementation 'org.tinylog:tinylog-api:2.7.0'
    implementation 'org.tinylog:slf4j-tinylog:2.7.0'
    implementation 'org.tinylog:tinylog-impl:2.7.0'

    // route all requests to java.util.logging to SLF4J (which in turn routes to tinylog)
    implementation 'org.slf4j:jul-to-slf4j:2.0.13'
    // route all requests to log4j to SLF4J
    implementation 'org.apache.logging.log4j:log4j-to-slf4j:2.23.1'

    implementation('de.undercouch:citeproc-java:3.1.0') {
        exclude group: 'org.antlr'
    }

    // jakarta.activation is already dependency of glassfish
    implementation group: 'jakarta.xml.bind', name: 'jakarta.xml.bind-api', version: '4.0.2'
    implementation group: 'org.glassfish.jaxb', name: 'jaxb-runtime', version: '4.0.3'

    implementation ('com.github.tomtung:latex2unicode_2.13:0.3.2') {
        exclude module: 'fastparse_2.13'
    }

    implementation "de.rototor.snuggletex:snuggletex:1.3.0"
    implementation ("de.rototor.snuggletex:snuggletex-jeuclid:1.3.0") {
        exclude group: "org.apache.xmlgraphics"
    }

    implementation 'com.vladsch.flexmark:flexmark:0.64.8'
    implementation 'com.vladsch.flexmark:flexmark-html2md-converter:0.64.8'

    implementation group: 'net.harawata', name: 'appdirs', version: '1.2.2'

    implementation group: 'org.jooq', name: 'jool', version: '0.9.15'
    // JAX-RS implemented by Jersey
    // API
    implementation 'jakarta.ws.rs:jakarta.ws.rs-api:4.0.0'
    // Implementation of the API
    implementation 'org.glassfish.jersey.core:jersey-server:3.1.7'
    // injection framework
    implementation 'org.glassfish.jersey.inject:jersey-hk2:3.1.7'
    implementation 'org.glassfish.hk2:hk2-api:3.1.0'
    // testImplementation 'org.glassfish.hk2:hk2-testing:3.0.4'
    // implementation 'org.glassfish.hk2:hk2-testing-jersey:3.0.4'
    // testImplementation 'org.glassfish.hk2:hk2-junitrunner:3.0.4'
    // HTTP server
    // implementation 'org.glassfish.jersey.containers:jersey-container-netty-http:3.1.1'
    implementation 'org.glassfish.jersey.containers:jersey-container-grizzly2-http:3.1.7'
    testImplementation 'org.glassfish.jersey.test-framework.providers:jersey-test-framework-provider-grizzly2:3.1.7'
    // Allow objects "magically" to be mapped to JSON using GSON
    // implementation 'org.glassfish.jersey.media:jersey-media-json-gson:3.1.1'

    // Because of GraalVM quirks, we need to ship that. See https://github.com/jspecify/jspecify/issues/389#issuecomment-1661130973 for details
    implementation 'org.jspecify:jspecify:0.3.0'

    // parse plist files
    implementation 'com.googlecode.plist:dd-plist:1.28'

    // Parse lnk files
    implementation 'com.github.vatbub:mslinks:1.0.6.2'

    // YAML formatting
    implementation 'org.yaml:snakeyaml:2.2'

    // AI
    implementation 'dev.langchain4j:langchain4j:0.31.0'
    implementation 'dev.langchain4j:langchain4j-embeddings-all-minilm-l6-v2:0.31.0'
    implementation 'dev.langchain4j:langchain4j-embeddings-all-minilm-l6-v2-q:0.31.0'
    implementation('dev.langchain4j:langchain4j-open-ai:0.31.0') {
        exclude group: 'org.jetbrains.kotlin', module: 'kotlin-stdlib-jdk8'
    }
    // openai depends on okhttp, which needs kotlin - see https://github.com/square/okhttp/issues/5299 for details
    // GemxFX also (transitively) depends on kotlin
    implementation 'org.jetbrains.kotlin:kotlin-stdlib-jdk8:1.9.24'

    implementation "one.jpro.platform:jpro-mdfx:0.3.3-SNAPSHOT"

    implementation ('com.squareup.okhttp3:okhttp:4.12.0') {
        exclude group: 'org.jetbrains.kotlin', module: 'kotlin-stdlib-jdk8'
    }

    implementation 'commons-io:commons-io:2.16.1'

    testImplementation 'io.github.classgraph:classgraph:4.8.174'
    testImplementation 'org.junit.jupiter:junit-jupiter:5.10.2'
    testImplementation 'org.junit.platform:junit-platform-launcher:1.10.2'

    testImplementation 'org.mockito:mockito-core:5.12.0'
    testImplementation 'org.xmlunit:xmlunit-core:2.10.0'
    testImplementation 'org.xmlunit:xmlunit-matchers:2.10.0'
    testRuntimeOnly 'com.tngtech.archunit:archunit-junit5-engine:1.3.0'
    testImplementation 'com.tngtech.archunit:archunit-junit5-api:1.3.0'
    testImplementation "org.testfx:testfx-core:4.0.16-alpha"
    testImplementation "org.testfx:testfx-junit5:4.0.16-alpha"
    testImplementation "org.hamcrest:hamcrest-library:2.2"

    checkstyle 'com.puppycrawl.tools:checkstyle:10.17.0'
    // xjc needs the runtime as well for the ant task, otherwise it fails
    xjc group: 'org.glassfish.jaxb', name: 'jaxb-xjc', version: '3.0.2'
    xjc group: 'org.glassfish.jaxb', name: 'jaxb-runtime', version: '3.0.2'

    rewrite(platform("org.openrewrite.recipe:rewrite-recipe-bom:2.13.2"))
    rewrite("org.openrewrite.recipe:rewrite-static-analysis")
    rewrite("org.openrewrite.recipe:rewrite-logging-frameworks")
    rewrite("org.openrewrite.recipe:rewrite-testing-frameworks")
    rewrite("org.openrewrite.recipe:rewrite-migrate-java")

    configurations.checkstyle {
        resolutionStrategy.capabilitiesResolution.withCapability("com.google.collections:google-collections") {
            select("com.google.guava:guava:0")
        }
    }

    configurations
            .matching(c -> c.name.contains("downloadSources"))
            .configureEach {
                attributes {
                    attribute(Usage.USAGE_ATTRIBUTE, objects.named(Usage, Usage.JAVA_RUNTIME))
                    attribute(OperatingSystemFamily.OPERATING_SYSTEM_ATTRIBUTE, objects.named(OperatingSystemFamily, DefaultNativePlatform.getCurrentOperatingSystem().getName()))
                    attribute(MachineArchitecture.ARCHITECTURE_ATTRIBUTE, objects.named(MachineArchitecture, DefaultNativePlatform.getCurrentArchitecture().getName()))
                }
            }
}

clean {
    delete "src/main/generated"
    delete "src-gen"
}

processResources {
    filteringCharset = 'UTF-8'

    filesMatching("build.properties") {
        expand(version: project.findProperty('projVersionInfo') ?: '100.0.0',
                "year": String.valueOf(Calendar.getInstance().get(Calendar.YEAR)),
                "maintainers": new File('MAINTAINERS').readLines().findAll { !it.startsWith("#") }.join(", "),
                "azureInstrumentationKey": System.getenv('AzureInstrumentationKey') ? System.getenv('AzureInstrumentationKey') : '',
                "springerNatureAPIKey": System.getenv('SpringerNatureAPIKey') ? System.getenv('SpringerNatureAPIKey') : '',
                "astrophysicsDataSystemAPIKey": System.getenv('AstrophysicsDataSystemAPIKey') ? System.getenv('AstrophysicsDataSystemAPIKey') : '',
                "ieeeAPIKey": System.getenv('IEEEAPIKey') ? System.getenv('IEEEAPIKey') : '',
                "scienceDirectApiKey": System.getenv('SCIENCEDIRECTAPIKEY') ? System.getenv('SCIENCEDIRECTAPIKEY') : '',
                "biodiversityHeritageApiKey": System.getenv('BiodiversityHeritageApiKey') ? System.getenv('BiodiversityHeritageApiKey') : '',
                "semanticScholarApiKey": System.getenv('SemanticScholarApiKey') ? System.getenv("SemanticScholarApiKey") : ''
        )
        filteringCharset = 'UTF-8'
    }

    filesMatching(["resources/resource/ods/meta.xml", "resources/resource/openoffice/meta.xml"]) {
        expand version: project.version
    }
}

tasks.register('generateSource') {
    dependsOn("generateBstGrammarSource",
            "generateSearchGrammarSource",
            "generateCitaviSource")
    group = 'JabRef'
    description 'Generates all necessary (Java) source files.'
}

tasks.register("generateBstGrammarSource", JavaExec) {
    group = "JabRef"
    description = 'Generates BstLexer.java and BstParser.java from the Bst.g grammar file using antlr4.'
    classpath = configurations.antlr4
    mainClass = "org.antlr.v4.Tool"
    javaLauncher.set(javaToolchains.launcherFor(java.toolchain))

    inputs.dir('src/main/antlr4/org/jabref/bst/')
    outputs.dir("src-gen/main/java/org/jabref/logic/bst/")
    args = ["-o", "src-gen/main/java/org/jabref/logic/bst/", "-visitor", "-no-listener", "-package", "org.jabref.logic.bst", "$projectDir/src/main/antlr4/org/jabref/bst/Bst.g4"]
}

tasks.register("generateSearchGrammarSource", JavaExec) {
    group = 'JabRef'
    description = "Generates java files for Search.g antlr4."
    classpath = configurations.antlr4
    mainClass = "org.antlr.v4.Tool"
    javaLauncher.set(javaToolchains.launcherFor(java.toolchain))

    inputs.dir("src/main/antlr4/org/jabref/search/")
    outputs.dir("src-gen/main/java/org/jabref/search/")
    args  = ["-o","src-gen/main/java/org/jabref/search" , "-visitor", "-no-listener", "-package", "org.jabref.search", "$projectDir/src/main/antlr4/org/jabref/search/Search.g4"]
}

tasks.register("generateJournalListMV", JavaExec) {
    group = "JabRef"
    description = "Converts the comma-separated journal abbreviation file to a H2 MVStore"
    classpath = sourceSets.main.runtimeClasspath
    mainClass = "org.jabref.cli.JournalListMvGenerator"
    javaLauncher.set(javaToolchains.launcherFor(java.toolchain))
    onlyIf {
        !file("build/resources/main/journals/journal-list.mv").exists()
    }
}

jar.dependsOn("generateJournalListMV")
compileTestJava.dependsOn("generateJournalListMV")

tasks.register('generateCitaviSource', XjcTask) {
    group = 'JabRef'
    description = "Generates java files for the citavi importer."

    schemaFile = "src/main/resources/xjc/citavi/citavi.xsd"
    outputDirectory = "src-gen/main/java/"
    javaPackage = "org.jabref.logic.importer.fileformat.citavi"
}

tasks.withType(JavaCompile).configureEach {
    options.encoding = 'UTF-8'

    // hint by https://docs.gradle.org/current/userguide/performance.html#run_the_compiler_as_a_separate_process
    options.fork = true
}

compileJava {
    options.compilerArgs << "-Xlint:none"
    dependsOn "generateSource"

    options.generatedSourceOutputDirectory.set(file("src-gen/main/java"))

    moduleOptions {
        // TODO: Remove access to internal api
        addExports = [
                'javafx.controls/com.sun.javafx.scene.control' : 'org.jabref',
                'org.controlsfx.controls/impl.org.controlsfx.skin' : 'org.jabref',

                'langchain4j/dev.langchain4j.data.document' : 'org.jabref',
                'langchain4j/dev.langchain4j.data.segment' : 'org.jabref',
                'langchain4j/dev.langchain4j.model.chat' : 'org.jabref',
                'langchain4j/dev.langchain4j.model.embedding' : 'org.jabref',
                'langchain4j/dev.langchain4j.model.openai' : 'org.jabref',
                'langchain4j/dev.langchain4j.rag.content.retriever' : 'org.jabref',
                'langchain4j/dev.langchain4j.store.embedding' : 'org.jabref',
                'langchain4j/dev.langchain4j.store.embedding.inmemory' : 'org.jabref',
                'langchain4j/dev.langchain4j.memory' : 'org.jabref',
                'langchain4j/dev.langchain4j.store.memory.chat' : 'org.jabref',
                'langchain4j/dev.langchain4j.data.message' : 'org.jabref',
                'langchain4j/dev.langchain4j.store.embedding.filter' : 'org.jabref',
                'langchain4j/dev.langchain4j.store.embedding.filter.comparison' : 'org.jabref',
                'langchain4j/dev.langchain4j.data.embedding' : 'org.jabref',
        ]
    }
}

// Configures "application > run" task
run {
    doFirst {
        // Clear the default JVM arguments, to avoid messages like "WARNING: Unknown module: org.jabref.merged.module specified to --add-exports"
        application.applicationDefaultJvmArgs = []
    }

    // TODO: Remove access to internal api
    moduleOptions {
        // On a change here, also adapt "application > applicationDefaultJvmArgs"
        addExports = [
                'javafx.base/com.sun.javafx.event' : 'org.jabref.merged.module',
                'javafx.controls/com.sun.javafx.scene.control' : 'org.jabref',

                'langchain4j/dev.langchain4j.model.chat' : 'org.jabref',
                'langchain4j/dev.langchain4j.model.chat' : 'org.jabref.merged.module',

                // We need to restate the ControlsFX exports, because we get following error otherwise:
                //   java.lang.IllegalAccessError:
                //     class org.controlsfx.control.textfield.AutoCompletionBinding (in module org.controlsfx.controls)
                //     cannot access class com.sun.javafx.event.EventHandlerManager (in module javafx.base) because
                //     module javafx.base does not export com.sun.javafx.event to module org.controlsfx.controls
                // Taken from here: https://github.com/controlsfx/controlsfx/blob/9.0.0/build.gradle#L1
                'javafx.graphics/com.sun.javafx.scene' : 'org.controlsfx.controls',
                'javafx.graphics/com.sun.javafx.scene.traversal' : 'org.controlsfx.controls',
                'javafx.graphics/com.sun.javafx.css' : 'org.controlsfx.controls',
                'javafx.controls/com.sun.javafx.scene.control' : 'org.controlsfx.controls',
                'javafx.controls/com.sun.javafx.scene.control.behavior' : 'org.controlsfx.controls',
                'javafx.controls/com.sun.javafx.scene.control.inputmap' : 'org.controlsfx.controls',
                'javafx.base/com.sun.javafx.event' : 'org.controlsfx.controls',
                'javafx.base/com.sun.javafx.collections' : 'org.controlsfx.controls',
                'javafx.base/com.sun.javafx.runtime': 'org.controlsfx.controls',
                'javafx.web/com.sun.webkit' : 'org.controlsfx.controls',
        ]

        addOpens = [
                'javafx.controls/javafx.scene.control' : 'org.jabref',
                'javafx.controls/com.sun.javafx.scene.control' : 'org.jabref',
                'org.controlsfx.controls/impl.org.controlsfx.skin' : 'org.jabref',
                'org.controlsfx.controls/org.controlsfx.control.textfield' : 'org.jabref',

                'javafx.controls/javafx.scene.control.skin' : 'org.controlsfx.controls',
                'javafx.graphics/javafx.scene' : 'org.controlsfx.controls'
        ]
    }

    if (project.hasProperty('component')){
        if (component == 'httpserver'){
            main = 'org.jabref.http.server.Server'
        }
    }
}

javadoc {
    options {
        encoding = 'UTF-8'
        version = false
        author = false
        addMultilineStringsOption("-add-exports").setValue([
            'javafx.controls/com.sun.javafx.scene.control=org.jabref'
        ])
    }
}

test {
    useJUnitPlatform {
        excludeTags 'DatabaseTest', 'FetcherTest', 'GUITest'
    }

    moduleOptions {
        // TODO: Remove this as soon as ArchUnit is modularized
        runOnClasspath = true
    }
}

testlogger {
    // See https://github.com/radarsh/gradle-test-logger-plugin#configuration for configuration options

    theme 'standard'

    showPassed false
    showSkipped false

    showCauses false
    showStackTraces false
}

tasks.withType(Test).configureEach {
    reports.html.outputLocation.set(file("${reporting.baseDir}/${name}"))
    // Enable parallel tests (on desktop).
    // See https://docs.gradle.org/8.1/userguide/performance.html#execute_tests_in_parallel for details.
    if (!providers.environmentVariable("CI").isPresent()) {
        maxParallelForks = Math.max(Runtime.runtime.availableProcessors() - 1, 1)
    }
}

tasks.register('databaseTest', Test) {
    useJUnitPlatform {
        includeTags 'DatabaseTest'
    }

    testLogging {
        // set options for log level LIFECYCLE
        events = ["FAILED"]
        exceptionFormat "full"
    }

    maxParallelForks = 1
}

tasks.register('fetcherTest', Test) {
    useJUnitPlatform {
        includeTags 'FetcherTest'
    }

    maxParallelForks = 1
}

tasks.register('guiTest', Test) {
    useJUnitPlatform {
        includeTags 'GUITest'
    }

    testLogging {
        // set options for log level LIFECYCLE
        events = ["FAILED"]
        exceptionFormat "full"
    }

    maxParallelForks = 1
}

// Test result tasks
tasks.register('copyTestResources', Copy) {
    from "${projectDir}/src/test/resources"
    into "${buildDir}/classes/test"
}
processTestResources.dependsOn copyTestResources

tasks.register('jacocoPrepare') {
    doFirst {
        // Ignore failures of tests
        tasks.withType(Test).tap {
            configureEach {
                ignoreFailures = true
            }
        }
    }
}
test.mustRunAfter jacocoPrepare
databaseTest.mustRunAfter jacocoPrepare
fetcherTest.mustRunAfter jacocoPrepare

jacocoTestReport {
    dependsOn jacocoPrepare, test, fetcherTest, databaseTest

    executionData files(
            layout.buildDirectory.file('jacoco/test.exec').get().asFile,
            layout.buildDirectory.file('jacoco/fetcherTest.exec').get().asFile,
            layout.buildDirectory.file('jacoco/databaseTest.exec').get().asFile)

    reports {
        csv.required = true
        html.required = true
        // coveralls plugin depends on xml format report
        xml.required = true
    }
}

// Code quality tasks
checkstyle {
    // will only run when called explicitly from the command line
    sourceSets = []
}

rewrite {
    activeRecipe(
        'org.jabref.config.rewrite.cleanup'
    )
    exclusion (
        "build.gradle",
        "buildSrc/build.gradle",
        "eclipse.gradle",
        "settings.gradle",
        "src-gen/**",
        "src/main/resources/**",
        "src/test/resources/**",
        "**/module-info.java",
        "**/*.py",
        "**/*.xml",
        "**/*.yml"
    )
    plainTextMask("**/*.md")
    failOnDryRunResults = true
}

modernizer {
    failOnViolations = false
    includeTestClasses = true
    exclusions = [
        'java/util/Optional.get:()Ljava/lang/Object;'
    ]
}

// Release tasks
tasks.register('deleteInstallerTemp', Delete) {
    delete "$buildDir/installer"
}

jpackage.dependsOn deleteInstallerTemp
jlinkZip.dependsOn jpackage
jlink {
    // https://github.com/beryx/badass-jlink-plugin/issues/61#issuecomment-504640018
    addExtraDependencies("javafx")

    addOptions('--strip-debug', '--compress', 'zip-6', '--no-header-files', '--no-man-pages')
    launcher {
        name = 'JabRef'
    }

    addOptions("--bind-services")

    // TODO: Remove the following as soon as the dependencies are fixed (upstream)
    // forceMerge is usually needed when some non-modular artifacts in the dependency graph use code that was previously part of the JDK
    // but it was removed in the newer releases.
    // The pom.xml associated with such a non-modular artifact does not mention that the artifact depends on the removed code
    // (because the artifact was published when this code was still available in the JDK).
    forceMerge "controlsfx", "bcprov", "jaxb", "istack", "stax"

    // TODO: Remove the following correction to the merged module
    // The module descriptor automatically generated by the plugin for the merged module contained some invalid entries.
    // This is based on ./gradlew suggestMergedModuleInfo, sort, strip ";"", comment non-used modules, and include the suggested directives here.
    //   However, we need to fine-tune this manually (non-alphabetic order)
    mergedModule {
        requires 'javafx.base'
        requires 'javafx.controls'
        requires 'javafx.fxml'
        requires 'javafx.graphics'
        requires 'javafx.media'
        requires 'javafx.swing'

        requires 'java.compiler'
        requires 'java.datatransfer'
        requires 'java.desktop'
        requires 'java.logging'
        requires 'java.management'
        requires 'java.naming'
        requires 'java.net.http'
        requires 'java.scripting'
        requires 'java.security.jgss'
        requires 'java.security.sasl'
        requires 'java.sql'
        requires 'java.sql.rowset'
        requires 'java.transaction.xa'
        requires 'java.rmi'
        requires 'java.xml'
        requires 'jdk.jsobject'
        requires 'jdk.unsupported'
        requires 'jdk.unsupported.desktop'
        requires 'jdk.security.jgss'
        requires 'jdk.xml.dom'
        requires 'com.google.gson'
        requires 'org.jsoup'
        requires 'org.slf4j'
        requires 'jakarta.xml.bind'
        requires 'org.apache.commons.lang3'
        requires 'org.apache.commons.text'
        requires 'org.apache.commons.logging';
        uses 'org.mariadb.jdbc.credential.CredentialPlugin'
        uses 'org.mariadb.jdbc.authentication.AuthenticationPlugin'
        uses 'org.mariadb.jdbc.tls.TlsSocketPlugin'
        uses 'org.mariadb.jdbc.LocalInfileInterceptor'
        uses 'org.eclipse.jgit.transport.SshSessionFactory'
        uses 'org.eclipse.jgit.lib.GpgSigner'
        uses 'kong.unirest.core.json.JsonEngine';
        provides 'org.mariadb.jdbc.tls.TlsSocketPlugin' with 'org.mariadb.jdbc.internal.protocol.tls.DefaultTlsSocketPlugin'
        provides 'java.sql.Driver' with 'org.postgresql.Driver'
        provides 'org.mariadb.jdbc.authentication.AuthenticationPlugin' with 'org.mariadb.jdbc.internal.com.send.authentication.CachingSha2PasswordPlugin',
                'org.mariadb.jdbc.internal.com.send.authentication.ClearPasswordPlugin',
                'org.mariadb.jdbc.internal.com.send.authentication.Ed25519PasswordPlugin',
                'org.mariadb.jdbc.internal.com.send.authentication.NativePasswordPlugin',
                'org.mariadb.jdbc.internal.com.send.authentication.OldPasswordPlugin',
                'org.mariadb.jdbc.internal.com.send.authentication.SendGssApiAuthPacket',
                'org.mariadb.jdbc.internal.com.send.authentication.SendPamAuthPacket',
                'org.mariadb.jdbc.internal.com.send.authentication.Sha256PasswordPlugin'
        provides 'org.mariadb.jdbc.credential.CredentialPlugin' with 'org.mariadb.jdbc.credential.aws.AwsIamCredentialPlugin',
                'org.mariadb.jdbc.credential.env.EnvCredentialPlugin',
                'org.mariadb.jdbc.credential.system.PropertiesCredentialPlugin'
        provides 'java.security.Provider' with 'org.bouncycastle.jce.provider.BouncyCastleProvider',
                'org.bouncycastle.pqc.jcajce.provider.BouncyCastlePQCProvider'
        provides 'kong.unirest.core.json.JsonEngine' with 'kong.unirest.modules.gson.GsonEngine';

    }

    jpackage {
        outputDir = "distribution"

        if (OperatingSystem.current().isWindows()) {
            // This requires WiX to be installed: https://github.com/wixtoolset/wix3/releases
            installerType = "msi"
            imageOptions = [
                    '--icon', "${projectDir}/src/main/resources/icons/jabref.ico",
            ]
            installerOptions = [
                    '--vendor', 'JabRef',
                    '--app-version', "${project.version}",
                    '--verbose',
                    '--win-upgrade-uuid', 'd636b4ee-6f10-451e-bf57-c89656780e36',
                    '--win-dir-chooser',
                    '--win-shortcut',
                    '--win-menu',
                    '--win-menu-group', "JabRef",
                    '--temp', "$buildDir/installer",
                    '--resource-dir', "${projectDir}/buildres/windows",
                    '--license-file', "${projectDir}/buildres/LICENSE_with_Privacy.md",
                    '--file-associations', "${projectDir}/buildres/windows/bibtexAssociations.properties"
            ]
        }

        if (OperatingSystem.current().isLinux()) {
            imageOptions = [
                    '--icon', "${projectDir}/src/main/resources/icons/JabRef-icon-64.png",
                    '--app-version', "${project.version}",
            ]
            installerOptions = [
                    '--verbose',
                    '--vendor', 'JabRef',
                    '--app-version', "${project.version}",
                    // '--temp', "$buildDir/installer",
                    '--resource-dir', "${projectDir}/buildres/linux",
                    '--linux-menu-group', 'Office;',
                    '--linux-rpm-license-type', 'MIT',
                    // '--license-file', "${projectDir}/LICENSE.md",
                    '--description', 'JabRef is an open source bibliography reference manager. The native file format used by JabRef is BibTeX, the standard LaTeX bibliography format.',
                    '--linux-shortcut',
                    '--file-associations', "${projectDir}/buildres/linux/bibtexAssociations.properties"
            ]
        }

        if (OperatingSystem.current().isMacOsX()) {
            imageOptions = [
                    '--icon', "${projectDir}/src/main/resources/icons/jabref.icns",
                    '--resource-dir', "${projectDir}/buildres/mac"
            ]
            // Notarized mac images and packages are built on the pipeline only
            skipInstaller = true
            installerOptions = [
                    '--verbose',
                    '--vendor', 'JabRef',
                    '--mac-package-identifier', "JabRef",
                    '--mac-package-name', "JabRef",
                    '--app-version', "${project.version}",
                    '--file-associations', "${projectDir}/buildres/mac/bibtexAssociations.properties",
                    '--resource-dir', "${projectDir}/buildres/mac"
            ]
        }
    }
}

if (OperatingSystem.current().isWindows()) {
    tasks.jpackageImage.doLast {
        copy {
            from("${projectDir}/buildres/windows") {
                include "jabref-firefox.json", "jabref-chrome.json", "JabRefHost.bat", "JabRefHost.ps1"
            }
            into "$buildDir/distribution/JabRef"
        }
    }
}

if (OperatingSystem.current().isLinux()) {
    tasks.jpackageImage.doLast {
        copy {
            from("${projectDir}/buildres/linux") {
                include "native-messaging-host/**", "jabrefHost.py"
            }
            into "$buildDir/distribution/JabRef/lib"
        }
    }
}

if (OperatingSystem.current().isMacOsX()) {
    tasks.jpackageImage.doLast {
        copy {
            from("${projectDir}/buildres/mac") {
                include "native-messaging-host/**", "jabrefHost.py"
            }
            into "$buildDir/distribution/JabRef.app/Contents/Resources"
        }
    }
}

jmh {
    warmupIterations = 5
    iterations = 10
    fork = 2
}<|MERGE_RESOLUTION|>--- conflicted
+++ resolved
@@ -234,14 +234,10 @@
     implementation (group: 'com.dlsc.gemsfx', name: 'gemsfx', version: '2.32.0') {
         exclude module: 'javax.inject' // Split package, use only jakarta.inject
         exclude module: 'commons-lang3'
-<<<<<<< HEAD
-        exclude module: 'javax.inject' // Split package, use only jakarta.inject
+        exclude group: 'org.apache.commons.validator'
+        exclude group: 'org.apache.commons.commons-logging'
         exclude module: 'kotlin-stdlib-jdk8'
         exclude group: 'com.squareup.retrofit2'
-=======
-        exclude group: 'org.apache.commons.validator'
-        exclude group: 'org.apache.commons.commons-logging'
->>>>>>> f24a5783
         exclude group: 'org.openjfx'
         exclude group: 'org.apache.logging.log4j'
         exclude group: 'tech.units'
