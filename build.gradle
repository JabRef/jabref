--- conflicted
+++ resolved
@@ -202,15 +202,9 @@
     testImplementation 'org.junit.platform:junit-platform-launcher:1.7.1'
 
     testImplementation 'net.bytebuddy:byte-buddy-parent:1.10.22'
-<<<<<<< HEAD
     testRuntimeOnly group: 'org.apache.logging.log4j', name: 'log4j-core', version: '3.0.0-SNAPSHOT'
     testRuntimeOnly group: 'org.apache.logging.log4j', name: 'log4j-jul', version: '3.0.0-SNAPSHOT'
-    testImplementation 'org.mockito:mockito-core:3.8.0'
-=======
-    testRuntime group: 'org.apache.logging.log4j', name: 'log4j-core', version: '3.0.0-SNAPSHOT'
-    testRuntime group: 'org.apache.logging.log4j', name: 'log4j-jul', version: '3.0.0-SNAPSHOT'
     testImplementation 'org.mockito:mockito-core:3.9.0'
->>>>>>> 1bd29624
     testImplementation 'org.xmlunit:xmlunit-core:2.8.2'
     testImplementation 'org.xmlunit:xmlunit-matchers:2.8.2'
     testRuntimeOnly 'com.tngtech.archunit:archunit-junit5-engine:0.17.0'
