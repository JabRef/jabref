import groovy.json.JsonSlurper
import org.gradle.internal.os.OperatingSystem
import org.jabref.build.JournalAbbreviationConverter
import org.jabref.build.antlr.JabRefAntlrPlugin
import org.jabref.build.localization.LocalizationPlugin
import org.jabref.build.xjc.XjcPlugin
import org.jabref.build.xjc.XjcTask

// to update the gradle wrapper, execute
// ./gradlew wrapper --gradle-version=6.0 --distribution-type=bin

plugins {
    id 'application'
    id "com.simonharrer.modernizer" version '2.1.0-1'
    id 'me.champeau.gradle.jmh' version '0.5.0'
    id 'com.github.ben-manes.versions' version '0.29.0'
    id 'org.javamodularity.moduleplugin' version '1.7.0'
    id 'org.openjfx.javafxplugin' version '0.0.9'
    id 'org.beryx.jlink' version '2.21.1'

    // nicer test outputs during running and completion
    // Homepage: https://github.com/radarsh/gradle-test-logger-plugin
    id 'com.adarshr.test-logger' version '2.1.0'
}

gradle.startParameter.showStacktrace = org.gradle.api.logging.configuration.ShowStacktrace.ALWAYS

apply plugin: 'java'
apply plugin: 'application'
apply plugin: 'project-report'
apply plugin: 'jacoco'
apply plugin: 'me.champeau.gradle.jmh'
apply plugin: 'checkstyle'
apply plugin: JabRefAntlrPlugin
apply plugin: XjcPlugin
apply plugin: LocalizationPlugin

apply from: 'eclipse.gradle'

group = "org.jabref"
version = project.findProperty('projVersion') ?: '100.0.0'

java {
    sourceCompatibility = JavaVersion.VERSION_14
    targetCompatibility = JavaVersion.VERSION_14
}

application {
    mainClassName = "$moduleName/org.jabref.JabRefLauncher"
}

// TODO: Ugly workaround to temporarily ignore build errors to dependencies of latex2unicode
// These should be removed, as well as the files in the lib folder, as soon as they have valid module names
modularity.patchModule("test", "fastparse_2.12-1.0.0.jar")
modularity.patchModule("test2", "fastparse-utils_2.12-1.0.0.jar")
modularity.patchModule("test3", "sourcecode_2.12-0.1.4.jar")

// These are the Java version requirements we will check on each start of JabRef
ext.minRequiredJavaVersion = "1.8.0_171"
ext.allowJava9 = true

sourceSets {
    main {
        java {
            srcDirs = ["src/main/java", "src/main/gen"]
        }

        resources {
            srcDirs = ["src/main/java", "src/main/resources"]
        }
    }
    test {
        java {
            srcDirs = ["src/test/java"]
        }
        resources {
            srcDirs = ["src/test/resources"]
        }
    }
}

repositories {
    mavenLocal()
    jcenter()
    maven { url 'https://oss.sonatype.org/content/groups/public' }
    maven { url 'https://repository.apache.org/snapshots' }
}

configurations {
    libreoffice

    // TODO: Remove the following workaround for split error messages such as
    // error: module java.xml.bind reads package javax.annotation from both jsr305 and java.annotation
    compile {
        exclude group: "javax.activation"
    }
}

javafx {
    version = "14"
    modules = [ 'javafx.controls', 'javafx.fxml', 'javafx.web', 'javafx.swing' ]
}

dependencies {
    // Include all jar-files in the 'lib' folder as dependencies
    implementation fileTree(dir: 'lib', includes: ['*.jar'])

    implementation 'org.apache.pdfbox:pdfbox:2.0.20'
    implementation 'org.apache.pdfbox:fontbox:2.0.20'
    implementation 'org.apache.pdfbox:xmpbox:2.0.20'

    implementation group: 'org.apache.commons', name: 'commons-csv', version: '1.8'
    implementation 'com.h2database:h2-mvstore:1.4.200'

    implementation group: 'org.apache.tika', name: 'tika-core', version: '1.24.1'

    // required for reading write-protected PDFs - see https://github.com/JabRef/jabref/pull/942#issuecomment-209252635
    implementation 'org.bouncycastle:bcprov-jdk15on:1.66'

    implementation 'commons-cli:commons-cli:1.4'

    // For Java 9+ compatibility, we include a bundled version of the libreoffice libraries
    // See https://bugs.documentfoundation.org/show_bug.cgi?id=117331#c8 for background information
    // Use the task bundleLibreOffice to update the bundled jar
    // DO NOT CHANGE THE libreoffice PREFIX
    libreoffice 'org.libreoffice:juh:6.4.3'
    libreoffice 'org.libreoffice:jurt:6.4.3'
    libreoffice 'org.libreoffice:ridl:6.4.3'
    libreoffice 'org.libreoffice:unoil:6.4.3'

    implementation 'io.github.java-diff-utils:java-diff-utils:4.7'
    implementation 'info.debatty:java-string-similarity:2.0.0'

    antlr3 'org.antlr:antlr:3.5.2'
    implementation 'org.antlr:antlr-runtime:3.5.2'

    antlr4 'org.antlr:antlr4:4.8-1'
    implementation 'org.antlr:antlr4-runtime:4.8-1'

    implementation group: 'org.mariadb.jdbc', name: 'mariadb-java-client', version: '2.6.2'

    implementation 'org.postgresql:postgresql:42.2.14'

    implementation ('com.oracle.ojdbc:ojdbc10:19.3.0.0') {
        // causing module issues
        exclude module: 'oraclepki'
    }

    implementation ('com.google.guava:guava:29.0-jre') {
        // TODO: Remove this as soon as https://github.com/google/guava/issues/2960 is fixed
        exclude module: "jsr305"
    }

    implementation group: 'jakarta.annotation', name: 'jakarta.annotation-api', version: '1.3.5'

    // JavaFX stuff
    implementation 'de.jensd:fontawesomefx-commons:11.0'
    implementation 'de.jensd:fontawesomefx-materialdesignfont:1.7.22-11'
    implementation 'de.saxsys:mvvmfx-validation:1.9.0-SNAPSHOT'
    implementation 'de.saxsys:mvvmfx:1.8.0'
    implementation 'com.tobiasdiez:easybind:2.0.1-SNAPSHOT'
    implementation 'org.fxmisc.flowless:flowless:0.6.1'
    implementation 'org.fxmisc.richtext:richtextfx:0.10.5'
    implementation group: 'org.glassfish.hk2.external', name: 'jakarta.inject', version: '2.6.1'
    implementation 'com.jfoenix:jfoenix:9.0.10'
    implementation 'org.controlsfx:controlsfx:11.0.2'

    implementation 'org.jsoup:jsoup:1.13.1'
    implementation 'com.konghq:unirest-java:3.8.06'

    implementation 'org.slf4j:slf4j-api:2.0.0-alpha1'
    implementation group: 'org.apache.logging.log4j', name: 'log4j-jcl', version: '3.0.0-SNAPSHOT'
    implementation group: 'org.apache.logging.log4j', name: 'log4j-slf4j18-impl', version: '3.0.0-SNAPSHOT'
    implementation group: 'org.apache.logging.log4j', name: 'log4j-plugins', version: '3.0.0-SNAPSHOT'
    implementation group: 'org.apache.logging.log4j', name: 'log4j-api', version: '3.0.0-SNAPSHOT'
    implementation group: 'org.apache.logging.log4j', name: 'log4j-core', version: '3.0.0-SNAPSHOT'
    annotationProcessor group: 'org.apache.logging.log4j', name: 'log4j-core', version: '3.0.0-SNAPSHOT'

    implementation 'de.undercouch:citeproc-java:2.1.0-SNAPSHOT'

    implementation group: 'jakarta.activation', name: 'jakarta.activation-api', version: '1.2.1'
    implementation group: 'jakarta.xml.bind', name: 'jakarta.xml.bind-api', version: '2.3.2'
    implementation group: 'org.glassfish.jaxb', name: 'jaxb-runtime', version: '2.3.2'

    implementation ('com.github.tomtung:latex2unicode_2.12:0.2.6') {
        exclude module: 'fastparse_2.12'
    }

    implementation group: 'com.microsoft.azure', name: 'applicationinsights-core', version: '2.4.1'
    implementation (group: 'com.microsoft.azure', name: 'applicationinsights-logging-log4j2', version: '2.4.1') {
        exclude module: "log4j-core"
    }

    implementation 'com.vladsch.flexmark:flexmark:0.62.2'
    implementation 'com.vladsch.flexmark:flexmark-ext-gfm-strikethrough:0.62.2'
    implementation 'com.vladsch.flexmark:flexmark-ext-gfm-tasklist:0.62.2'

    testImplementation 'io.github.classgraph:classgraph:4.8.87'
    testImplementation 'org.junit.jupiter:junit-jupiter:5.6.2'
    testRuntimeOnly 'org.junit.vintage:junit-vintage-engine:5.6.2'
    testImplementation 'org.junit.platform:junit-platform-launcher:1.6.2'

    testImplementation 'net.bytebuddy:byte-buddy-parent:1.10.13'
    testRuntime group: 'org.apache.logging.log4j', name: 'log4j-core', version: '3.0.0-SNAPSHOT'
    testRuntime group: 'org.apache.logging.log4j', name: 'log4j-jul', version: '3.0.0-SNAPSHOT'
    testImplementation 'org.mockito:mockito-core:3.4.4'
    testImplementation 'org.xmlunit:xmlunit-core:2.7.0'
    testImplementation 'org.xmlunit:xmlunit-matchers:2.7.0'
    testImplementation 'com.tngtech.archunit:archunit-junit5-api:0.14.1'
    testImplementation "org.testfx:testfx-core:4.0.17-alpha-SNAPSHOT"
    testImplementation "org.testfx:testfx-junit5:4.0.17-alpha-SNAPSHOT"
    testImplementation "org.hamcrest:hamcrest-library:2.2"

    checkstyle 'com.puppycrawl.tools:checkstyle:8.35'
    xjc group: 'org.glassfish.jaxb', name: 'jaxb-xjc', version: '2.3.3'
    jython 'org.python:jython-standalone:2.7.2'
}

dependencyUpdates {
    outputFormatter = "json"
}

// We have some dependencies which cannot be updated due to various reasons.
dependencyUpdates.resolutionStrategy = {
    componentSelection { rules ->
        rules.all { ComponentSelection selection ->
            boolean rejected = ['alpha', 'snapshot', 'beta', 'rc', 'cr', 'm', 'preview', 'b', 'ea'].any { qualifier ->
                selection.candidate.version ==~ /(?i).*[.-]$qualifier[.\d-+]*/
            }
            if (rejected) {
                selection.reject('Release candidate')
            }
        }
        rules.withModule("de.jensd:fontawesomefx-materialdesignfont") { ComponentSelection selection ->
            if (selection.candidate.version ==~ /2.0.26.*/) {
                selection.reject('1.7.22-11 is actually newer (strange version system)')
            }
        }
        rules.withModule("org.javamodularity.moduleplugin:org.javamodularity.moduleplugin.gradle.plugin") { ComponentSelection selection ->
            if (selection.candidate.version ==~ /1.6.0/) {
                selection.reject("Does not work due to bug, see https://github.com/JabRef/jabref/pull/5270")
            }
        }
        rules.withModule("com.microsoft.azure:applicationinsights-core") { ComponentSelection selection ->
            if (selection.candidate.version ==~ /2.5.0/ || selection.candidate.version ==~ /2.5.1/) {
                selection.reject("Does not work due to bug, see https://github.com/JabRef/jabref/pull/5596")
            }
        }
        rules.withModule("com.microsoft.azure:applicationinsights-logging-log4j2") { ComponentSelection selection ->
            if (selection.candidate.version ==~ /2.5.0/ || selection.candidate.version ==~ /2.5.1/) {
                selection.reject("Does not work due to bug, see https://github.com/JabRef/jabref/pull/5596")
            }
        }
    }
}

task checkOutdatedDependencies(dependsOn: dependencyUpdates) {
    doLast {
        def dependencyReport = new JsonSlurper().parseText(new File("build/dependencyUpdates/report.json").text)
        assert dependencyReport.outdated.count == 0: "There are outdated dependencies in build.gradle!\n Run ./gradlew dependencyUpdates to see which"
    }
}

clean {
    delete "src/main/gen"
}

processResources {
    filteringCharset = 'UTF-8'

    filesMatching("build.properties") {
        expand(version: project.findProperty('projVersionInfo') ?: '100.0.0',
                "year": String.valueOf(Calendar.getInstance().get(Calendar.YEAR)),
                "authors": new File('AUTHORS').readLines().findAll { !it.startsWith("#") }.join(", "),
                "developers": new File('DEVELOPERS').readLines().findAll { !it.startsWith("#") }.join(", "),
                "azureInstrumentationKey": System.getenv('AzureInstrumentationKey'),
                "springerNatureAPIKey": System.getenv('SpringerNatureAPIKey'),
                "astrophysicsDataSystemAPIKey": System.getenv('AstrophysicsDataSystemAPIKey'),
                "ieeeAPIKey": System.getenv('IEEEAPIKey'),
                "minRequiredJavaVersion": minRequiredJavaVersion,
                "allowJava9": allowJava9

        )
        filteringCharset = 'UTF-8'
    }

    filesMatching("resource/**/meta.xml") {
        expand version: project.version
    }
}

task generateSource(dependsOn: ["generateBstGrammarSource",
                                "generateSearchGrammarSource",
                                "generateMedlineSource",
                                "generateBibtexmlSource",
                                "generateEndnoteSource",
                                "generateModsSource",
                                "generateJournalAbbreviationList"]) {
    group = 'JabRef'
    description 'Generates all necessary (Java) source files.'
}

task generateBstGrammarSource(type: org.jabref.build.antlr.AntlrTask) {
    group = "JabRef"
    description = 'Generates BstLexer.java and BstParser.java from the Bst.g grammar file using antlr3.'

    antlr = ANTLR3
    inputFile = 'src/main/antlr3/org/jabref/bst/Bst.g'
    outputDir = 'src/main/gen/org/jabref/logic/bst/'
}

task generateSearchGrammarSource(type: org.jabref.build.antlr.AntlrTask) {
    group = 'JabRef'
    description = "Generates java files for Search.g antlr4."

    antlr = ANTLR4
    inputFile = "src/main/antlr4/org/jabref/search/Search.g4"
    outputDir = "src/main/gen/org/jabref/search"
    javaPackage = "org.jabref.search"
}

task generateMedlineSource(type: XjcTask) {
    group = 'JabRef'
    description = "Generates java files for the medline importer."

    schemaFile = "src/main/resources/xjc/medline/medline.xsd"
    outputDirectory = "src/main/gen/"
    javaPackage = "org.jabref.logic.importer.fileformat.medline"
}

task generateBibtexmlSource(type: XjcTask) {
    group = 'JabRef'
    description = "Generates java files for the bibtexml importer."

    schemaFile = "src/main/resources/xjc/bibtexml/bibtexml.xsd"
    outputDirectory = "src/main/gen"
    javaPackage = "org.jabref.logic.importer.fileformat.bibtexml"
}

task generateEndnoteSource(type: XjcTask) {
    group = 'JabRef'
    description = "Generates java files for the endnote importer."

    schemaFile = "src/main/resources/xjc/endnote/endnote.xsd"
    outputDirectory = "src/main/gen/"
    javaPackage = "org.jabref.logic.importer.fileformat.endnote"
}

task generateModsSource(type: XjcTask) {
    group = 'JabRef'
    description = "Generates java files for the mods importer."

    schemaFile = "src/main/resources/xjc/mods/mods-3-7.xsd"
    bindingFile = "src/main/resources/xjc/mods/mods-binding.xjb"
    outputDirectory = "src/main/gen/"
    javaPackage = "org.jabref.logic.importer.fileformat.mods"
    arguments = '-npa'
}

task generateJournalAbbreviationList(type: JournalAbbreviationConverter) {
    group = 'JabRef'
    description = "Converts the comma-separated journal abbreviation file to a H2 MVStore."

    inputDir = file("src/main/resources/journals")
    outputDir = file("src/main/resources/journals")
}

tasks.withType(JavaCompile) {
    options.encoding = 'UTF-8'
}

compileJava {
    options.compilerArgs << "-Xlint:none"
    dependsOn "generateSource"

    moduleOptions {
        // TODO: Remove access to internal api
        addExports = [
                'javafx.controls/com.sun.javafx.scene.control' : 'org.jabref',
                'org.controlsfx.controls/impl.org.controlsfx.skin' : 'org.jabref'
        ]
    }
}

run {
    // TODO: Remove access to internal api
    moduleOptions {
        addExports = [
                'javafx.controls/com.sun.javafx.scene.control' : 'org.jabref',
                'org.controlsfx.controls/impl.org.controlsfx.skin' : 'org.jabref',
                
                'javafx.controls/com.sun.javafx.scene.control.behavior' : 'com.jfoenix',
                'com.oracle.truffle.regex/com.oracle.truffle.regex' : 'org.graalvm.truffle',
                
                // Not sure why we need to restate the controlfx exports
                // Taken from here: https://github.com/controlsfx/controlsfx/blob/9.0.0/build.gradle#L1
                'javafx.graphics/com.sun.javafx.scene' : 'org.controlsfx.controls',
                'javafx.graphics/com.sun.javafx.scene.traversal' : 'org.controlsfx.controls',
                'javafx.graphics/com.sun.javafx.css' : 'org.controlsfx.controls',
                'javafx.controls/com.sun.javafx.scene.control.behavior' : 'org.controlsfx.controls',
                'javafx.controls/com.sun.javafx.scene.control' : 'org.controlsfx.controls',
                'javafx.controls/com.sun.javafx.scene.control.inputmap' : 'org.controlsfx.controls',
                'javafx.base/com.sun.javafx.event' : 'org.controlsfx.controls',
                'javafx.base/com.sun.javafx.collections' : 'org.controlsfx.controls',
                'javafx.base/com.sun.javafx.runtime': 'org.controlsfx.controls',
                'javafx.web/com.sun.webkit' : 'org.controlsfx.controls',
                'javafx.graphics/com.sun.javafx.css' : 'org.controlsfx.controls'
        ]

        addOpens = [
                'javafx.controls/javafx.scene.control' : 'org.jabref',
                'org.controlsfx.controls/org.controlsfx.control.textfield' : 'org.jabref',
                'javafx.controls/com.sun.javafx.scene.control' : 'org.jabref',
                
                'javafx.controls/javafx.scene.control.skin' : 'org.controlsfx.controls',
                'javafx.graphics/javafx.scene' : 'org.controlsfx.controls',
                
                'javafx.controls/com.sun.javafx.scene.control.behavior' : 'com.jfoenix',
                'javafx.base/com.sun.javafx.binding' : 'com.jfoenix',
                'javafx.graphics/com.sun.javafx.stage' : 'com.jfoenix',
                'javafx.base/com.sun.javafx.event' : 'com.jfoenix'
        ]
    }
}

javadoc {
    options {
        encoding = 'UTF-8'
        version = true
        author = true
    }
}

localization.script = 'scripts/syncLang.py'

test {
    useJUnitPlatform {
        excludeTags 'DatabaseTest', 'FetcherTest', 'GUITest'
    }

    testLogging {
        // set options for log level LIFECYCLE
        // for debugging tests: add "STANDARD_OUT", "STANDARD_ERROR"
        events = ["FAILED"]
        exceptionFormat "full"
    }
}

testlogger {
    showPassed false
}

task databaseTest(type: Test) {
    useJUnitPlatform {
        includeTags 'DatabaseTest'
    }

    testLogging {
        // set options for log level LIFECYCLE
        events = ["FAILED"]
        exceptionFormat "full"
    }
}

task fetcherTest(type: Test) {
    useJUnitPlatform {
        includeTags 'FetcherTest'
    }

    testLogging {
        // set options for log level LIFECYCLE
        events = ["FAILED"]
        exceptionFormat "full"
    }
}

task guiTest(type: Test) {
    useJUnitPlatform {
        includeTags 'GUITest'
    }

    testLogging {
        // set options for log level LIFECYCLE
        events = ["FAILED"]
        exceptionFormat "full"
    }
}

// Test result tasks
task copyTestResources(type: Copy) {
    from "${projectDir}/src/test/resources"
    into "${buildDir}/classes/test"
}
processTestResources.dependsOn copyTestResources

tasks.withType(Test) {
    reports.html.destination = file("${reporting.baseDir}/${name}")
}

task jacocoMergePrep() {
    doFirst {
        // Ignore failures of tests
        tasks.withType(Test) {
            ignoreFailures = true
        }
    }
}
test.mustRunAfter jacocoMergePrep
databaseTest.mustRunAfter jacocoMergePrep
fetcherTest.mustRunAfter jacocoMergePrep

task jacocoMerge(type: JacocoMerge) {
    executionData files(
            "$buildDir/jacoco/test.exec",
            "$buildDir/jacoco/databaseTest.exec",
            "$buildDir/jacoco/fetcherTest.exec").filter { it.exists() }
    dependsOn jacocoMergePrep, test, databaseTest, fetcherTest
}

jacocoTestReport {
    executionData jacocoMerge.destinationFile
    dependsOn jacocoMerge

    reports {
        csv.enabled = true
        html.enabled = true
        xml.enabled = true // coveralls plugin depends on xml format report
    }
}

// Code quality tasks
checkstyle {
    // will only run when called explicitly from the command line
    sourceSets = []
}

// Release tasks
task deleteInstallerTemp(type: Delete) {
    delete "$buildDir/installer"
}

jpackage.dependsOn deleteInstallerTemp
jlink {
    options = ['--strip-debug', '--compress', '2', '--no-header-files', '--no-man-pages']
    launcher {
        name = 'JabRef'
    }

    addOptions("--bind-services")

    // TODO: Remove the following as soon as the dependencies are fixed (upstream)
    // forceMerge is usually needed when some non-modular artifacts in the dependency graph use code that was previously part of the JDK
    // but it was removed in the newer releases.
    // The pom.xml associated with such a non-modular artifact does not mention that the artifact depends on the removed code
    // (because the artifact was published when this code was still available in the JDK).
    forceMerge "javafx"
    forceMerge "controlsfx", "bcprov", "jaxb", "istack", "stax", "log4j"

    // TODO: Remove the following correction to the merged module
    // The module descriptor automatically generated by the plugin for the merged module contained some invalid entries.
    // Execute ./gradlew suggestMergedModuleInfo and include the suggested directives here.
    mergedModule {
        requires 'java.xml'
        requires 'com.sun.xml.txw2'
        requires 'java.desktop'
        requires 'org.objectweb.asm'
        requires 'jdk.jfr'
        requires 'jdk.unsupported'
        requires 'com.google.gson'
        requires 'java.management'
        requires 'java.naming'
        requires 'java.security.sasl'
        requires 'jdk.security.jgss'
        requires 'java.logging'
        requires 'jdk.xml.dom'
        requires 'java.sql'
        requires 'java.rmi'
        requires 'java.security.jgss'
        requires 'com.oracle.truffle.regex'
        requires 'jdk.jsobject'
        requires 'jdk.management'
        requires 'jdk.unsupported.desktop'
        requires 'org.objectweb.asm.util'
        requires 'java.scripting'
        requires 'org.objectweb.asm.commons'
        requires 'org.graalvm.truffle'
        requires 'java.datatransfer'
        requires 'java.compiler'
        requires 'java.sql.rowset'
        requires 'java.transaction.xa'
        requires 'org.graalvm.sdk'
        requires 'org.slf4j'
        uses 'org.apache.logging.log4j.util.PropertySource'
        uses 'org.apache.logging.log4j.core.util.WatchEventService'
        uses 'org.apache.logging.log4j.plugins.processor.PluginService'
        uses 'org.controlsfx.glyphfont.GlyphFont'
        uses 'com.airhacks.afterburner.views.ResourceLocator'
        uses 'com.oracle.truffle.js.runtime.Evaluator'
        uses 'org.apache.logging.log4j.message.ThreadDumpMessage.ThreadInfoFactory'
        uses 'com.airhacks.afterburner.injection.PresenterFactory'
        uses 'com.oracle.truffle.js.runtime.builtins.JSFunctionLookup'
        uses 'org.apache.logging.log4j.spi.Provider'
        uses 'org.mariadb.jdbc.credential.CredentialPlugin'
        uses 'org.mariadb.jdbc.tls.TlsSocketPlugin'
        uses 'org.mariadb.jdbc.LocalInfileInterceptor'
        uses 'javax.xml.bind.JAXBContextFactory'
        provides 'javax.annotation.processing.Processor' with 'org.apache.logging.log4j.plugins.processor.PluginProcessor'
        provides 'org.controlsfx.glyphfont.GlyphFont' with 'org.controlsfx.glyphfont.FontAwesome'
        provides 'org.apache.logging.log4j.message.ThreadDumpMessage.ThreadInfoFactory' with 'org.apache.logging.log4j.core.message.ExtendedThreadInfoFactory'
        provides 'org.mariadb.jdbc.tls.TlsSocketPlugin' with 'org.mariadb.jdbc.internal.protocol.tls.DefaultTlsSocketPlugin'
        provides 'com.microsoft.applicationinsights.core.dependencies.io.grpc.ServerProvider' with 'com.microsoft.applicationinsights.core.dependencies.io.grpc.netty.shaded.io.grpc.netty.NettyServerProvider'
        provides 'com.oracle.truffle.js.runtime.Evaluator' with 'com.oracle.truffle.js.parser.GraalJSEvaluator'
        provides 'com.microsoft.applicationinsights.core.dependencies.io.grpc.NameResolverProvider' with 'com.microsoft.applicationinsights.core.dependencies.io.grpc.internal.DnsNameResolverProvider'
        provides 'org.apache.logging.log4j.util.PropertySource' with 'org.apache.logging.log4j.util.EnvironmentPropertySource',
                'org.apache.logging.log4j.util.SystemPropertiesPropertySource'
        provides 'java.sql.Driver' with 'org.postgresql.Driver'
        provides 'org.apache.logging.log4j.plugins.processor.PluginService' with 'org.apache.logging.log4j.plugins.convert.plugins.Log4jPlugins'
        provides 'org.mariadb.jdbc.authentication.AuthenticationPlugin' with 'org.mariadb.jdbc.internal.com.send.authentication.CachingSha2PasswordPlugin',
                'org.mariadb.jdbc.internal.com.send.authentication.ClearPasswordPlugin',
                'org.mariadb.jdbc.internal.com.send.authentication.Ed25519PasswordPlugin',
                'org.mariadb.jdbc.internal.com.send.authentication.NativePasswordPlugin',
                'org.mariadb.jdbc.internal.com.send.authentication.OldPasswordPlugin',
                'org.mariadb.jdbc.internal.com.send.authentication.SendGssApiAuthPacket',
                'org.mariadb.jdbc.internal.com.send.authentication.SendPamAuthPacket',
                'org.mariadb.jdbc.internal.com.send.authentication.Sha256PasswordPlugin'
        provides 'org.mariadb.jdbc.credential.CredentialPlugin' with 'org.mariadb.jdbc.credential.aws.AwsIamCredentialPlugin',
                'org.mariadb.jdbc.credential.env.EnvCredentialPlugin',
                'org.mariadb.jdbc.credential.system.PropertiesCredentialPlugin'
        provides 'org.apache.commons.logging.LogFactory' with 'org.apache.logging.log4j.jcl.LogFactoryImpl'
        provides 'org.slf4j.spi.SLF4JServiceProvider' with 'org.apache.logging.slf4j.SLF4JServiceProvider'
        provides 'org.apache.logging.log4j.spi.Provider' with 'org.apache.logging.log4j.core.impl.Log4jProvider'
        provides 'java.security.Provider' with 'org.bouncycastle.jce.provider.BouncyCastleProvider',
                'org.bouncycastle.pqc.jcajce.provider.BouncyCastlePQCProvider'
        provides 'com.microsoft.applicationinsights.core.dependencies.io.grpc.ManagedChannelProvider' with 'com.microsoft.applicationinsights.core.dependencies.io.grpc.netty.shaded.io.grpc.netty.NettyChannelProvider'
        provides 'com.oracle.truffle.js.runtime.builtins.JSFunctionLookup' with 'com.oracle.truffle.js.builtins.JSDefaultBuiltinLookup'
    }

    jpackage {
        // In order for this to work, you need to dowload jpackage from https://jdk.java.net/jpackage/
        // and put the path to the jdk-14 folder in the environment variable BADASS_JLINK_JPACKAGE_HOME
        outputDir = "distribution"

        if (OperatingSystem.current().isWindows()) {
            // This requires WiX to be installed: https://github.com/wixtoolset/wix3/releases
            installerType = "msi"
            imageOptions = [
                    '--icon', "${projectDir}/src/main/resources/icons/jabref.ico",
            ]
            installerOptions = [
                    '--vendor', 'JabRef',
                    '--app-version', "${project.version}",
                    '--verbose',
                    '--win-upgrade-uuid', 'd636b4ee-6f10-451e-bf57-c89656780e36',
                    '--win-dir-chooser',
                    '--win-shortcut',
                    '--win-menu',
                    '--temp', "$buildDir/installer",
                    '--resource-dir', "${projectDir}/buildres/windows",
                    '--file-associations', "${projectDir}/buildres/windows/bibtexAssociations.properties"
            ]
        }

        if (OperatingSystem.current().isLinux()) {
            imageOptions = [
                    '--icon', "${projectDir}/src/main/resources/icons/JabRef-icon-64.png",
            ]
            installerOptions = [
                    '--verbose',
                    '--vendor', 'JabRef',
                    '--app-version', "${project.version}",
                    // '--temp', "$buildDir/installer",
                    '--resource-dir', "${projectDir}/buildres/linux",
                    '--linux-menu-group', 'Office;',
                    '--linux-rpm-license-type', 'MIT',
                    // '--license-file', "${projectDir}/LICENSE.md",
                    '--description', 'JabRef is an open source bibliography reference manager. The native file format used by JabRef is BibTeX, the standard LaTeX bibliography format.',
                    '--linux-shortcut',
                    '--file-associations', "${projectDir}/buildres/linux/bibtexAssociations.properties"
            ]
        }

        if (OperatingSystem.current().isMacOsX()) {
            imageOptions = [
                    '--icon', "${projectDir}/src/main/resources/icons/jabref.icns",
                    '--resource-dir', "${projectDir}/buildres/mac"
            ]
            installerOptions = [
                    '--verbose',
                    '--vendor', 'JabRef',
                    '--app-version', "${project.version}",
                    '--file-associations', "${projectDir}/buildres/mac/bibtexAssociations.properties",
                    '--resource-dir', "${projectDir}/buildres/mac"
            ]
        }
    }
}

if (OperatingSystem.current().isWindows()) {
    tasks.jpackageImage.doLast {
        copy {
            from("${projectDir}/buildres/windows") {
                include "jabref.json", "jabref-chrome.json", "JabRefHost.bat", "JabRefHost.ps1"
            }
            into "$buildDir/distribution/JabRef"
        }
    }
}

if (OperatingSystem.current().isLinux()) {
    tasks.jpackageImage.doLast {
        copy {
            from("${projectDir}/buildres/linux") {
                include "native-messaging-host/**", "jabrefHost.py"
            }
            into "$buildDir/distribution/JabRef/lib"
        }
    }
}

<<<<<<< HEAD
if (OperatingSystem.current().isMacOsX()) {
    tasks.jpackageImage.doLast {
        copy {
            from("${projectDir}/buildres/mac") {
                include "native-messaging-host/**", "jabrefHost.py"
            }
            into "$buildDir/distribution/JabRef.app/Contents/Resources"
        }
    }
}

// Delete unnecessary folder in application image
// TODO: Remove this workaround as soon as https://github.com/beryx/badass-jlink-plugin/issues/51 is fixed
task deleteModsFolder(type: Delete) {
    delete "$buildDir/distribution/JabRef/app/mods"
}
deleteModsFolder.shouldRunAfter jpackageImage

=======
>>>>>>> 04a8d3ec
jmh {
    warmupIterations = 5
    iterations = 10
    fork = 2
}

// Source: https://stackoverflow.com/a/44168582/873282
task downloadDependencies {
    description "Pre-downloads *most* dependencies"
    doLast {
        configurations.getAsMap().each { name, config ->
            println "Retrieving dependencies for $name"
            try {
                config.files
            } catch (e) {
                // some cannot be resolved, just log them
                project.logger.info e.message
            }
        }
    }
}

task bundleLibreOffice(type: Jar) {
    from configurations.libreoffice.collect { zipTree it }

    manifest {
        attributes 'Automatic-Module-Name': 'org.jabref.thirdparty.libreoffice'
    }

    destinationDir = file('lib')
    archiveName = 'libreoffice.jar'
}<|MERGE_RESOLUTION|>--- conflicted
+++ resolved
@@ -717,7 +717,6 @@
     }
 }
 
-<<<<<<< HEAD
 if (OperatingSystem.current().isMacOsX()) {
     tasks.jpackageImage.doLast {
         copy {
@@ -728,16 +727,6 @@
         }
     }
 }
-
-// Delete unnecessary folder in application image
-// TODO: Remove this workaround as soon as https://github.com/beryx/badass-jlink-plugin/issues/51 is fixed
-task deleteModsFolder(type: Delete) {
-    delete "$buildDir/distribution/JabRef/app/mods"
-}
-deleteModsFolder.shouldRunAfter jpackageImage
-
-=======
->>>>>>> 04a8d3ec
 jmh {
     warmupIterations = 5
     iterations = 10
