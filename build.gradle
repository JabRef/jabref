--- conflicted
+++ resolved
@@ -115,8 +115,7 @@
 
     compile group: 'org.apache.tika', name: 'tika-core', version: '1.22'
 
-    compile ('org.apache.httpcomponents:httpclient:4.5.10')
-    //compile ('org.apache.httpcomponents:httpasyncclient:4.1.4' )
+    compile 'org.apache.httpcomponents:httpclient:4.5.10'
     compile group: 'commons-io', name: 'commons-io', version: '2.6'
 
     // required for reading write-protected PDFs - see https://github.com/JabRef/jabref/pull/942#issuecomment-209252635
@@ -179,12 +178,8 @@
     implementation group: 'org.apache.logging.log4j', name: 'log4j-api', version: '3.0.0-SNAPSHOT'
     compile group: 'org.apache.logging.log4j', name: 'log4j-core', version: '3.0.0-SNAPSHOT'
     annotationProcessor group: 'org.apache.logging.log4j', name: 'log4j-core', version: '3.0.0-SNAPSHOT'
-<<<<<<< HEAD
-    compile 'de.undercouch:citeproc-java:1.0.1'
-=======
 
     compile 'de.undercouch:citeproc-java:2.0.0'
->>>>>>> 04015b02
 
     compile group: 'jakarta.activation', name: 'jakarta.activation-api', version: '1.2.1'
     compile group: 'jakarta.xml.bind', name: 'jakarta.xml.bind-api', version: '2.3.2'
@@ -216,11 +211,8 @@
     testRuntimeOnly 'org.junit.vintage:junit-vintage-engine:5.5.2'
     testCompile 'org.junit.platform:junit-platform-launcher:1.5.2'
 
-<<<<<<< HEAD
-    testCompile 'net.bytebuddy:byte-buddy-parent:1.10.1'
-=======
+
     testCompile 'net.bytebuddy:byte-buddy-parent:1.10.3'
->>>>>>> 04015b02
     testRuntime group: 'org.apache.logging.log4j', name: 'log4j-core', version: '3.0.0-SNAPSHOT'
     testRuntime group: 'org.apache.logging.log4j', name: 'log4j-jul', version: '3.0.0-SNAPSHOT'
     testCompile 'org.mockito:mockito-core:3.1.0'
