--- conflicted
+++ resolved
@@ -368,11 +368,7 @@
     implementation 'io.zonky.test:embedded-postgres:2.0.7'
     implementation enforcedPlatform('io.zonky.test.postgres:embedded-postgres-binaries-bom:17.0.0')
 
-<<<<<<< HEAD
-    testImplementation 'io.github.classgraph:classgraph:4.8.176'
-=======
     testImplementation 'io.github.classgraph:classgraph:4.8.177'
->>>>>>> 47059776
     testImplementation 'org.junit.jupiter:junit-jupiter:5.11.0'
     testImplementation 'org.junit.platform:junit-platform-launcher:1.10.3'
 
@@ -810,14 +806,7 @@
         uses 'kong.unirest.core.json.JsonEngine'
         uses 'org.eclipse.jgit.lib.Signer'
         uses 'org.eclipse.jgit.transport.SshSessionFactory'
-<<<<<<< HEAD
-=======
-        uses 'org.mariadb.jdbc.LocalInfileInterceptor'
-        uses 'org.mariadb.jdbc.authentication.AuthenticationPlugin'
-        uses 'org.mariadb.jdbc.credential.CredentialPlugin'
-        uses 'org.mariadb.jdbc.tls.TlsSocketPlugin'
         uses 'org.postgresql.shaded.com.ongres.stringprep.Profile'
->>>>>>> 47059776
 
         provides 'java.sql.Driver' with 'org.postgresql.Driver'
         provides 'java.security.Provider' with 'org.bouncycastle.jce.provider.BouncyCastleProvider',
