import groovy.json.JsonSlurper
import org.gradle.internal.os.OperatingSystem

// to update the gradle wrapper, execute
// ./gradlew wrapper --gradle-version=4.4.1 --distribution-type=bin

buildscript {
    repositories {
        mavenLocal()
        jcenter()
        maven {
            url 'https://oss.sonatype.org/content/groups/public'
        }
    }
}

plugins {
    id 'com.gradle.build-scan' version '1.16'
    id 'com.install4j.gradle' version '7.0.7'
    id 'com.github.johnrengelman.shadow' version '2.0.4'
    id "de.sebastianboegl.shadow.transformer.log4j" version "2.1.1"
    id "com.simonharrer.modernizer" version '1.6.0-1'
    id 'me.champeau.gradle.jmh' version '0.4.7'
    id 'net.ltgt.errorprone' version '0.0.16'
    id 'com.github.ben-manes.versions' version '0.20.0'
}

// use the gradle build scan feature: https://scans.gradle.com/get-started
buildScan {
    licenseAgreementUrl = 'https://gradle.com/terms-of-service'
    licenseAgree = 'yes'
}

apply plugin: 'java'
apply plugin: 'application'
apply plugin: 'project-report'
apply plugin: 'jacoco'
apply plugin: 'install4j'
apply plugin: 'me.champeau.gradle.jmh'
apply plugin: 'checkstyle'

apply from: 'eclipse.gradle'
apply from: 'localization.gradle'
apply from: 'xjc.gradle'

group = "org.jabref"
version = "5.0-dev"
project.ext.threeDotVersion = "5.0.0.0"
project.ext.install4jDir = hasProperty("install4jDir") ? getProperty("install4jDir") : (OperatingSystem.current().isWindows() ? 'C:/Program Files/install4j7' : 'install4j7')
sourceCompatibility = 1.8
targetCompatibility = 1.8
mainClassName = "org.jabref.JabRefMain"

// These are the Java version requirements we will check on each start of JabRef
ext.minRequiredJavaVersion = "1.8.0_171"
ext.allowJava9 = false

sourceSets {
    main {
        java {
            srcDirs = ["src/main/java", "src/main/gen"]
        }

        resources {
            srcDirs = ["src/main/java", "src/main/resources"]
        }
    }
    test{
        java {
            srcDirs = ["src/test/java"]
        }
        resources {
            srcDirs = ["src/test/resources"]
        }
    }
}

repositories {
    mavenLocal()
    jcenter()
    maven {
        url 'https://oss.sonatype.org/content/groups/public'
    }
}

configurations {
    antlr3
    antlr4
    errorprone
}

dependencies {
    // Include all jar-files in the 'lib' folder as dependencies
    compile fileTree(dir: 'lib', includes: ['*.jar'])

    compile 'com.jgoodies:jgoodies-common:1.8.1'
    compile 'com.jgoodies:jgoodies-forms:1.9.0'

    compile 'org.apache.pdfbox:pdfbox:2.0.11'
    compile 'org.apache.pdfbox:fontbox:2.0.11'
    compile 'org.apache.pdfbox:xmpbox:2.0.11'

    // required for reading write-protected PDFs - see https://github.com/JabRef/jabref/pull/942#issuecomment-209252635
    compile 'org.bouncycastle:bcprov-jdk15on:1.60'

    compile 'commons-cli:commons-cli:1.4'

    compile "org.libreoffice:juh:5.4.2"
    compile "org.libreoffice:jurt:5.4.2"
    compile "org.libreoffice:ridl:5.4.2"
    compile "org.libreoffice:unoil:5.4.2"

    compile 'io.github.java-diff-utils:java-diff-utils:2.2.0'
    compile 'info.debatty:java-string-similarity:1.1.0'

    antlr3 'org.antlr:antlr:3.5.2'
    compile 'org.antlr:antlr-runtime:3.5.2'

    antlr4 'org.antlr:antlr4:4.7.1'
    compile 'org.antlr:antlr4-runtime:4.7.1'

    compile 'mysql:mysql-connector-java:8.0.12'

    compile 'org.postgresql:postgresql:42.2.5'

    compile 'net.java.dev.glazedlists:glazedlists_java15:1.9.1'

    compile 'com.google.guava:guava:26.0-jre'

    // JavaFX stuff
    compile 'de.jensd:fontawesomefx-materialdesignfont:1.7.22-4'
    compile 'de.saxsys:mvvmfx-validation:1.7.0'
    compile 'de.saxsys:mvvmfx:1.7.0'
    compile 'org.fxmisc.easybind:easybind:1.0.3'
    compile 'org.fxmisc.flowless:flowless:0.6.1'
    compile 'org.fxmisc.richtext:richtextfx:0.9.1'
    compile 'com.sibvisions.external.jvxfx:dndtabpane:0.1'
    compile 'javax.inject:javax.inject:1'

    // Cannot be updated to 9.*.* until Jabref works with Java 9
    compile 'org.controlsfx:controlsfx:8.40.15-SNAPSHOT'

    compile 'org.jsoup:jsoup:1.11.3'
    compile 'com.mashape.unirest:unirest-java:1.4.9'

    // >1.8.0-beta is required for java 9 compatibility
    compile 'org.slf4j:slf4j-api:1.8.0-beta2'
    compile 'org.apache.logging.log4j:log4j-slf4j18-impl:2.11.1'
    compile 'org.apache.logging.log4j:log4j-jcl:2.11.1'
    compile 'org.apache.logging.log4j:log4j-api:2.11.1'
    compile 'org.apache.logging.log4j:log4j-core:2.11.1'

    // need to use snapshots as the stable version is from 2013 and doesn't support v1.0.1 CitationStyles
    compile 'org.citationstyles:styles:1.0.1-SNAPSHOT'
    compile 'org.citationstyles:locales:1.0.1-SNAPSHOT'
    compile 'de.undercouch:citeproc-java:1.0.1'

    compile 'com.github.tomtung:latex2unicode_2.12:0.2.2'

    errorprone 'com.google.errorprone:error_prone_core:2.3.1'

    compile group: 'com.microsoft.azure', name: 'applicationinsights-core', version: '2.1.2'
    compile group: 'com.microsoft.azure', name: 'applicationinsights-logging-log4j2', version: '2.1.2'

    testImplementation 'org.junit.jupiter:junit-jupiter-api:5.3.0-RC1'
    testCompile 'org.junit.jupiter:junit-jupiter-params:5.3.0-RC1'
    testRuntimeOnly 'org.junit.jupiter:junit-jupiter-engine:5.3.0-RC1'
    testRuntimeOnly 'org.junit.vintage:junit-vintage-engine:5.3.0-RC1'
    testCompile 'org.junit.platform:junit-platform-launcher:1.3.0-RC1'
    testCompile 'org.junit-pioneer:junit-pioneer:0.1.2'
    testRuntime 'org.apache.logging.log4j:log4j-core:2.11.1'
    testRuntime 'org.apache.logging.log4j:log4j-jul:2.11.1'
    testCompile 'org.mockito:mockito-core:2.21.0'
    testCompile 'com.github.tomakehurst:wiremock:2.18.0'
    testCompile 'org.assertj:assertj-swing-junit:3.8.0'
    testCompile 'org.reflections:reflections:0.9.11'
    testCompile 'org.xmlunit:xmlunit-core:2.6.2'
    testCompile 'org.xmlunit:xmlunit-matchers:2.6.2'
    testCompile 'com.tngtech.archunit:archunit-junit:0.8.3'
    testCompile "org.testfx:testfx-core:4.0.+"
    testCompile "org.testfx:testfx-junit5:4.0.+"

    checkstyle 'com.puppycrawl.tools:checkstyle:8.12'
}

jacoco {
    toolVersion = '0.8.1'
}

dependencyUpdates {
    outputFormatter = "json"
}

//We have to use this as long as junit-pioneer has no official release
dependencyUpdates.revision = 'integration'

// We have some dependencies which cannot be updated due to various reasons.
dependencyUpdates.resolutionStrategy = {
    componentSelection { rules ->
        rules.all { ComponentSelection selection ->
            if ( selection.candidate.module!="javax.inject"  && selection.candidate.version ==~ /[0-9].*SNAPSHOT/ ) {
                selection.reject("Ignore SNAPSHOT releases")
            }
        }
        rules.withModule("org.controlsfx:controlsfx") { ComponentSelection selection ->
            if (selection.candidate.version ==~ /9.*/) { // Reject version 9 or higher
                selection.reject("Cannot be updated to 9.*.* until Jabref works with Java 9")
            }
        }
        rules.withModule("com.github.tomtung:latex2unicode_2.12") { ComponentSelection selection ->
            if (selection.candidate.version ==~ /0.2.2/) { // Reject version higher than 2.0.2
                selection.reject("Cannot be updated to 0.2.4 until JabRef is prepared for it")
            }
        }
        rules.withModule("de.jensd:fontawesomefx-materialdesignfont") { ComponentSelection selection ->
            if (selection.candidate.version ==~ /2.*/) {
                selection.reject("Cannot be upgraded to version 2")
            }
        }
    }
}

task checkOutdatedDependencies(dependsOn: dependencyUpdates) {
    doLast {
        def dependencyReport = new JsonSlurper().parseText(new File("build/dependencyUpdates/report.json").text)
        assert dependencyReport.outdated.count == 0: "There are outdated dependencies in build.gradle!\n Run ./gradlew dependencyUpdates to see which"
    }
}

clean {
    delete "src/main/gen"
}

processResources {
    filteringCharset = 'UTF-8'

    filesMatching("build.properties") {
        expand(version: project.version,
                "year": String.valueOf(Calendar.getInstance().get(Calendar.YEAR)),
                "authors": new File('AUTHORS').readLines().findAll { !it.startsWith("#") }.join(", "),
                "developers": new File('DEVELOPERS').readLines().findAll { !it.startsWith("#") }.join(", "),
                "azureInstrumentationKey": System.getenv('AzureInstrumentationKey'),
                "minRequiredJavaVersion": minRequiredJavaVersion,
                "allowJava9": allowJava9

        )
        filteringCharset = 'UTF-8'
    }

    filesMatching("resource/**/meta.xml") {
        expand version: project.version
    }
}


task generateSource(dependsOn: ["generateBstGrammarSource", "generateSearchGrammarSource"]) {
    group = 'JabRef'
    description 'Generates all Java source files.'
}

task generateBstGrammarSource(type: JavaExec) {
    group 'JabRef'
    description 'Generates BstLexer.java and BstParser.java from the Bst.g grammar file using antlr3.'

    File antlrSource = file('src/main/antlr3/org/jabref/bst/Bst.g')

    inputs.file antlrSource
    outputs.file file('src/main/gen/org/jabref/logic/bst/BstLexer.java')
    outputs.file file('src/main/gen/org/jabref/logic/bst/BstParser.java')

    main = 'org.antlr.Tool'
    classpath = configurations.antlr3
    args = ["-o", file('src/main/gen/org/jabref/logic/bst/'), antlrSource]
}

task generateSearchGrammarSource(type: JavaExec) {
    String grammarFile = "Search"

    group 'JabRef'
    description "Generates java files for ${grammarFile}.g antlr4."

    String packagePath = "org/jabref/search"
    File antlrPath = file("src/main/antlr4")
    File genPath = file("src/main/gen")

    File antlrSource = file("$antlrPath/$packagePath/${grammarFile}.g4")
    File destinationDir = file("$genPath/$packagePath")

    inputs.file antlrSource
    outputs.file file("$destinationDir/${grammarFile}Parser.java")
    outputs.file file("$destinationDir/${grammarFile}Lexer.java")
    outputs.file file("$destinationDir/${grammarFile}Visitor.java")
    outputs.file file("$destinationDir/${grammarFile}BaseVisitor.java")
    outputs.file file("$destinationDir/${grammarFile}.tokens")
    outputs.file file("$destinationDir/${grammarFile}Lexer.tokens")

    main = 'org.antlr.v4.Tool'
    classpath = configurations.antlr4
    args = ["-o", destinationDir, "-visitor", "-no-listener", "-package", "org.jabref.search", antlrSource]
}

compileJava {
    options.encoding = 'UTF-8'
    options.compilerArgs << "-Xlint:none"
}
compileJava.dependsOn "generateSource"

compileTestJava {
    options.encoding = 'UTF-8'
}

javadoc {
    options {
        encoding = 'UTF-8'
        version = true
        author = true
    }
}

// Test tasks
test {
    useJUnitPlatform {
        excludeTags 'DatabaseTest', 'FetcherTest', 'GUITest', 'org.jabref.testutils.category.FetcherTest', 'org.jabref.testutils.category.GUITest'
    }

    testLogging {
        // set options for log level LIFECYCLE
        events "failed"
        exceptionFormat "full"
    }
}

task databaseTest(type: Test) {
    useJUnit {
        includeCategories 'org.jabref.testutils.category.DatabaseTest'
    }
}

task fetcherTest(type: Test) {
    useJUnit {
        includeCategories 'org.jabref.testutils.category.FetcherTest'
    }
}

task guiTest(type: Test) {
    useJUnit {
        includeCategories 'org.jabref.testutils.category.GUITest'
    }
}

// Test result tasks
task copyTestResources(type: Copy) {
    from "${projectDir}/src/test/resources"
    into "${buildDir}/classes/test"
}
processTestResources.dependsOn copyTestResources

tasks.withType(Test) {
    reports.html.destination = file("${reporting.baseDir}/${name}")

    jacoco {
        append = true
    }
}

task jacocoMerge(type: JacocoMerge) {
    executionData file("$buildDir/jacoco/test.exec"), file("$buildDir/jacoco/databaseTest.exec"), file("$buildDir/jacoco/fetcherTest.exec")
    dependsOn test, databaseTest, fetcherTest
}

jacocoTestReport {
    executionData jacocoMerge.destinationFile
    dependsOn jacocoMerge

    reports {
        xml.enabled = true // coveralls plugin depends on xml format report
        html.enabled = true
    }
}

// Code quality tasks
checkstyle {
    // do not use other packages for checkstyle, excluding gen(erated) sources
    checkstyleMain.source = "src/main/java"
    toolVersion = '8.5'

    // do not perform checkstyle checks by default
    sourceSets = []
}

modernizer {
    // We have more than 20 issues, which are not fixed yet. Nevertheless, we produce the modernizer output.
    // See https://github.com/andrewgaul/modernizer-maven-plugin for more information on modernizer
    failOnViolations = false
}

// Release tasks
shadowJar {
    classifier 'fat'
}

/*
 * Changes project.version to VERSION--snapshot--DATE--GIT_HASH
 */
if (hasProperty('dev')) {
    String command = "git log --pretty=format:%cd--%h -n 1 --date=short"
    String commitInfo = ""
    if (OperatingSystem.current().isWindows()) {
        commitInfo = "cmd /c $command".execute().in.text
    } else {
        commitInfo = command.execute().in.text
    }

    // determine branch
    command = "git symbolic-ref -q --short HEAD"
    String branchName = ""
    if (OperatingSystem.current().isWindows()) {
        branchName = "cmd /c $command".execute().in.text
    } else {
        branchName = command.execute().in.text
    }
    // A newline is returned. Remove it. (trim())
    // In the context of github, the branch name could be something like "pull/277"
    // "/" is an illegal character. To be safe, all illegal filename characters are replaced by "_"
    // http://stackoverflow.com/a/15075907/873282 describes the used pattern.
    branchName = branchName.trim().replaceAll("[^a-zA-Z0-9.-]", "_")

    // hack string
    // first the date (%cd), then the branch name, and finally the commit id (%h)
    String infoString = commitInfo.substring(0, 10) + "--" + branchName + "--" + commitInfo.substring(12)

    project.version += "--snapshot--" + infoString
}

install4j {
    installDir = file(project.ext.install4jDir)
}

task generateFinalJabRefPS1File(type: Copy) {
    from('buildres') {
        include 'JabRef.ps1'
    }
    into 'build'
    filter(org.apache.tools.ant.filters.ReplaceTokens, tokens: [jabRefJarFileName: jar.archiveName])
}

// has to be defined AFTER 'dev' things to have the correct project.version
task media(type: com.install4j.gradle.Install4jTask, dependsOn: ["releaseJar", "generateFinalJabRefPS1File"]) {
    projectFile = file('jabref.install4j')
    release = project.version
    winKeystorePassword = System.getenv('CERTIFICATE_PW')
    macKeystorePassword = System.getenv('CERTIFICATE_PW')
    variables = [
            versionFourDots: project.ext.threeDotVersion,
            buildFileName  : jar.archiveName,
            version        : project.version
    ]

    doLast {
        copy {
            from "build/install4j"
            into "build/releases"
        }
    }
}


task release(dependsOn: ["media", "releaseJar"]) {
    group = 'JabRef - Release'
    description 'Creates a release for all target platforms.'
}

task releaseJar(dependsOn: "shadowJar") {
    group = 'JabRef - Release'
    description "Creates a Jar release."
    doLast {
        copy {
            from("$buildDir/libs/JabRef-${project.version}-fat.jar")
            into("$buildDir/releases")
            rename { String fileName ->
                fileName.replace('-fat', '')
            }
        }
        // set executable with read permissions (first true) and for all (false)
        file("$buildDir/releases/JabRef-${project.version}.jar").setExecutable(true, false)
    }
}

task snapJar(dependsOn: "releaseJar", type: Delete) {
    delete fileTree(dir: "$buildDir/releases/", exclude: "JabRef-${project.version}.jar")
}

jmh {
    warmupIterations = 5
    iterations = 10
    fork = 2
<<<<<<< HEAD
=======
}

// Source: https://stackoverflow.com/a/44168582/873282
task downloadDependencies {
    description "Pre-downloads *most* dependencies"
    doLast {
        configurations.getAsMap().each { name, config ->
            println "Retrieving dependencies for $name"
            try {
                config.files
            } catch (e) {
                // some cannot be resolved, just log them
                project.logger.info e.message
            }
        }
    }
>>>>>>> 2d2a0f63
}<|MERGE_RESOLUTION|>--- conflicted
+++ resolved
@@ -494,8 +494,6 @@
     warmupIterations = 5
     iterations = 10
     fork = 2
-<<<<<<< HEAD
-=======
 }
 
 // Source: https://stackoverflow.com/a/44168582/873282
@@ -512,5 +510,4 @@
             }
         }
     }
->>>>>>> 2d2a0f63
 }