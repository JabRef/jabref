import groovy.json.JsonSlurper
import org.gradle.internal.os.OperatingSystem
import org.jabref.build.JournalAbbreviationConverter
import org.jabref.build.xjc.XjcPlugin
import org.jabref.build.xjc.XjcTask
import com.apollographql.apollo.gradle.internal.DefaultCompilationUnit
// to update the gradle wrapper, execute
// ./gradlew wrapper --gradle-version=6.0 --distribution-type=bin

plugins {
    id 'application'

    id "com.simonharrer.modernizer" version '2.1.0-1'

    id 'me.champeau.gradle.jmh' version '0.5.3'

    id 'com.github.ben-manes.versions' version '0.39.0'

    id 'org.javamodularity.moduleplugin' version '1.8.7'

    id 'org.openjfx.javafxplugin' version '0.0.10'

    id 'org.beryx.jlink' version '2.24.0'

    // nicer test outputs during running and completion
    // Homepage: https://github.com/radarsh/gradle-test-logger-plugin
    id 'com.adarshr.test-logger' version '3.0.0'

    id 'jacoco'

    id 'checkstyle'

    id 'project-report'

    id 'idea'

    id "com.apollographql.apollo" version '2.5.8'
}

// Enable following for debugging
// gradle.startParameter.showStacktrace = org.gradle.api.logging.configuration.ShowStacktrace.

apply plugin: XjcPlugin

apply from: 'eclipse.gradle'

group = "org.jabref"
version = project.findProperty('projVersion') ?: '100.0.0'

java {
    sourceCompatibility = JavaVersion.VERSION_14
    targetCompatibility = JavaVersion.VERSION_14

    // Workaround needed for Eclipse, probably because of https://github.com/gradle/gradle/issues/16922
    // Should be removed as soon as Gradle 7.0.1 is released ( https://github.com/gradle/gradle/issues/16922#issuecomment-828217060 )
    modularity.inferModulePath.set(false)
}

application {
    mainClass.set('org.jabref.gui.JabRefLauncher')
    mainModule.set('org.jabref')
}

// TODO: Ugly workaround to temporarily ignore build errors to dependencies of latex2unicode
// These should be removed, as well as the files in the lib folder, as soon as they have valid module names
modularity.patchModule("test", "fastparse_2.12-1.0.0.jar")
modularity.patchModule("test2", "fastparse-utils_2.12-1.0.0.jar")
modularity.patchModule("test3", "sourcecode_2.12-0.1.4.jar")
modularity.patchModule("apollo.runtime", "apollo-api-jvm-2.5.8.jar")

// Workaround for https://github.com/openjfx/javafx-gradle-plugin/issues/89
// See also https://github.com/java9-modularity/gradle-modules-plugin/issues/165
modularity.disableEffectiveArgumentsAdjustment()

sourceSets {
    main {
        java {
            // src-gen reasoning: https://stackoverflow.com/a/64612308/873282
            srcDirs = ["src/main/java", "src-gen/main/java"]
        }
        resources {
            srcDirs = ["src/main/java", "src/main/resources"]
        }
    }
    test {
        java {
            srcDirs = ["src/test/java"]
        }
        resources {
            srcDirs = ["src/test/resources"]
        }
    }
}

repositories {
    mavenLocal()
    mavenCentral()
    maven { url 'https://oss.sonatype.org/content/groups/public' }
    maven { url 'https://repository.apache.org/snapshots' }
}

configurations {
    antlr3
    antlr4
    // TODO: Remove the following workaround for split error messages such as
    // error: module java.xml.bind reads package javax.annotation from both jsr305 and java.annotation
    compile {
        extendsFrom implementation
        exclude group: "javax.activation"
    }
}

javafx {
    version = "16"
    modules = [ 'javafx.controls', 'javafx.fxml', 'javafx.web', 'javafx.swing' ]
}

dependencies {
    // Include all jar-files in the 'lib' folder as dependencies
    implementation fileTree(dir: 'lib', includes: ['*.jar'])

    implementation 'org.apache.pdfbox:pdfbox:2.0.23'
    implementation 'org.apache.pdfbox:fontbox:2.0.23'
    implementation 'org.apache.pdfbox:xmpbox:2.0.23'

    implementation group: 'org.apache.commons', name: 'commons-csv', version: '1.8'
    implementation 'com.h2database:h2-mvstore:1.4.200'

    implementation group: 'org.apache.tika', name: 'tika-core', version: '1.26'

    // required for reading write-protected PDFs - see https://github.com/JabRef/jabref/pull/942#issuecomment-209252635
    implementation 'org.bouncycastle:bcprov-jdk15on:1.68'

    implementation 'commons-cli:commons-cli:1.4'

    implementation 'org.libreoffice:libreoffice:7.1.3'
    implementation 'org.libreoffice:unoloader:7.1.3'

    implementation 'io.github.java-diff-utils:java-diff-utils:4.10'
    implementation 'info.debatty:java-string-similarity:2.0.0'

    antlr3 'org.antlr:antlr:3.5.2'
    implementation 'org.antlr:antlr-runtime:3.5.2'

    antlr4 'org.antlr:antlr4:4.9.2'
    implementation 'org.antlr:antlr4-runtime:4.9.2'

    implementation (group: 'org.apache.lucene', name: 'lucene-queryparser', version: '8.8.2') {
        exclude group: 'org.apache.lucene', module: 'lucene-sandbox'
    }

    implementation group: 'org.eclipse.jgit', name: 'org.eclipse.jgit', version: '5.11.1.202105131744-r'

    implementation group: 'com.fasterxml.jackson.dataformat', name: 'jackson-dataformat-yaml', version: '2.12.3'
    implementation group: 'com.fasterxml.jackson.datatype', name: 'jackson-datatype-jsr310', version: '2.12.3'

    implementation group: 'org.mariadb.jdbc', name: 'mariadb-java-client', version: '2.7.3'

    implementation 'org.postgresql:postgresql:42.2.20'

    implementation ('com.oracle.ojdbc:ojdbc10:19.3.0.0') {
        // causing module issues
        exclude module: 'oraclepki'
    }

    implementation ('com.google.guava:guava:30.1.1-jre') {
        // TODO: Remove this as soon as https://github.com/google/guava/issues/2960 is fixed
        exclude module: "jsr305"
    }

    implementation group: 'jakarta.annotation', name: 'jakarta.annotation-api', version: '1.3.5'

    // JavaFX stuff
    implementation 'org.kordamp.ikonli:ikonli-javafx:12.2.0'
    implementation 'org.kordamp.ikonli:ikonli-materialdesign2-pack:12.2.0'
    implementation 'de.saxsys:mvvmfx-validation:1.9.0-SNAPSHOT'
    implementation 'de.saxsys:mvvmfx:1.8.0'
    implementation 'com.tobiasdiez:easybind:2.2'
    implementation 'org.fxmisc.flowless:flowless:0.6.3'
    implementation 'org.fxmisc.richtext:richtextfx:0.10.6'
    implementation group: 'org.glassfish.hk2.external', name: 'jakarta.inject', version: '2.6.1'
    implementation 'com.jfoenix:jfoenix:9.0.10'
    implementation 'org.controlsfx:controlsfx:11.1.0'

    implementation 'org.jsoup:jsoup:1.13.1'
    implementation 'com.konghq:unirest-java:3.11.11'

    implementation 'org.slf4j:slf4j-api:2.0.0-alpha1'
    implementation group: 'org.apache.logging.log4j', name: 'log4j-jcl', version: '3.0.0-SNAPSHOT'
    implementation group: 'org.apache.logging.log4j', name: 'log4j-slf4j18-impl', version: '3.0.0-SNAPSHOT'
    implementation group: 'org.apache.logging.log4j', name: 'log4j-plugins', version: '3.0.0-SNAPSHOT'
    implementation group: 'org.apache.logging.log4j', name: 'log4j-api', version: '3.0.0-SNAPSHOT'
    implementation group: 'org.apache.logging.log4j', name: 'log4j-core', version: '3.0.0-SNAPSHOT'
    annotationProcessor group: 'org.apache.logging.log4j', name: 'log4j-core', version: '3.0.0-SNAPSHOT'

    // SNAPSHOT is required because of plain-java support
    // See https://github.com/michel-kraemer/citeproc-java/issues/92 for details
    implementation 'de.undercouch:citeproc-java:3.0.0-SNAPSHOT'

    implementation group: 'jakarta.activation', name: 'jakarta.activation-api', version: '1.2.1'
    implementation group: 'jakarta.xml.bind', name: 'jakarta.xml.bind-api', version: '2.3.2'
    implementation group: 'org.glassfish.jaxb', name: 'jaxb-runtime', version: '2.3.2'

    implementation ('com.github.tomtung:latex2unicode_2.12:0.2.6') {
        exclude module: 'fastparse_2.12'
    }

    implementation group: 'com.microsoft.azure', name: 'applicationinsights-core', version: '2.4.1'
    implementation (group: 'com.microsoft.azure', name: 'applicationinsights-logging-log4j2', version: '2.4.1') {
        exclude module: "log4j-core"
    }

    implementation 'com.vladsch.flexmark:flexmark:0.62.2'
    implementation 'com.vladsch.flexmark:flexmark-ext-gfm-strikethrough:0.62.2'
    implementation 'com.vladsch.flexmark:flexmark-ext-gfm-tasklist:0.62.2'

<<<<<<< HEAD
    // GraphQL integration
    implementation ("com.apollographql.apollo:apollo-runtime:2.5.8"){
        exclude module: "apollo-api"
        exclude module: "apollo-normalized-cache"
    }

    testImplementation 'io.github.classgraph:classgraph:4.8.106'
=======
    testImplementation 'io.github.classgraph:classgraph:4.8.108'
>>>>>>> 2497ba4d
    testImplementation 'org.junit.jupiter:junit-jupiter:5.7.2'
    testRuntimeOnly 'org.junit.vintage:junit-vintage-engine:5.7.2'
    testImplementation 'org.junit.platform:junit-platform-launcher:1.7.2'

    testImplementation 'net.bytebuddy:byte-buddy-parent:1.11.1'
    testRuntimeOnly group: 'org.apache.logging.log4j', name: 'log4j-core', version: '3.0.0-SNAPSHOT'
    testRuntimeOnly group: 'org.apache.logging.log4j', name: 'log4j-jul', version: '3.0.0-SNAPSHOT'
    testImplementation 'org.mockito:mockito-core:3.11.0'
    testImplementation 'org.xmlunit:xmlunit-core:2.8.2'
    testImplementation 'org.xmlunit:xmlunit-matchers:2.8.2'
    testRuntimeOnly 'com.tngtech.archunit:archunit-junit5-engine:0.19.0'
    testImplementation 'com.tngtech.archunit:archunit-junit5-api:0.19.0'
    testImplementation "org.testfx:testfx-core:4.0.17-alpha-SNAPSHOT"
    testImplementation "org.testfx:testfx-junit5:4.0.17-alpha-SNAPSHOT"
    testImplementation "org.hamcrest:hamcrest-library:2.2"

    checkstyle 'com.puppycrawl.tools:checkstyle:8.43'
    xjc group: 'org.glassfish.jaxb', name: 'jaxb-xjc', version: '2.3.3'
}

dependencyUpdates {
    outputFormatter = "json"
}

// We have some dependencies which cannot be updated due to various reasons.
dependencyUpdates.resolutionStrategy {
    componentSelection { rules ->
        rules.all { ComponentSelection selection ->
            boolean rejected = ['alpha', 'snapshot', 'beta', 'rc', 'cr', 'm', 'preview', 'b', 'ea'].any { qualifier ->
                selection.candidate.version ==~ /(?i).*[.-]$qualifier[.\d-+]*/
            }
            if (rejected) {
                selection.reject('Release candidate')
            }
        }
        rules.withModule("org.javamodularity.moduleplugin:org.javamodularity.moduleplugin.gradle.plugin") { ComponentSelection selection ->
            if (selection.candidate.version ==~ /1.6.0/) {
                selection.reject("Does not work due to bug, see https://github.com/JabRef/jabref/pull/5270")
            }
        }
        rules.withModule("com.microsoft.azure:applicationinsights-core") { ComponentSelection selection ->
            if (selection.candidate.version ==~ /2.5.0/ || selection.candidate.version ==~ /2.5.1/) {
                selection.reject("Does not work due to bug, see https://github.com/JabRef/jabref/pull/5596")
            }
        }
        rules.withModule("com.microsoft.azure:applicationinsights-logging-log4j2") { ComponentSelection selection ->
            if (selection.candidate.version ==~ /2.5.0/ || selection.candidate.version ==~ /2.5.1/) {
                selection.reject("Does not work due to bug, see https://github.com/JabRef/jabref/pull/5596")
            }
        }
    }
}

task checkOutdatedDependencies(dependsOn: dependencyUpdates) {
    doLast {
        def dependencyReport = new JsonSlurper().parseText(new File("build/dependencyUpdates/report.json").text)
        assert dependencyReport.outdated.count == 0: "There are outdated dependencies in build.gradle!\n Run ./gradlew dependencyUpdates to see which"
    }
}

clean {
    delete "src/main/generated"
    delete "src-gen"
}

processResources {
    gradle.taskGraph.whenReady {
        if (gradle.taskGraph.hasTask(":jpackage")) {
            logger.info('Adding buildres/csl to resources')
            from("buildres/csl")
            duplicatesStrategy = DuplicatesStrategy.EXCLUDE
        }
    }

    filteringCharset = 'UTF-8'

    filesMatching("build.properties") {
        expand(version: project.findProperty('projVersionInfo') ?: '100.0.0',
                "year": String.valueOf(Calendar.getInstance().get(Calendar.YEAR)),
                "maintainers": new File('MAINTAINERS').readLines().findAll { !it.startsWith("#") }.join(", "),
                "azureInstrumentationKey": System.getenv('AzureInstrumentationKey') ? System.getenv('AzureInstrumentationKey') : '',
                "springerNatureAPIKey": System.getenv('SpringerNatureAPIKey') ? System.getenv('SpringerNatureAPIKey') : '',
                "astrophysicsDataSystemAPIKey": System.getenv('AstrophysicsDataSystemAPIKey') ? System.getenv('AstrophysicsDataSystemAPIKey') : '',
                "ieeeAPIKey": System.getenv('IEEEAPIKey') ? System.getenv('IEEEAPIKey') : '',
                "scienceDirectApiKey": System.getenv('SCIENCEDIRECTAPIKEY') ? System.getenv('SCIENCEDIRECTAPIKEY') : ''
        )
        filteringCharset = 'UTF-8'
    }

    filesMatching(["resources/resource/ods/meta.xml", "resources/resource/openoffice/meta.xml"]) {
        expand version: project.version
    }
}

task generateSource(dependsOn: ["generateBstGrammarSource",
                                "generateSearchGrammarSource",
                                "generateMedlineSource",
                                "generateBibtexmlSource",
                                "generateEndnoteSource",
                                "generateModsSource"]) {
    group = 'JabRef'
    description 'Generates all necessary (Java) source files.'
}

tasks.register("generateBstGrammarSource", JavaExec) {
    main = "org.antlr.Tool"
    classpath = configurations.antlr3
    group = "JabRef"
    description = 'Generates BstLexer.java and BstParser.java from the Bst.g grammar file using antlr3.'

    inputs.dir('src/main/antlr3/org/jabref/bst/')
    outputs.dir("src-gen/main/java/org/jabref/logic/bst/")
    args = ["-o", "src-gen/main/java/org/jabref/logic/bst/" , "$projectDir/src/main/antlr3/org/jabref/bst/Bst.g" ]
}

tasks.register("generateSearchGrammarSource", JavaExec) {
    main = "org.antlr.v4.Tool"
    classpath = configurations.antlr4
    group = 'JabRef'
    description = "Generates java files for Search.g antlr4."

    inputs.dir("src/main/antlr4/org/jabref/search/")
    outputs.dir("src-gen/main/java/org/jabref/search/")
    args  = ["-o","src-gen/main/java/org/jabref/search" , "-visitor", "-no-listener", "-package", "org.jabref.search", "$projectDir/src/main/antlr4/org/jabref/search/Search.g4"]
}

task generateMedlineSource(type: XjcTask) {
    group = 'JabRef'
    description = "Generates java files for the medline importer."

    schemaFile = "src/main/resources/xjc/medline/medline.xsd"
    outputDirectory = "src-gen/main/java"
    javaPackage = "org.jabref.logic.importer.fileformat.medline"
}

task generateBibtexmlSource(type: XjcTask) {
    group = 'JabRef'
    description = "Generates java files for the bibtexml importer."

    schemaFile = "src/main/resources/xjc/bibtexml/bibtexml.xsd"
    outputDirectory = "src-gen/main/java/"
    javaPackage = "org.jabref.logic.importer.fileformat.bibtexml"
}

task generateEndnoteSource(type: XjcTask) {
    group = 'JabRef'
    description = "Generates java files for the endnote importer."

    schemaFile = "src/main/resources/xjc/endnote/endnote.xsd"
    outputDirectory = "src-gen/main/java/"
    javaPackage = "org.jabref.logic.importer.fileformat.endnote"
}

task generateModsSource(type: XjcTask) {
    group = 'JabRef'
    description = "Generates java files for the mods importer."

    schemaFile = "src/main/resources/xjc/mods/mods-3-7.xsd"
    bindingFile = "src/main/resources/xjc/mods/mods-binding.xjb"
    outputDirectory = "src-gen/main/java"
    javaPackage = "org.jabref.logic.importer.fileformat.mods"
    arguments = '-npa'
}

task generateJournalAbbreviationList(type: JournalAbbreviationConverter) {
    group = 'JabRef'
    description = "Converts the comma-separated journal abbreviation file to a H2 MVStore."

    // This directory is filled by "refresh-journal-lists.yml"
    // It takes the contents of https://github.com/JabRef/abbrv.jabref.org.git
    inputDir = file("build/journals")

    outputDir = file("src/main/resources/journals")
}

apollo {

  schemaFile.set(file("src/main/java/org/jabref/jabrefonline/graphql/schema.json"))
  graphqlSourceDirectorySet.srcDir("src/main/java/org/jabref/jabrefonline/graphql/")
  graphqlSourceDirectorySet.exclude("schema.json")
  customTypeMapping = [
    "DateTime" : "java.time.LocalDateTime"
  ]
  generateKotlinModels.set(false)
  nullableValueType.set("javaOptional")
  useJavaBeansSemanticNaming.set(true)
  rootPackageName.set("org.jabref.jabrefonline")

  onCompilationUnit {
      outputDir.set(file("src-gen/main/java/")) // TODO not working yet
    // Overwrite some options here for single CompilationUnit if needed
  }

}

tasks.withType(JavaCompile) {
    options.encoding = 'UTF-8'
}

compileJava {
    options.compilerArgs << "-Xlint:none"
    dependsOn "generateSource"

    options.annotationProcessorGeneratedSourcesDirectory = file("src-gen/main/java")

    moduleOptions {
        // TODO: Remove access to internal api
        addExports = [
                'javafx.controls/com.sun.javafx.scene.control' : 'org.jabref',
                'org.controlsfx.controls/impl.org.controlsfx.skin' : 'org.jabref',
                'apollo.runtime/com.apollographql.apollo.api': 'org.jabref',
                'apollo.runtime/com.apollographql.apollo.api.internal': 'org.jabref'
        ]
    }
}

run {
    // TODO: Remove access to internal api
    moduleOptions {
        addExports = [
                'javafx.controls/com.sun.javafx.scene.control' : 'org.jabref',
                'org.controlsfx.controls/impl.org.controlsfx.skin' : 'org.jabref',

                'javafx.controls/com.sun.javafx.scene.control.behavior' : 'com.jfoenix',

                // Not sure why we need to restate the controlfx exports
                // Taken from here: https://github.com/controlsfx/controlsfx/blob/9.0.0/build.gradle#L1
                'javafx.graphics/com.sun.javafx.scene' : 'org.controlsfx.controls',
                'javafx.graphics/com.sun.javafx.scene.traversal' : 'org.controlsfx.controls',
                'javafx.graphics/com.sun.javafx.css' : 'org.controlsfx.controls',
                'javafx.controls/com.sun.javafx.scene.control' : 'org.controlsfx.controls',
                'javafx.controls/com.sun.javafx.scene.control.behavior' : 'org.controlsfx.controls',
                'javafx.controls/com.sun.javafx.scene.control.inputmap' : 'org.controlsfx.controls',
                'javafx.base/com.sun.javafx.event' : 'org.controlsfx.controls',
                'javafx.base/com.sun.javafx.collections' : 'org.controlsfx.controls',
                'javafx.base/com.sun.javafx.runtime': 'org.controlsfx.controls',
                'javafx.web/com.sun.webkit' : 'org.controlsfx.controls',
        ]

        addOpens = [
                'javafx.controls/javafx.scene.control' : 'org.jabref',
                'org.controlsfx.controls/org.controlsfx.control.textfield' : 'org.jabref',
                'javafx.controls/com.sun.javafx.scene.control' : 'org.jabref',

                'javafx.controls/javafx.scene.control.skin' : 'org.controlsfx.controls',
                'javafx.graphics/javafx.scene' : 'org.controlsfx.controls',

                'javafx.controls/com.sun.javafx.scene.control.behavior' : 'com.jfoenix',
                'javafx.base/com.sun.javafx.binding' : 'com.jfoenix',
                'javafx.graphics/com.sun.javafx.stage' : 'com.jfoenix',
                'javafx.base/com.sun.javafx.event' : 'com.jfoenix'
        ]
    }
}

javadoc {
    options {
        encoding = 'UTF-8'
        version = true
        author = true
         addMultilineStringsOption("-add-exports").setValue([
            'javafx.controls/com.sun.javafx.scene.control=org.jabref',
            'org.controlsfx.controls/impl.org.controlsfx.skin=org.jabref'
        ])
    }
}

test {
    useJUnitPlatform {
        excludeTags 'DatabaseTest', 'FetcherTest', 'GUITest'
    }

    moduleOptions {
        // TODO: Remove this as soon as archunit is modularized
        runOnClasspath = true
    }

    testLogging {
        // set options for log level LIFECYCLE
        // for debugging tests: add "STANDARD_OUT", "STANDARD_ERROR"
        events = ["FAILED"]
        exceptionFormat "full"
    }
}

testlogger {
    showPassed false
}

task databaseTest(type: Test) {
    useJUnitPlatform {
        includeTags 'DatabaseTest'
    }

    testLogging {
        // set options for log level LIFECYCLE
        events = ["FAILED"]
        exceptionFormat "full"
    }
}

task fetcherTest(type: Test) {
    useJUnitPlatform {
        includeTags 'FetcherTest'
    }

    testLogging {
        // set options for log level LIFECYCLE
        events = ["FAILED"]
        exceptionFormat "full"
    }
}

task guiTest(type: Test) {
    useJUnitPlatform {
        includeTags 'GUITest'
    }

    testLogging {
        // set options for log level LIFECYCLE
        events = ["FAILED"]
        exceptionFormat "full"
    }
}

// Test result tasks
task copyTestResources(type: Copy) {
    from "${projectDir}/src/test/resources"
    into "${buildDir}/classes/test"
}
processTestResources.dependsOn copyTestResources

tasks.withType(Test) {
    reports.html.destination = file("${reporting.baseDir}/${name}")
}

task jacocoMergePrep() {
    doFirst {
        // Ignore failures of tests
        tasks.withType(Test) {
            ignoreFailures = true
        }
    }
}
test.mustRunAfter jacocoMergePrep
databaseTest.mustRunAfter jacocoMergePrep
fetcherTest.mustRunAfter jacocoMergePrep

task jacocoMerge(type: JacocoMerge) {
    executionData files(
            "$buildDir/jacoco/test.exec",
            "$buildDir/jacoco/databaseTest.exec",
            "$buildDir/jacoco/fetcherTest.exec").filter { it.exists() }
    dependsOn jacocoMergePrep, test, databaseTest, fetcherTest
}

jacocoTestReport {
    executionData jacocoMerge.destinationFile
    dependsOn jacocoMerge

    reports {
        csv.enabled = true
        html.enabled = true
        xml.enabled = true // coveralls plugin depends on xml format report
    }
}

// Code quality tasks
checkstyle {
    // will only run when called explicitly from the command line
    sourceSets = []
}

// Release tasks
task deleteInstallerTemp(type: Delete) {
    delete "$buildDir/installer"
}

jpackage.dependsOn deleteInstallerTemp
jlink {
    addOptions('--strip-debug', '--compress', '2', '--no-header-files', '--no-man-pages')
    launcher {
        name = 'JabRef'
    }

    addOptions("--bind-services")

    // TODO: Remove the following as soon as the dependencies are fixed (upstream)
    // forceMerge is usually needed when some non-modular artifacts in the dependency graph use code that was previously part of the JDK
    // but it was removed in the newer releases.
    // The pom.xml associated with such a non-modular artifact does not mention that the artifact depends on the removed code
    // (because the artifact was published when this code was still available in the JDK).
    forceMerge "javafx"
    forceMerge "controlsfx", "bcprov", "jaxb", "istack", "stax", "log4j"

    // TODO: Remove the following correction to the merged module
    // The module descriptor automatically generated by the plugin for the merged module contained some invalid entries.
    // Execute ./gradlew suggestMergedModuleInfo and include the suggested directives here.
    mergedModule {
        requires 'java.compiler'
        requires 'java.datatransfer'
        requires 'java.desktop'
        requires 'java.logging'
        requires 'java.management'
        requires 'java.naming'
        requires 'java.net.http'
        requires 'java.scripting'
        requires 'java.security.jgss'
        requires 'java.security.sasl'
        requires 'java.sql'
        requires 'java.sql.rowset'
        requires 'java.transaction.xa'
        requires 'java.rmi'
        requires 'java.xml'
        requires 'jdk.jfr'
        requires 'jdk.jsobject'
        requires 'jdk.unsupported'
        requires 'jdk.unsupported.desktop'
        requires 'jdk.security.jgss'
        requires 'jdk.xml.dom'
        requires 'com.google.gson'
        requires 'com.sun.xml.fastinfoset'
        requires 'com.sun.xml.txw2'
        requires 'org.slf4j'
        uses 'org.apache.logging.log4j.util.PropertySource'
        uses 'org.apache.logging.log4j.core.util.WatchEventService'
        uses 'org.apache.logging.log4j.plugins.processor.PluginService'
        uses 'org.controlsfx.glyphfont.GlyphFont'
        uses 'com.airhacks.afterburner.views.ResourceLocator'
        uses 'org.apache.logging.log4j.message.ThreadDumpMessage.ThreadInfoFactory'
        uses 'com.airhacks.afterburner.injection.PresenterFactory'
        uses 'org.apache.logging.log4j.spi.Provider'
        uses 'org.mariadb.jdbc.credential.CredentialPlugin'
        uses 'org.mariadb.jdbc.authentication.AuthenticationPlugin'
        uses 'org.mariadb.jdbc.tls.TlsSocketPlugin'
        uses 'org.mariadb.jdbc.LocalInfileInterceptor'
        uses 'org.eclipse.jgit.transport.SshSessionFactory'
        uses 'org.eclipse.jgit.lib.GpgSigner'
        uses 'javax.xml.bind.JAXBContextFactory'
        provides 'org.apache.lucene.codecs.DocValuesFormat' with 'org.apache.lucene.codecs.lucene80.Lucene80DocValuesFormat'
        provides 'javax.annotation.processing.Processor' with 'org.apache.logging.log4j.plugins.processor.PluginProcessor'
        provides 'org.controlsfx.glyphfont.GlyphFont' with 'org.controlsfx.glyphfont.FontAwesome'
        provides 'org.apache.logging.log4j.message.ThreadDumpMessage.ThreadInfoFactory' with 'org.apache.logging.log4j.core.message.ExtendedThreadInfoFactory'
        provides 'org.mariadb.jdbc.tls.TlsSocketPlugin' with 'org.mariadb.jdbc.internal.protocol.tls.DefaultTlsSocketPlugin'
        provides 'com.microsoft.applicationinsights.core.dependencies.io.grpc.ServerProvider' with 'com.microsoft.applicationinsights.core.dependencies.io.grpc.netty.shaded.io.grpc.netty.NettyServerProvider'
        provides 'com.microsoft.applicationinsights.core.dependencies.io.grpc.NameResolverProvider' with 'com.microsoft.applicationinsights.core.dependencies.io.grpc.internal.DnsNameResolverProvider'
        provides 'org.apache.logging.log4j.util.PropertySource' with 'org.apache.logging.log4j.util.EnvironmentPropertySource',
                'org.apache.logging.log4j.util.SystemPropertiesPropertySource'
        provides 'java.sql.Driver' with 'org.postgresql.Driver'
        provides 'org.apache.logging.log4j.plugins.processor.PluginService' with 'org.apache.logging.log4j.plugins.convert.plugins.Log4jPlugins'
        provides 'org.mariadb.jdbc.authentication.AuthenticationPlugin' with 'org.mariadb.jdbc.internal.com.send.authentication.CachingSha2PasswordPlugin',
                'org.mariadb.jdbc.internal.com.send.authentication.ClearPasswordPlugin',
                'org.mariadb.jdbc.internal.com.send.authentication.Ed25519PasswordPlugin',
                'org.mariadb.jdbc.internal.com.send.authentication.NativePasswordPlugin',
                'org.mariadb.jdbc.internal.com.send.authentication.OldPasswordPlugin',
                'org.mariadb.jdbc.internal.com.send.authentication.SendGssApiAuthPacket',
                'org.mariadb.jdbc.internal.com.send.authentication.SendPamAuthPacket',
                'org.mariadb.jdbc.internal.com.send.authentication.Sha256PasswordPlugin'
        provides 'org.mariadb.jdbc.credential.CredentialPlugin' with 'org.mariadb.jdbc.credential.aws.AwsIamCredentialPlugin',
                'org.mariadb.jdbc.credential.env.EnvCredentialPlugin',
                'org.mariadb.jdbc.credential.system.PropertiesCredentialPlugin'
        provides 'org.apache.commons.logging.LogFactory' with 'org.apache.logging.log4j.jcl.LogFactoryImpl'
        provides 'org.slf4j.spi.SLF4JServiceProvider' with 'org.apache.logging.slf4j.SLF4JServiceProvider'
        provides 'org.apache.logging.log4j.spi.Provider' with 'org.apache.logging.log4j.core.impl.Log4jProvider'
        provides 'java.security.Provider' with 'org.bouncycastle.jce.provider.BouncyCastleProvider',
                'org.bouncycastle.pqc.jcajce.provider.BouncyCastlePQCProvider'
        provides 'com.microsoft.applicationinsights.core.dependencies.io.grpc.ManagedChannelProvider' with 'com.microsoft.applicationinsights.core.dependencies.io.grpc.netty.shaded.io.grpc.netty.NettyChannelProvider'
    }

    jpackage {
        outputDir = "distribution"

        if (OperatingSystem.current().isWindows()) {
            // This requires WiX to be installed: https://github.com/wixtoolset/wix3/releases
            installerType = "msi"
            imageOptions = [
                    '--icon', "${projectDir}/src/main/resources/icons/jabref.ico",
            ]
            installerOptions = [
                    '--vendor', 'JabRef',
                    '--app-version', "${project.version}",
                    '--verbose',
                    '--win-upgrade-uuid', 'd636b4ee-6f10-451e-bf57-c89656780e36',
                    '--win-dir-chooser',
                    '--win-shortcut',
                    '--win-menu',
                    '--win-menu-group', "JabRef",
                    '--temp', "$buildDir/installer",
                    '--resource-dir', "${projectDir}/buildres/windows",
                    '--file-associations', "${projectDir}/buildres/windows/bibtexAssociations.properties"
            ]
        }

        if (OperatingSystem.current().isLinux()) {
            imageOptions = [
                    '--icon', "${projectDir}/src/main/resources/icons/JabRef-icon-64.png",
                    '--app-version', "${project.version}",
            ]
            installerOptions = [
                    '--verbose',
                    '--vendor', 'JabRef',
                    '--app-version', "${project.version}",
                    // '--temp', "$buildDir/installer",
                    '--resource-dir', "${projectDir}/buildres/linux",
                    '--linux-menu-group', 'Office;',
                    '--linux-rpm-license-type', 'MIT',
                    // '--license-file', "${projectDir}/LICENSE.md",
                    '--description', 'JabRef is an open source bibliography reference manager. The native file format used by JabRef is BibTeX, the standard LaTeX bibliography format.',
                    '--linux-shortcut',
                    '--file-associations', "${projectDir}/buildres/linux/bibtexAssociations.properties"
            ]
        }

        if (OperatingSystem.current().isMacOsX()) {
            imageOptions = [
                    '--icon', "${projectDir}/src/main/resources/icons/jabref.icns",
                    '--resource-dir', "${projectDir}/buildres/mac"
            ]
            // Due to a signing bug in jpackage we have to first resign the created app and therefore build the dmg manually
            // See https://bugs.openjdk.java.net/browse/JDK-8251892 for details
            skipInstaller = true
            installerOptions = [
                    '--verbose',
                    '--vendor', 'JabRef',
                    '--mac-package-identifier', "JabRef",
                    '--mac-package-name', "JabRef",
                    '--app-version', "${project.version}",
                    '--file-associations', "${projectDir}/buildres/mac/bibtexAssociations.properties",
                    '--resource-dir', "${projectDir}/buildres/mac"
            ]
        }
    }
}

if (OperatingSystem.current().isWindows()) {
    tasks.jpackageImage.doLast {
        copy {
            from("${projectDir}/buildres/windows") {
                include "jabref-firefox.json", "jabref-chrome.json", "JabRefHost.bat", "JabRefHost.ps1"
            }
            into "$buildDir/distribution/JabRef"
        }
    }
}

if (OperatingSystem.current().isLinux()) {
    tasks.jpackageImage.doLast {
        copy {
            from("${projectDir}/buildres/linux") {
                include "native-messaging-host/**", "jabrefHost.py"
            }
            into "$buildDir/distribution/JabRef/lib"
        }
    }
}

if (OperatingSystem.current().isMacOsX()) {
    tasks.jpackageImage.doLast {
        copy {
            from("${projectDir}/buildres/mac") {
                include "native-messaging-host/**", "jabrefHost.py"
            }
            into "$buildDir/distribution/JabRef.app/Contents/Resources"
        }
    }
}
jmh {
    warmupIterations = 5
    iterations = 10
    fork = 2
}

// Source: https://stackoverflow.com/a/44168582/873282
task downloadDependencies {
    description "Pre-downloads *most* dependencies"
    doLast {
        configurations.getAsMap().each { name, config ->
            println "Retrieving dependencies for $name"
            try {
                config.files
            } catch (e) {
                // some cannot be resolved, just log them
                project.logger.info e.message
            }
        }
    }
}<|MERGE_RESOLUTION|>--- conflicted
+++ resolved
@@ -214,17 +214,15 @@
     implementation 'com.vladsch.flexmark:flexmark-ext-gfm-strikethrough:0.62.2'
     implementation 'com.vladsch.flexmark:flexmark-ext-gfm-tasklist:0.62.2'
 
-<<<<<<< HEAD
     // GraphQL integration
     implementation ("com.apollographql.apollo:apollo-runtime:2.5.8"){
         exclude module: "apollo-api"
         exclude module: "apollo-normalized-cache"
     }
 
-    testImplementation 'io.github.classgraph:classgraph:4.8.106'
-=======
+
+
     testImplementation 'io.github.classgraph:classgraph:4.8.108'
->>>>>>> 2497ba4d
     testImplementation 'org.junit.jupiter:junit-jupiter:5.7.2'
     testRuntimeOnly 'org.junit.vintage:junit-vintage-engine:5.7.2'
     testImplementation 'org.junit.platform:junit-platform-launcher:1.7.2'
