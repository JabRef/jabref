import groovy.json.JsonSlurper
import org.gradle.internal.os.OperatingSystem

// to update the gradle wrapper, execute
// ./gradlew wrapper --gradle-version=4.4.1 --distribution-type=bin

buildscript {
    repositories {
        mavenLocal()
        jcenter()
        maven {
            url 'https://oss.sonatype.org/content/groups/public'
        }
    }
}

plugins {
    id 'com.gradle.build-scan' version '1.15.1'
    id 'com.install4j.gradle' version '7.0.6'
    id 'com.github.johnrengelman.shadow' version '2.0.4'
    id "de.sebastianboegl.shadow.transformer.log4j" version "2.1.1"
    id "com.simonharrer.modernizer" version '1.6.0-1'
    id 'me.champeau.gradle.jmh' version '0.4.7'
    id 'net.ltgt.errorprone' version '0.0.16'
    id 'com.github.ben-manes.versions' version '0.20.0'
}

// use the gradle build scan feature: https://scans.gradle.com/get-started
buildScan {
    licenseAgreementUrl = 'https://gradle.com/terms-of-service'
    licenseAgree = 'yes'
}

apply plugin: 'java'
apply plugin: 'application'
apply plugin: 'project-report'
apply plugin: 'jacoco'
apply plugin: 'install4j'
apply plugin: 'me.champeau.gradle.jmh'
apply plugin: 'checkstyle'

apply from: 'eclipse.gradle'
apply from: 'localization.gradle'
apply from: 'xjc.gradle'

group = "org.jabref"
version = "5.0-dev"
project.ext.threeDotVersion = "5.0.0.0"
project.ext.install4jDir = hasProperty("install4jDir") ? getProperty("install4jDir") : (OperatingSystem.current().isWindows() ? 'C:/Program Files/install4j7' : 'install4j7')
sourceCompatibility = 1.8
targetCompatibility = 1.8
mainClassName = "org.jabref.JabRefMain"

// These are the Java version requirements we will check on each start of JabRef
ext.minRequiredJavaVersion = "1.8.0_171"
ext.allowJava9 = false

sourceSets {
    main {
        java {
            srcDirs = ["src/main/java", "src/main/gen"]
        }

        resources {
            srcDirs = ["src/main/java", "src/main/resources"]
        }
    }
    test{
        java {
            srcDirs = ["src/test/java"]
        }
        resources {
            srcDirs = ["src/test/resources"]
        }
    }
}

repositories {
    mavenLocal()
    jcenter()
    maven {
        url 'https://oss.sonatype.org/content/groups/public'
    }
}

configurations {
    antlr3
    antlr4
}

dependencies {
    // Include all jar-files in the 'lib' folder as dependencies
    compile fileTree(dir: 'lib', includes: ['*.jar'])

    compile 'com.jgoodies:jgoodies-common:1.8.1'
    compile 'com.jgoodies:jgoodies-forms:1.9.0'

    compile 'org.apache.pdfbox:pdfbox:2.0.11'
    compile 'org.apache.pdfbox:fontbox:2.0.11'
    compile 'org.apache.pdfbox:xmpbox:2.0.11'

    // required for reading write-protected PDFs - see https://github.com/JabRef/jabref/pull/942#issuecomment-209252635
    compile 'org.bouncycastle:bcprov-jdk15on:1.60'

    compile 'commons-cli:commons-cli:1.4'

    compile "org.libreoffice:juh:5.4.2"
    compile "org.libreoffice:jurt:5.4.2"
    compile "org.libreoffice:ridl:5.4.2"
    compile "org.libreoffice:unoil:5.4.2"

    compile 'io.github.java-diff-utils:java-diff-utils:2.2.0'
    compile 'info.debatty:java-string-similarity:1.1.0'

    antlr3 'org.antlr:antlr:3.5.2'
    compile 'org.antlr:antlr-runtime:3.5.2'

    antlr4 'org.antlr:antlr4:4.7.1'
    compile 'org.antlr:antlr4-runtime:4.7.1'

    // VersionEye states that 6.0.5 is the most recent version, but http://dev.mysql.com/downloads/connector/j/ shows that as "Development Release"
    compile 'mysql:mysql-connector-java:5.1.46'

    compile 'org.postgresql:postgresql:42.2.4'

    compile 'net.java.dev.glazedlists:glazedlists_java15:1.9.1'

    compile 'com.google.guava:guava:26.0-jre'

    // JavaFX stuff
    compile 'de.jensd:fontawesomefx-materialdesignfont:1.7.22-4'
    compile 'de.saxsys:mvvmfx-validation:1.7.0'
    compile 'de.saxsys:mvvmfx:1.7.0'
    compile 'org.fxmisc.easybind:easybind:1.0.3'
    compile 'org.fxmisc.flowless:flowless:0.6.1'
    compile 'org.fxmisc.richtext:richtextfx:0.9.1'
    compile 'com.sibvisions.external.jvxfx:dndtabpane:0.1'
    compile 'javax.inject:javax.inject:1'

    // Cannot be updated to 9.*.* until Jabref works with Java 9
    compile 'org.controlsfx:controlsfx:8.40.15-SNAPSHOT'

    compile 'org.jsoup:jsoup:1.11.3'
    compile 'com.mashape.unirest:unirest-java:1.4.9'

    // >1.8.0-beta is required for java 9 compatibility
    compile 'org.slf4j:slf4j-api:1.8.0-beta2'
    compile 'org.apache.logging.log4j:log4j-slf4j18-impl:2.11.1'
    compile 'org.apache.logging.log4j:log4j-jcl:2.11.1'
    compile 'org.apache.logging.log4j:log4j-api:2.11.1'
    compile 'org.apache.logging.log4j:log4j-core:2.11.1'

    // need to use snapshots as the stable version is from 2013 and doesn't support v1.0.1 CitationStyles
    compile 'org.citationstyles:styles:1.0.1-SNAPSHOT'
    compile 'org.citationstyles:locales:1.0.1-SNAPSHOT'
    compile 'de.undercouch:citeproc-java:1.0.1'

    compile 'com.github.tomtung:latex2unicode_2.12:0.2.2'

    compile group: 'com.microsoft.azure', name: 'applicationinsights-core', version: '2.1.2'
    compile group: 'com.microsoft.azure', name: 'applicationinsights-logging-log4j2', version: '2.1.2'

    testImplementation 'org.junit.jupiter:junit-jupiter-api:5.3.0-RC1'
    testCompile 'org.junit.jupiter:junit-jupiter-params:5.3.0-RC1'
    testRuntimeOnly 'org.junit.jupiter:junit-jupiter-engine:5.3.0-RC1'
    testRuntimeOnly 'org.junit.vintage:junit-vintage-engine:5.3.0-RC1'
    testCompile 'org.junit.platform:junit-platform-launcher:1.3.0-RC1'
    testCompile 'org.junit-pioneer:junit-pioneer:0.1.2'
    testRuntime 'org.apache.logging.log4j:log4j-core:2.11.0'
    testRuntime 'org.apache.logging.log4j:log4j-jul:2.11.0'
    testCompile 'org.mockito:mockito-core:2.21.0'
    testCompile 'com.github.tomakehurst:wiremock:2.18.0'
    testCompile 'org.assertj:assertj-swing-junit:3.8.0'
    testCompile 'org.reflections:reflections:0.9.11'
    testCompile 'org.xmlunit:xmlunit-core:2.6.0'
    testCompile 'org.xmlunit:xmlunit-matchers:2.6.0'
    testCompile 'com.tngtech.archunit:archunit-junit:0.8.3'
    testCompile "org.testfx:testfx-core:4.0.+"
    testCompile "org.testfx:testfx-junit5:4.0.+"

    checkstyle 'com.puppycrawl.tools:checkstyle:8.11'
}

jacoco {
    toolVersion = '0.8.1'
}

dependencyUpdates {
    outputFormatter = "json"
}

//We have to use this as long as junit-pioneer has no official release
dependencyUpdates.revision = 'integration'

// We have some dependencies which cannot be updated due to various reasons.
dependencyUpdates.resolutionStrategy = {
    componentSelection { rules ->
        rules.all { ComponentSelection selection ->
            if ( selection.candidate.module!="javax.inject"  && selection.candidate.version ==~ /[0-9].*SNAPSHOT/ ) {
                selection.reject("Ignore SNAPSHOT releases")
            }
        }
        rules.withModule("org.controlsfx:controlsfx") { ComponentSelection selection ->
            if (selection.candidate.version ==~ /9.*/) { // Reject version 9 or higher
                selection.reject("Cannot be updated to 9.*.* until Jabref works with Java 9")
            }
        }
        rules.withModule("com.github.tomtung:latex2unicode_2.12") { ComponentSelection selection ->
            if (selection.candidate.version ==~ /0.2.2/) { // Reject version higher than 2.0.2
                selection.reject("Cannot be updated to 0.2.4 until JabRef is prepared for it")
            }
        }
        rules.withModule("de.jensd:fontawesomefx-materialdesignfont") { ComponentSelection selection ->
            if (selection.candidate.version ==~ /2.*/) {
                selection.reject("Cannot be upgraded to version 2")
            }
        }
        rules.withModule("mysql:mysql-connector-java") { ComponentSelection selection ->
            if (selection.candidate.version ==~ /[6-9].*/) {
                selection.reject("http://dev.mysql.com/downloads/connector/j/ lists the version 5.* as last stable version.")
            }
        }
<<<<<<< HEAD

=======
        
>>>>>>> a880addc
    }
}

task checkOutdatedDependencies(dependsOn: dependencyUpdates) {
    doLast {
        def dependencyReport = new JsonSlurper().parseText(new File("build/dependencyUpdates/report.json").text)
        assert dependencyReport.outdated.count == 0: "There are outdated dependencies in build.gradle!\n Run ./gradlew dependencyUpdates to see which"
    }
}

clean {
    delete "src/main/gen"
}

processResources {
    filteringCharset = 'UTF-8'

    filesMatching("build.properties") {
        expand(version: project.version,
                "year": String.valueOf(Calendar.getInstance().get(Calendar.YEAR)),
                "authors": new File('AUTHORS').readLines().findAll { !it.startsWith("#") }.join(", "),
                "developers": new File('DEVELOPERS').readLines().findAll { !it.startsWith("#") }.join(", "),
                "azureInstrumentationKey": System.getenv('AzureInstrumentationKey'),
                "minRequiredJavaVersion": minRequiredJavaVersion,
                "allowJava9": allowJava9

        )
        filteringCharset = 'UTF-8'
    }

    filesMatching("resource/**/meta.xml") {
        expand version: project.version
    }
}


task generateSource(dependsOn: ["generateBstGrammarSource", "generateSearchGrammarSource"]) {
    group = 'JabRef'
    description 'Generates all Java source files.'
}

task generateBstGrammarSource(type: JavaExec) {
    group 'JabRef'
    description 'Generates BstLexer.java and BstParser.java from the Bst.g grammar file using antlr3.'

    File antlrSource = file('src/main/antlr3/org/jabref/bst/Bst.g')

    inputs.file antlrSource
    outputs.file file('src/main/gen/org/jabref/logic/bst/BstLexer.java')
    outputs.file file('src/main/gen/org/jabref/logic/bst/BstParser.java')

    main = 'org.antlr.Tool'
    classpath = configurations.antlr3
    args = ["-o", file('src/main/gen/org/jabref/logic/bst/'), antlrSource]
}

task generateSearchGrammarSource(type: JavaExec) {
    String grammarFile = "Search"

    group 'JabRef'
    description "Generates java files for ${grammarFile}.g antlr4."

    String packagePath = "org/jabref/search"
    File antlrPath = file("src/main/antlr4")
    File genPath = file("src/main/gen")

    File antlrSource = file("$antlrPath/$packagePath/${grammarFile}.g4")
    File destinationDir = file("$genPath/$packagePath")

    inputs.file antlrSource
    outputs.file file("$destinationDir/${grammarFile}Parser.java")
    outputs.file file("$destinationDir/${grammarFile}Lexer.java")
    outputs.file file("$destinationDir/${grammarFile}Visitor.java")
    outputs.file file("$destinationDir/${grammarFile}BaseVisitor.java")
    outputs.file file("$destinationDir/${grammarFile}.tokens")
    outputs.file file("$destinationDir/${grammarFile}Lexer.tokens")

    main = 'org.antlr.v4.Tool'
    classpath = configurations.antlr4
    args = ["-o", destinationDir, "-visitor", "-no-listener", "-package", "org.jabref.search", antlrSource]
}

compileJava {
    options.encoding = 'UTF-8'
    options.compilerArgs << "-Xlint:none"
}
compileJava.dependsOn "generateSource"

compileTestJava {
    options.encoding = 'UTF-8'
}

javadoc {
    options {
        encoding = 'UTF-8'
        version = true
        author = true
    }
}

// Test tasks
test {
    useJUnitPlatform {
        excludeTags 'DatabaseTest', 'FetcherTest', 'GUITest', 'org.jabref.testutils.category.FetcherTest', 'org.jabref.testutils.category.GUITest'
    }

    testLogging {
        // set options for log level LIFECYCLE
        events "failed"
        exceptionFormat "full"
    }
}

task databaseTest(type: Test) {
    useJUnit {
        includeCategories 'org.jabref.testutils.category.DatabaseTest'
    }
}

task fetcherTest(type: Test) {
    useJUnit {
        includeCategories 'org.jabref.testutils.category.FetcherTest'
    }
}

task guiTest(type: Test) {
    useJUnit {
        includeCategories 'org.jabref.testutils.category.GUITest'
    }
}

// Test result tasks
task copyTestResources(type: Copy) {
    from "${projectDir}/src/test/resources"
    into "${buildDir}/classes/test"
}
processTestResources.dependsOn copyTestResources

tasks.withType(Test) {
    reports.html.destination = file("${reporting.baseDir}/${name}")

    jacoco {
        append = true
    }
}

task jacocoMerge(type: JacocoMerge) {
    executionData file("$buildDir/jacoco/test.exec"), file("$buildDir/jacoco/databaseTest.exec"), file("$buildDir/jacoco/fetcherTest.exec")
    dependsOn test, databaseTest, fetcherTest
}

jacocoTestReport {
    executionData jacocoMerge.destinationFile
    dependsOn jacocoMerge

    reports {
        xml.enabled = true // coveralls plugin depends on xml format report
        html.enabled = true
    }
}

// Code quality tasks
checkstyle {
    // do not use other packages for checkstyle, excluding gen(erated) sources
    checkstyleMain.source = "src/main/java"
    toolVersion = '8.5'

    // do not perform checkstyle checks by default
    sourceSets = []
}

modernizer {
    // We have more than 20 issues, which are not fixed yet. Nevertheless, we produce the modernizer output.
    // See https://github.com/andrewgaul/modernizer-maven-plugin for more information on modernizer
    failOnViolations = false
}

// Release tasks
shadowJar {
    classifier 'fat'
}

/*
 * Changes project.version to VERSION--snapshot--DATE--GIT_HASH
 */
if (hasProperty('dev')) {
    String command = "git log --pretty=format:%cd--%h -n 1 --date=short"
    String commitInfo = ""
    if (OperatingSystem.current().isWindows()) {
        commitInfo = "cmd /c $command".execute().in.text
    } else {
        commitInfo = command.execute().in.text
    }

    // determine branch
    command = "git symbolic-ref -q --short HEAD"
    String branchName = ""
    if (OperatingSystem.current().isWindows()) {
        branchName = "cmd /c $command".execute().in.text
    } else {
        branchName = command.execute().in.text
    }
    // A newline is returned. Remove it. (trim())
    // In the context of github, the branch name could be something like "pull/277"
    // "/" is an illegal character. To be safe, all illegal filename characters are replaced by "_"
    // http://stackoverflow.com/a/15075907/873282 describes the used pattern.
    branchName = branchName.trim().replaceAll("[^a-zA-Z0-9.-]", "_")

    // hack string
    // first the date (%cd), then the branch name, and finally the commit id (%h)
    String infoString = commitInfo.substring(0, 10) + "--" + branchName + "--" + commitInfo.substring(12)

    project.version += "--snapshot--" + infoString
}

install4j {
    installDir = file(project.ext.install4jDir)
}

task generateFinalJabRefPS1File(type: Copy) {
    from('buildres') {
        include 'JabRef.ps1'
    }
    into 'build'
    filter(org.apache.tools.ant.filters.ReplaceTokens, tokens: [jabRefJarFileName: jar.archiveName])
}

// has to be defined AFTER 'dev' things to have the correct project.version
task media(type: com.install4j.gradle.Install4jTask, dependsOn: ["releaseJar", "generateFinalJabRefPS1File"]) {
    projectFile = file('jabref.install4j')
    release = project.version
    winKeystorePassword = System.getenv('CERTIFICATE_PW')
    macKeystorePassword = System.getenv('CERTIFICATE_PW')
    variables = [
            versionFourDots: project.ext.threeDotVersion,
            buildFileName  : jar.archiveName,
            version        : project.version
    ]

    doLast {
        copy {
            from "build/install4j"
            into "build/releases"
        }
    }
}


task release(dependsOn: ["media", "releaseJar"]) {
    group = 'JabRef - Release'
    description 'Creates a release for all target platforms.'
}

task releaseJar(dependsOn: "shadowJar") {
    group = 'JabRef - Release'
    description "Creates a Jar release."
    doLast {
        copy {
            from("$buildDir/libs/JabRef-${project.version}-fat.jar")
            into("$buildDir/releases")
            rename { String fileName ->
                fileName.replace('-fat', '')
            }
        }
        // set executable with read permissions (first true) and for all (false)
        file("$buildDir/releases/JabRef-${project.version}.jar").setExecutable(true, false)
    }
}

task snapJar(dependsOn: "releaseJar", type: Delete) {
    delete fileTree(dir: "$buildDir/releases/", exclude: "JabRef-${project.version}.jar")
}

jmh {
    warmupIterations = 5
    iterations = 10
    fork = 2
}

// Source: https://stackoverflow.com/a/44168582/873282
task downloadDependencies {
    description "Pre-downloads *most* dependencies"
    doLast {
        configurations.getAsMap().each { name, config ->
            println "Retrieving dependencies for $name"
            try {
                config.files
            } catch (e) {
                // some cannot be resolved, just log them
                project.logger.info e.message
            }
        }
    }
}<|MERGE_RESOLUTION|>--- conflicted
+++ resolved
@@ -220,11 +220,7 @@
                 selection.reject("http://dev.mysql.com/downloads/connector/j/ lists the version 5.* as last stable version.")
             }
         }
-<<<<<<< HEAD
-
-=======
-        
->>>>>>> a880addc
+
     }
 }
 
