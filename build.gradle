import org.gradle.internal.os.OperatingSystem
import org.gradle.nativeplatform.platform.internal.DefaultNativePlatform
import org.jabref.build.xjc.XjcPlugin
import org.jabref.build.xjc.XjcTask

plugins {
    id 'application'

    id 'com.github.andygoossens.modernizer' version '1.9.2'

    id 'me.champeau.jmh' version '0.7.2'

    // This is https://github.com/java9-modularity/gradle-modules-plugin/pull/282
    id 'com.github.koppor.gradle-modules-plugin' version 'jitpack-SNAPSHOT'

    id 'org.openjfx.javafxplugin' version '0.1.0'

    id 'org.beryx.jlink' version '3.0.1'

    // nicer test outputs during running and completion
    // Homepage: https://github.com/radarsh/gradle-test-logger-plugin
    id 'com.adarshr.test-logger' version '4.0.0'

    id 'jacoco'

    id 'checkstyle'

    id 'project-report'

    id 'idea'

    id 'org.openrewrite.rewrite' version '6.16.2'
}

// Enable following for debugging
// gradle.startParameter.showStacktrace = org.gradle.api.logging.configuration.ShowStacktrace.

apply plugin: XjcPlugin

apply from: 'eclipse.gradle'

group = "org.jabref"
version = project.findProperty('projVersion') ?: '100.0.0'

java {
    sourceCompatibility = JavaVersion.VERSION_21
    targetCompatibility = JavaVersion.VERSION_21

    // Workaround needed for Eclipse, probably because of https://github.com/gradle/gradle/issues/16922
    // Should be removed as soon as Gradle 7.0.1 is released ( https://github.com/gradle/gradle/issues/16922#issuecomment-828217060 )
    modularity.inferModulePath.set(false)

    toolchain {
        // If this is updated, also update
        // - .gitpod.Dockerfile
        // - .devcontainer/devcontainer.json#L34 and
        // - .github/workflows/deployment-jdk-ea.yml#L53
        languageVersion = JavaLanguageVersion.of(21)
        // See https://docs.gradle.org/current/javadoc/org/gradle/jvm/toolchain/JvmVendorSpec.html for a full list
        // vendor = JvmVendorSpec.AMAZON
    }
}

application {
    mainClass.set('org.jabref.Launcher')
    mainModule.set('org.jabref')

    applicationDefaultJvmArgs = [
        // On a change here, also adapt
        //   1. "run > moduleOptions"
        //   2. "deployment.yml" (macOS part)
        //   3. "deployment-arm64.yml"

        // Note that the arguments are cleared for the "run" task to avoid messages like "WARNING: Unknown module: org.jabref.merged.module specified to --add-exports"

        // Fix for https://github.com/JabRef/jabref/issues/11188
        '--add-exports=javafx.base/com.sun.javafx.event=org.jabref.merged.module',
        '--add-exports=javafx.controls/com.sun.javafx.scene.control=org.jabref.merged.module',

        // Fix for https://github.com/JabRef/jabref/issues/11198
        '--add-opens=javafx.graphics/javafx.scene=org.jabref.merged.module',
        '--add-opens=javafx.controls/javafx.scene.control=org.jabref.merged.module',
        '--add-opens=javafx.controls/com.sun.javafx.scene.control=org.jabref.merged.module',
        // fix for https://github.com/JabRef/jabref/issues/11426
        '--add-opens=javafx.controls/javafx.scene.control.skin=org.jabref.merged.module',

        // Fix for https://github.com/JabRef/jabref/issues/11225 on linux
        '--add-opens=javafx.controls/javafx.scene.control=org.jabref',
        '--add-exports=javafx.base/com.sun.javafx.event=org.jabref',
        '--add-exports=javafx.controls/com.sun.javafx.scene.control=org.jabref',
        '--add-opens=javafx.graphics/javafx.scene=org.jabref',
        '--add-opens=javafx.controls/javafx.scene.control=org.jabref',
        '--add-opens=javafx.controls/com.sun.javafx.scene.control=org.jabref'
    ]
}

// Workaround for https://github.com/openjfx/javafx-gradle-plugin/issues/89
// See also https://github.com/java9-modularity/gradle-modules-plugin/issues/165
modularity.disableEffectiveArgumentsAdjustment()

// Required as workaround for  https://github.com/langchain4j/langchain4j/issues/1066
<<<<<<< HEAD
modularity.patchModule("langchain4j", "langchain4j-core-0.31.0.jar")
modularity.patchModule("langchain4j", "langchain4j-embeddings-0.31.0.jar")
modularity.patchModule("langchain4j", "langchain4j-embeddings-all-minilm-l6-v2-0.31.0.jar")
modularity.patchModule("langchain4j", "langchain4j-embeddings-all-minilm-l6-v2-q-0.31.0.jar")
modularity.patchModule("langchain4j", "langchain4j-open-ai-0.31.0.jar")
=======
modularity.patchModule("langchain4j", "langchain4j-core-0.32.0.jar")
modularity.patchModule("langchain4j", "langchain4j-embeddings-0.32.0.jar")
modularity.patchModule("langchain4j", "langchain4j-embeddings-all-minilm-l6-v2-0.32.0.jar")
modularity.patchModule("langchain4j", "langchain4j-embeddings-all-minilm-l6-v2-q-0.32.0.jar")
modularity.patchModule("langchain4j", "langchain4j-open-ai-0.32.0.jar")
>>>>>>> 521866db

sourceSets {
    main {
        java {
            // src-gen reasoning: https://stackoverflow.com/a/64612308/873282
            srcDirs = ["src/main/java", "src-gen/main/java"]
        }
        resources {
            srcDirs = ["src/main/java", "src/main/resources"]
        }
    }
    test {
        java {
            srcDirs = ["src/test/java"]
        }
        resources {
            srcDirs = ["src/test/resources"]
        }
    }
}

repositories {
    mavenCentral()
    maven { url 'https://oss.sonatype.org/content/groups/public' }
    maven { url 'https://s01.oss.sonatype.org/content/repositories/snapshots/' }
    maven { url 'https://jitpack.io' }
    maven { url 'https://sandec.jfrog.io/artifactory/repo' }
}

configurations {
    antlr4
}

dependencyLocking {
    lockAllConfigurations()
}

javafx {
    version = "22.0.1"
    modules = [ 'javafx.controls', 'javafx.fxml', 'javafx.web', 'javafx.swing' ]
}

jacoco {
    toolVersion = "0.8.10"
}

dependencies {
    // Include all jar-files in the 'lib' folder as dependencies
    implementation fileTree(dir: 'lib', includes: ['*.jar'])

    def pdfbox = "3.0.2"
    implementation ("org.apache.pdfbox:pdfbox:$pdfbox") {
        exclude group: 'commons-logging'
    }
    implementation ("org.apache.pdfbox:fontbox:$pdfbox") {
        exclude group: 'commons-logging'
    }
    implementation ("org.apache.pdfbox:xmpbox:$pdfbox") {
        exclude group: 'org.junit.jupiter'
        exclude group: 'commons-logging'
    }

    def luceneVersion = "9.11.1"
    implementation "org.apache.lucene:lucene-core:$luceneVersion"
    implementation "org.apache.lucene:lucene-queryparser:$luceneVersion"
    implementation "org.apache.lucene:lucene-queries:$luceneVersion"
    implementation "org.apache.lucene:lucene-analysis-common:$luceneVersion"
    implementation "org.apache.lucene:lucene-highlighter:$luceneVersion"

    implementation group: 'org.apache.commons', name: 'commons-csv', version: '1.11.0'
    implementation group: 'org.apache.commons', name: 'commons-lang3', version: '3.14.0'
    implementation group: 'org.apache.commons', name: 'commons-text', version: '1.12.0'
    implementation 'commons-logging:commons-logging:1.3.2'
    implementation 'com.h2database:h2-mvstore:2.2.224'

    // required for reading write-protected PDFs - see https://github.com/JabRef/jabref/pull/942#issuecomment-209252635
    implementation 'org.bouncycastle:bcprov-jdk18on:1.78.1'

    implementation 'commons-cli:commons-cli:1.8.0'

    implementation 'org.libreoffice:unoloader:24.2.3'
    implementation 'org.libreoffice:libreoffice:24.2.3'

    implementation 'io.github.java-diff-utils:java-diff-utils:4.12'
    implementation 'info.debatty:java-string-similarity:2.0.0'
    implementation 'com.github.javakeyring:java-keyring:1.0.4'

    antlr4 'org.antlr:antlr4:4.13.1'
    implementation 'org.antlr:antlr4-runtime:4.13.1'

    implementation group: 'org.eclipse.jgit', name: 'org.eclipse.jgit', version: '6.10.0.202406032230-r'

    implementation group: 'com.fasterxml.jackson.dataformat', name: 'jackson-dataformat-yaml', version: '2.17.1'
    implementation group: 'com.fasterxml.jackson.datatype', name: 'jackson-datatype-jsr310', version: '2.17.1'

    implementation 'com.fasterxml:aalto-xml:1.3.3'

    implementation group: 'org.mariadb.jdbc', name: 'mariadb-java-client', version: '2.7.9'

    implementation 'org.postgresql:postgresql:42.7.3'

    // Support unix socket connection types
    implementation 'com.kohlschutter.junixsocket:junixsocket-core:2.9.1'
    implementation 'com.kohlschutter.junixsocket:junixsocket-mysql:2.9.1'

    implementation ('com.oracle.ojdbc:ojdbc10:19.3.0.0') {
        // causing module issues
        exclude module: 'oraclepki'
    }

    implementation ('com.google.guava:guava:33.1.0-jre') {
        // TODO: Remove this as soon as https://github.com/google/guava/issues/2960 is fixed
        exclude module: "jsr305"
    }

    implementation 'jakarta.annotation:jakarta.annotation-api:2.1.1'
    implementation 'jakarta.inject:jakarta.inject-api:2.0.1'

    implementation('org.jabref:afterburner.fx:2.0.0') {
        exclude group: 'org.openjfx'
    }
    implementation 'org.kordamp.ikonli:ikonli-javafx:12.3.1'
    implementation 'org.kordamp.ikonli:ikonli-materialdesign2-pack:12.3.1'
    implementation 'com.github.sialcasa.mvvmFX:mvvmfx-validation:f195849ca9' //jitpack
    implementation 'de.saxsys:mvvmfx:1.8.0'
    implementation('com.tobiasdiez:easybind:2.2.1-SNAPSHOT') {
        exclude group: 'org.openjfx'
    }
    implementation 'org.fxmisc.flowless:flowless:0.7.3'
    implementation 'org.fxmisc.richtext:richtextfx:0.11.3'
    implementation (group: 'com.dlsc.gemsfx', name: 'gemsfx', version: '2.32.0') {
        exclude module: 'javax.inject' // Split package, use only jakarta.inject
        exclude module: 'commons-lang3'
        exclude group: 'org.apache.commons.validator'
        exclude group: 'org.apache.commons.commons-logging'
        exclude module: 'kotlin-stdlib-jdk8'
        exclude group: 'com.squareup.retrofit2'
        exclude group: 'org.openjfx'
        exclude group: 'org.apache.logging.log4j'
        exclude group: 'tech.units'
    }
    // Required by gemsfx
    implementation 'tech.units:indriya:2.2'
    implementation ('com.squareup.retrofit2:retrofit:2.11.0') {
        exclude group: 'com.squareup.okhttp3'
    }

    implementation 'org.controlsfx:controlsfx:11.2.1'

    implementation 'org.jsoup:jsoup:1.17.2'
    implementation 'com.konghq:unirest-java-core:4.4.0'
    implementation 'com.konghq:unirest-modules-gson:4.4.0'
    implementation 'org.apache.httpcomponents.client5:httpclient5:5.3.1'

    implementation 'org.slf4j:slf4j-api:2.0.13'
    implementation 'org.tinylog:tinylog-api:2.7.0'
    implementation 'org.tinylog:slf4j-tinylog:2.7.0'
    implementation 'org.tinylog:tinylog-impl:2.7.0'

    // route all requests to java.util.logging to SLF4J (which in turn routes to tinylog)
    implementation 'org.slf4j:jul-to-slf4j:2.0.13'
    // route all requests to log4j to SLF4J
    implementation 'org.apache.logging.log4j:log4j-to-slf4j:2.23.1'

    implementation('de.undercouch:citeproc-java:3.1.0') {
        exclude group: 'org.antlr'
    }

    // jakarta.activation is already dependency of glassfish
    implementation group: 'jakarta.xml.bind', name: 'jakarta.xml.bind-api', version: '4.0.2'
    implementation group: 'org.glassfish.jaxb', name: 'jaxb-runtime', version: '4.0.3'

    implementation ('com.github.tomtung:latex2unicode_2.13:0.3.2') {
        exclude module: 'fastparse_2.13'
    }

    implementation "de.rototor.snuggletex:snuggletex:1.3.0"
    implementation ("de.rototor.snuggletex:snuggletex-jeuclid:1.3.0") {
        exclude group: "org.apache.xmlgraphics"
    }

    implementation 'com.vladsch.flexmark:flexmark:0.64.8'
    implementation 'com.vladsch.flexmark:flexmark-html2md-converter:0.64.8'

    implementation group: 'net.harawata', name: 'appdirs', version: '1.2.2'

    implementation group: 'org.jooq', name: 'jool', version: '0.9.15'
    // JAX-RS implemented by Jersey
    // API
    implementation 'jakarta.ws.rs:jakarta.ws.rs-api:4.0.0'
    // Implementation of the API
    implementation 'org.glassfish.jersey.core:jersey-server:3.1.7'
    // injection framework
    implementation 'org.glassfish.jersey.inject:jersey-hk2:3.1.7'
    implementation 'org.glassfish.hk2:hk2-api:3.1.0'
    // testImplementation 'org.glassfish.hk2:hk2-testing:3.0.4'
    // implementation 'org.glassfish.hk2:hk2-testing-jersey:3.0.4'
    // testImplementation 'org.glassfish.hk2:hk2-junitrunner:3.0.4'
    // HTTP server
    // implementation 'org.glassfish.jersey.containers:jersey-container-netty-http:3.1.1'
    implementation 'org.glassfish.jersey.containers:jersey-container-grizzly2-http:3.1.7'
    testImplementation 'org.glassfish.jersey.test-framework.providers:jersey-test-framework-provider-grizzly2:3.1.7'
    // Allow objects "magically" to be mapped to JSON using GSON
    // implementation 'org.glassfish.jersey.media:jersey-media-json-gson:3.1.1'

    // Because of GraalVM quirks, we need to ship that. See https://github.com/jspecify/jspecify/issues/389#issuecomment-1661130973 for details
    implementation 'org.jspecify:jspecify:0.3.0'

    // parse plist files
    implementation 'com.googlecode.plist:dd-plist:1.28'

    // Parse lnk files
    implementation 'com.github.vatbub:mslinks:1.0.6.2'

    // YAML formatting
    implementation 'org.yaml:snakeyaml:2.2'

    // AI
<<<<<<< HEAD
    implementation 'dev.langchain4j:langchain4j:0.31.0'
    implementation 'dev.langchain4j:langchain4j-embeddings-all-minilm-l6-v2:0.31.0'
    implementation 'dev.langchain4j:langchain4j-embeddings-all-minilm-l6-v2-q:0.31.0'
    implementation('dev.langchain4j:langchain4j-open-ai:0.31.0') {
=======
    implementation 'dev.langchain4j:langchain4j:0.32.0'
    implementation 'dev.langchain4j:langchain4j-embeddings-all-minilm-l6-v2:0.32.0'
    implementation 'dev.langchain4j:langchain4j-embeddings-all-minilm-l6-v2-q:0.32.0'
    implementation('dev.langchain4j:langchain4j-open-ai:0.32.0') {
>>>>>>> 521866db
        exclude group: 'org.jetbrains.kotlin', module: 'kotlin-stdlib-jdk8'
    }
    // openai depends on okhttp, which needs kotlin - see https://github.com/square/okhttp/issues/5299 for details
    // GemxFX also (transitively) depends on kotlin
    implementation 'org.jetbrains.kotlin:kotlin-stdlib-jdk8:1.9.24'

    implementation "one.jpro.platform:jpro-mdfx:0.3.3-SNAPSHOT"

    implementation ('com.squareup.okhttp3:okhttp:4.12.0') {
        exclude group: 'org.jetbrains.kotlin', module: 'kotlin-stdlib-jdk8'
    }

    implementation 'commons-io:commons-io:2.16.1'

    testImplementation 'io.github.classgraph:classgraph:4.8.174'
    testImplementation 'org.junit.jupiter:junit-jupiter:5.10.3'
    testImplementation 'org.junit.platform:junit-platform-launcher:1.10.3'

    testImplementation 'org.mockito:mockito-core:5.12.0'
    testImplementation 'org.xmlunit:xmlunit-core:2.10.0'
    testImplementation 'org.xmlunit:xmlunit-matchers:2.10.0'
    testRuntimeOnly 'com.tngtech.archunit:archunit-junit5-engine:1.3.0'
    testImplementation 'com.tngtech.archunit:archunit-junit5-api:1.3.0'
    testImplementation "org.testfx:testfx-core:4.0.16-alpha"
    testImplementation "org.testfx:testfx-junit5:4.0.16-alpha"
    testImplementation "org.hamcrest:hamcrest-library:2.2"

    checkstyle 'com.puppycrawl.tools:checkstyle:10.17.0'
    // xjc needs the runtime as well for the ant task, otherwise it fails
    xjc group: 'org.glassfish.jaxb', name: 'jaxb-xjc', version: '3.0.2'
    xjc group: 'org.glassfish.jaxb', name: 'jaxb-runtime', version: '3.0.2'

    rewrite(platform("org.openrewrite.recipe:rewrite-recipe-bom:2.13.2"))
    rewrite("org.openrewrite.recipe:rewrite-static-analysis")
    rewrite("org.openrewrite.recipe:rewrite-logging-frameworks")
    rewrite("org.openrewrite.recipe:rewrite-testing-frameworks")
    rewrite("org.openrewrite.recipe:rewrite-migrate-java")

    configurations.checkstyle {
        resolutionStrategy.capabilitiesResolution.withCapability("com.google.collections:google-collections") {
            select("com.google.guava:guava:0")
        }
    }

    configurations
            .matching(c -> c.name.contains("downloadSources"))
            .configureEach {
                attributes {
                    attribute(Usage.USAGE_ATTRIBUTE, objects.named(Usage, Usage.JAVA_RUNTIME))
                    attribute(OperatingSystemFamily.OPERATING_SYSTEM_ATTRIBUTE, objects.named(OperatingSystemFamily, DefaultNativePlatform.getCurrentOperatingSystem().getName()))
                    attribute(MachineArchitecture.ARCHITECTURE_ATTRIBUTE, objects.named(MachineArchitecture, DefaultNativePlatform.getCurrentArchitecture().getName()))
                }
            }
}

clean {
    delete "src/main/generated"
    delete "src-gen"
}

processResources {
    filteringCharset = 'UTF-8'

    filesMatching("build.properties") {
        expand(version: project.findProperty('projVersionInfo') ?: '100.0.0',
                "year": String.valueOf(Calendar.getInstance().get(Calendar.YEAR)),
                "maintainers": new File('MAINTAINERS').readLines().findAll { !it.startsWith("#") }.join(", "),
                "azureInstrumentationKey": System.getenv('AzureInstrumentationKey') ? System.getenv('AzureInstrumentationKey') : '',
                "springerNatureAPIKey": System.getenv('SpringerNatureAPIKey') ? System.getenv('SpringerNatureAPIKey') : '',
                "astrophysicsDataSystemAPIKey": System.getenv('AstrophysicsDataSystemAPIKey') ? System.getenv('AstrophysicsDataSystemAPIKey') : '',
                "ieeeAPIKey": System.getenv('IEEEAPIKey') ? System.getenv('IEEEAPIKey') : '',
                "scienceDirectApiKey": System.getenv('SCIENCEDIRECTAPIKEY') ? System.getenv('SCIENCEDIRECTAPIKEY') : '',
                "biodiversityHeritageApiKey": System.getenv('BiodiversityHeritageApiKey') ? System.getenv('BiodiversityHeritageApiKey') : '',
                "semanticScholarApiKey": System.getenv('SemanticScholarApiKey') ? System.getenv("SemanticScholarApiKey") : ''
        )
        filteringCharset = 'UTF-8'
    }

    filesMatching(["resources/resource/ods/meta.xml", "resources/resource/openoffice/meta.xml"]) {
        expand version: project.version
    }
}

tasks.register('generateSource') {
    dependsOn("generateBstGrammarSource",
            "generateSearchGrammarSource",
            "generateCitaviSource")
    group = 'JabRef'
    description 'Generates all necessary (Java) source files.'
}

tasks.register("generateBstGrammarSource", JavaExec) {
    group = "JabRef"
    description = 'Generates BstLexer.java and BstParser.java from the Bst.g grammar file using antlr4.'
    classpath = configurations.antlr4
    mainClass = "org.antlr.v4.Tool"
    javaLauncher.set(javaToolchains.launcherFor(java.toolchain))

    inputs.dir('src/main/antlr4/org/jabref/bst/')
    outputs.dir("src-gen/main/java/org/jabref/logic/bst/")
    args = ["-o", "src-gen/main/java/org/jabref/logic/bst/", "-visitor", "-no-listener", "-package", "org.jabref.logic.bst", "$projectDir/src/main/antlr4/org/jabref/bst/Bst.g4"]
}

tasks.register("generateSearchGrammarSource", JavaExec) {
    group = 'JabRef'
    description = "Generates java files for Search.g antlr4."
    classpath = configurations.antlr4
    mainClass = "org.antlr.v4.Tool"
    javaLauncher.set(javaToolchains.launcherFor(java.toolchain))

    inputs.dir("src/main/antlr4/org/jabref/search/")
    outputs.dir("src-gen/main/java/org/jabref/search/")
    args  = ["-o","src-gen/main/java/org/jabref/search" , "-visitor", "-no-listener", "-package", "org.jabref.search", "$projectDir/src/main/antlr4/org/jabref/search/Search.g4"]
}

tasks.register("generateJournalListMV", JavaExec) {
    group = "JabRef"
    description = "Converts the comma-separated journal abbreviation file to a H2 MVStore"
    classpath = sourceSets.main.runtimeClasspath
    mainClass = "org.jabref.cli.JournalListMvGenerator"
    javaLauncher.set(javaToolchains.launcherFor(java.toolchain))
    onlyIf {
        !file("build/resources/main/journals/journal-list.mv").exists()
    }
}

jar.dependsOn("generateJournalListMV")
compileTestJava.dependsOn("generateJournalListMV")

tasks.register('generateCitaviSource', XjcTask) {
    group = 'JabRef'
    description = "Generates java files for the citavi importer."

    schemaFile = "src/main/resources/xjc/citavi/citavi.xsd"
    outputDirectory = "src-gen/main/java/"
    javaPackage = "org.jabref.logic.importer.fileformat.citavi"
}

tasks.withType(JavaCompile).configureEach {
    options.encoding = 'UTF-8'

    // hint by https://docs.gradle.org/current/userguide/performance.html#run_the_compiler_as_a_separate_process
    options.fork = true
}

compileJava {
    options.compilerArgs << "-Xlint:none"
    dependsOn "generateSource"

    options.generatedSourceOutputDirectory.set(file("src-gen/main/java"))

    moduleOptions {
        addExports = [
                // TODO: Remove access to internal api
                'javafx.controls/com.sun.javafx.scene.control' : 'org.jabref',
                'org.controlsfx.controls/impl.org.controlsfx.skin' : 'org.jabref',

                'langchain4j/dev.langchain4j.data.document' : 'org.jabref',
<<<<<<< HEAD
                'langchain4j/dev.langchain4j.data.segment' : 'org.jabref',
=======
                'langchain4j/dev.langchain4j.data.embedding' : 'org.jabref',
                'langchain4j/dev.langchain4j.data.message' : 'org.jabref',
                'langchain4j/dev.langchain4j.data.segment' : 'org.jabref',
                'langchain4j/dev.langchain4j.memory' : 'org.jabref',
>>>>>>> 521866db
                'langchain4j/dev.langchain4j.model.chat' : 'org.jabref',
                'langchain4j/dev.langchain4j.model.embedding' : 'org.jabref',
                'langchain4j/dev.langchain4j.model.openai' : 'org.jabref',
                'langchain4j/dev.langchain4j.rag.content.retriever' : 'org.jabref',
                'langchain4j/dev.langchain4j.store.embedding' : 'org.jabref',
<<<<<<< HEAD
                'langchain4j/dev.langchain4j.store.embedding.inmemory' : 'org.jabref',
                'langchain4j/dev.langchain4j.memory' : 'org.jabref',
                'langchain4j/dev.langchain4j.store.memory.chat' : 'org.jabref',
                'langchain4j/dev.langchain4j.data.message' : 'org.jabref',
                'langchain4j/dev.langchain4j.store.embedding.filter' : 'org.jabref',
                'langchain4j/dev.langchain4j.store.embedding.filter.comparison' : 'org.jabref',
                'langchain4j/dev.langchain4j.data.embedding' : 'org.jabref',
=======
                'langchain4j/dev.langchain4j.store.embedding.filter' : 'org.jabref',
                'langchain4j/dev.langchain4j.store.embedding.filter.comparison' : 'org.jabref',
                'langchain4j/dev.langchain4j.store.embedding.inmemory' : 'org.jabref',
                'langchain4j/dev.langchain4j.store.memory.chat' : 'org.jabref',
>>>>>>> 521866db
        ]
    }
}

// Configures "application > run" task
run {
    doFirst {
        // Clear the default JVM arguments, to avoid messages like "WARNING: Unknown module: org.jabref.merged.module specified to --add-exports"
        application.applicationDefaultJvmArgs = []
    }

    moduleOptions {
        // On a change here, also adapt "application > applicationDefaultJvmArgs"
        addExports = [
                // TODO: Remove access to internal api
                'javafx.base/com.sun.javafx.event' : 'org.jabref.merged.module',
                'javafx.controls/com.sun.javafx.scene.control' : 'org.jabref',

                'langchain4j/dev.langchain4j.model.chat' : 'org.jabref',
                'langchain4j/dev.langchain4j.model.chat' : 'org.jabref.merged.module',

                // We need to restate the ControlsFX exports, because we get following error otherwise:
                //   java.lang.IllegalAccessError:
                //     class org.controlsfx.control.textfield.AutoCompletionBinding (in module org.controlsfx.controls)
                //     cannot access class com.sun.javafx.event.EventHandlerManager (in module javafx.base) because
                //     module javafx.base does not export com.sun.javafx.event to module org.controlsfx.controls
                // Taken from here: https://github.com/controlsfx/controlsfx/blob/9.0.0/build.gradle#L1
                'javafx.graphics/com.sun.javafx.scene' : 'org.controlsfx.controls',
                'javafx.graphics/com.sun.javafx.scene.traversal' : 'org.controlsfx.controls',
                'javafx.graphics/com.sun.javafx.css' : 'org.controlsfx.controls',
                'javafx.controls/com.sun.javafx.scene.control' : 'org.controlsfx.controls',
                'javafx.controls/com.sun.javafx.scene.control.behavior' : 'org.controlsfx.controls',
                'javafx.controls/com.sun.javafx.scene.control.inputmap' : 'org.controlsfx.controls',
                'javafx.base/com.sun.javafx.event' : 'org.controlsfx.controls',
                'javafx.base/com.sun.javafx.collections' : 'org.controlsfx.controls',
                'javafx.base/com.sun.javafx.runtime': 'org.controlsfx.controls',
                'javafx.web/com.sun.webkit' : 'org.controlsfx.controls',
        ]

        addOpens = [
                'javafx.controls/javafx.scene.control' : 'org.jabref',
                'javafx.controls/com.sun.javafx.scene.control' : 'org.jabref',
                'org.controlsfx.controls/impl.org.controlsfx.skin' : 'org.jabref',
                'org.controlsfx.controls/org.controlsfx.control.textfield' : 'org.jabref',

                'javafx.controls/javafx.scene.control.skin' : 'org.controlsfx.controls',
                'javafx.graphics/javafx.scene' : 'org.controlsfx.controls'
        ]

        createCommandLineArgumentFile = true
    }

    if (project.hasProperty('component')){
        if (component == 'httpserver'){
            main = 'org.jabref.http.server.Server'
        }
    }
}

javadoc {
    options {
        encoding = 'UTF-8'
        version = false
        author = false
        addMultilineStringsOption("-add-exports").setValue([
            'javafx.controls/com.sun.javafx.scene.control=org.jabref'
        ])
    }
}

test {
    useJUnitPlatform {
        excludeTags 'DatabaseTest', 'FetcherTest', 'GUITest'
    }

    moduleOptions {
        // TODO: Remove this as soon as ArchUnit is modularized
        runOnClasspath = true
    }
}

testlogger {
    // See https://github.com/radarsh/gradle-test-logger-plugin#configuration for configuration options

    theme 'standard'

    showPassed false
    showSkipped false

    showCauses false
    showStackTraces false
}

tasks.withType(Test).configureEach {
    reports.html.outputLocation.set(file("${reporting.baseDir}/${name}"))
    // Enable parallel tests (on desktop).
    // See https://docs.gradle.org/8.1/userguide/performance.html#execute_tests_in_parallel for details.
    if (!providers.environmentVariable("CI").isPresent()) {
        maxParallelForks = Math.max(Runtime.runtime.availableProcessors() - 1, 1)
    }
}

tasks.register('databaseTest', Test) {
    useJUnitPlatform {
        includeTags 'DatabaseTest'
    }

    testLogging {
        // set options for log level LIFECYCLE
        events = ["FAILED"]
        exceptionFormat "full"
    }

    maxParallelForks = 1
}

tasks.register('fetcherTest', Test) {
    useJUnitPlatform {
        includeTags 'FetcherTest'
    }

    maxParallelForks = 1
}

tasks.register('guiTest', Test) {
    useJUnitPlatform {
        includeTags 'GUITest'
    }

    testLogging {
        // set options for log level LIFECYCLE
        events = ["FAILED"]
        exceptionFormat "full"
    }

    maxParallelForks = 1
}

// Test result tasks
tasks.register('copyTestResources', Copy) {
    from "${projectDir}/src/test/resources"
    into "${buildDir}/classes/test"
}
processTestResources.dependsOn copyTestResources

tasks.register('jacocoPrepare') {
    doFirst {
        // Ignore failures of tests
        tasks.withType(Test).tap {
            configureEach {
                ignoreFailures = true
            }
        }
    }
}
test.mustRunAfter jacocoPrepare
databaseTest.mustRunAfter jacocoPrepare
fetcherTest.mustRunAfter jacocoPrepare

jacocoTestReport {
    dependsOn jacocoPrepare, test, fetcherTest, databaseTest

    executionData files(
            layout.buildDirectory.file('jacoco/test.exec').get().asFile,
            layout.buildDirectory.file('jacoco/fetcherTest.exec').get().asFile,
            layout.buildDirectory.file('jacoco/databaseTest.exec').get().asFile)

    reports {
        csv.required = true
        html.required = true
        // coveralls plugin depends on xml format report
        xml.required = true
    }
}

// Code quality tasks
checkstyle {
    // will only run when called explicitly from the command line
    sourceSets = []
}

rewrite {
    activeRecipe(
        'org.jabref.config.rewrite.cleanup'
    )
    exclusion (
        "build.gradle",
        "buildSrc/build.gradle",
        "eclipse.gradle",
        "settings.gradle",
        "src-gen/**",
        "src/main/resources/**",
        "src/test/resources/**",
        "**/module-info.java",
        "**/*.py",
        "**/*.xml",
        "**/*.yml"
    )
    plainTextMask("**/*.md")
    failOnDryRunResults = true
}

modernizer {
    failOnViolations = false
    includeTestClasses = true
    exclusions = [
        'java/util/Optional.get:()Ljava/lang/Object;'
    ]
}

// Release tasks
tasks.register('deleteInstallerTemp', Delete) {
    delete "$buildDir/installer"
}

jpackage.dependsOn deleteInstallerTemp
jlinkZip.dependsOn jpackage
jlink {
    // https://github.com/beryx/badass-jlink-plugin/issues/61#issuecomment-504640018
    addExtraDependencies("javafx")

    addOptions('--strip-debug', '--compress', 'zip-6', '--no-header-files', '--no-man-pages')
    launcher {
        name = 'JabRef'
    }

    addOptions("--bind-services")

    // TODO: Remove the following as soon as the dependencies are fixed (upstream)
    // forceMerge is usually needed when some non-modular artifacts in the dependency graph use code that was previously part of the JDK
    // but it was removed in the newer releases.
    // The pom.xml associated with such a non-modular artifact does not mention that the artifact depends on the removed code
    // (because the artifact was published when this code was still available in the JDK).
    forceMerge "controlsfx", "bcprov", "jaxb", "istack", "stax"

    // TODO: Remove the following correction to the merged module
    // The module descriptor automatically generated by the plugin for the merged module contained some invalid entries.
    // This is based on ./gradlew suggestMergedModuleInfo, sort, strip ";"", comment non-used modules, and include the suggested directives here.
    //   However, we need to fine-tune this manually (non-alphabetic order)
    mergedModule {
        requires 'javafx.base'
        requires 'javafx.controls'
        requires 'javafx.fxml'
        requires 'javafx.graphics'
        requires 'javafx.media'
        requires 'javafx.swing'

        requires 'java.compiler'
        requires 'java.datatransfer'
        requires 'java.desktop'
        requires 'java.logging'
        requires 'java.management'
        requires 'java.naming'
        requires 'java.net.http'
        requires 'java.scripting'
        requires 'java.security.jgss'
        requires 'java.security.sasl'
        requires 'java.sql'
        requires 'java.sql.rowset'
        requires 'java.transaction.xa'
        requires 'java.rmi'
        requires 'java.xml'
        requires 'jdk.jsobject'
        requires 'jdk.unsupported'
        requires 'jdk.unsupported.desktop'
        requires 'jdk.security.jgss'
        requires 'jdk.xml.dom'
        requires 'com.google.gson'
        requires 'org.jsoup'
        requires 'org.slf4j'
        requires 'jakarta.xml.bind'
        requires 'org.apache.commons.lang3'
        requires 'org.apache.commons.text'
        requires 'org.apache.commons.logging';
        uses 'org.mariadb.jdbc.credential.CredentialPlugin'
        uses 'org.mariadb.jdbc.authentication.AuthenticationPlugin'
        uses 'org.mariadb.jdbc.tls.TlsSocketPlugin'
        uses 'org.mariadb.jdbc.LocalInfileInterceptor'
        uses 'org.eclipse.jgit.transport.SshSessionFactory'
        uses 'org.eclipse.jgit.lib.GpgSigner'
        uses 'kong.unirest.core.json.JsonEngine';
        provides 'org.mariadb.jdbc.tls.TlsSocketPlugin' with 'org.mariadb.jdbc.internal.protocol.tls.DefaultTlsSocketPlugin'
        provides 'java.sql.Driver' with 'org.postgresql.Driver'
        provides 'org.mariadb.jdbc.authentication.AuthenticationPlugin' with 'org.mariadb.jdbc.internal.com.send.authentication.CachingSha2PasswordPlugin',
                'org.mariadb.jdbc.internal.com.send.authentication.ClearPasswordPlugin',
                'org.mariadb.jdbc.internal.com.send.authentication.Ed25519PasswordPlugin',
                'org.mariadb.jdbc.internal.com.send.authentication.NativePasswordPlugin',
                'org.mariadb.jdbc.internal.com.send.authentication.OldPasswordPlugin',
                'org.mariadb.jdbc.internal.com.send.authentication.SendGssApiAuthPacket',
                'org.mariadb.jdbc.internal.com.send.authentication.SendPamAuthPacket',
                'org.mariadb.jdbc.internal.com.send.authentication.Sha256PasswordPlugin'
        provides 'org.mariadb.jdbc.credential.CredentialPlugin' with 'org.mariadb.jdbc.credential.aws.AwsIamCredentialPlugin',
                'org.mariadb.jdbc.credential.env.EnvCredentialPlugin',
                'org.mariadb.jdbc.credential.system.PropertiesCredentialPlugin'
        provides 'java.security.Provider' with 'org.bouncycastle.jce.provider.BouncyCastleProvider',
                'org.bouncycastle.pqc.jcajce.provider.BouncyCastlePQCProvider'
        provides 'kong.unirest.core.json.JsonEngine' with 'kong.unirest.modules.gson.GsonEngine';

    }

    jpackage {
        outputDir = "distribution"

        if (OperatingSystem.current().isWindows()) {
            // This requires WiX to be installed: https://github.com/wixtoolset/wix3/releases
            installerType = "msi"
            imageOptions = [
                    '--icon', "${projectDir}/src/main/resources/icons/jabref.ico",
            ]
            installerOptions = [
                    '--vendor', 'JabRef',
                    '--app-version', "${project.version}",
                    '--verbose',
                    '--win-upgrade-uuid', 'd636b4ee-6f10-451e-bf57-c89656780e36',
                    '--win-dir-chooser',
                    '--win-shortcut',
                    '--win-menu',
                    '--win-menu-group', "JabRef",
                    '--temp', "$buildDir/installer",
                    '--resource-dir', "${projectDir}/buildres/windows",
                    '--license-file', "${projectDir}/buildres/LICENSE_with_Privacy.md",
                    '--file-associations', "${projectDir}/buildres/windows/bibtexAssociations.properties"
            ]
        }

        if (OperatingSystem.current().isLinux()) {
            imageOptions = [
                    '--icon', "${projectDir}/src/main/resources/icons/JabRef-icon-64.png",
                    '--app-version', "${project.version}",
            ]
            installerOptions = [
                    '--verbose',
                    '--vendor', 'JabRef',
                    '--app-version', "${project.version}",
                    // '--temp', "$buildDir/installer",
                    '--resource-dir', "${projectDir}/buildres/linux",
                    '--linux-menu-group', 'Office;',
                    '--linux-rpm-license-type', 'MIT',
                    // '--license-file', "${projectDir}/LICENSE.md",
                    '--description', 'JabRef is an open source bibliography reference manager. The native file format used by JabRef is BibTeX, the standard LaTeX bibliography format.',
                    '--linux-shortcut',
                    '--file-associations', "${projectDir}/buildres/linux/bibtexAssociations.properties"
            ]
        }

        if (OperatingSystem.current().isMacOsX()) {
            imageOptions = [
                    '--icon', "${projectDir}/src/main/resources/icons/jabref.icns",
                    '--resource-dir', "${projectDir}/buildres/mac"
            ]
            // Notarized mac images and packages are built on the pipeline only
            skipInstaller = true
            installerOptions = [
                    '--verbose',
                    '--vendor', 'JabRef',
                    '--mac-package-identifier', "JabRef",
                    '--mac-package-name', "JabRef",
                    '--app-version', "${project.version}",
                    '--file-associations', "${projectDir}/buildres/mac/bibtexAssociations.properties",
                    '--resource-dir', "${projectDir}/buildres/mac"
            ]
        }
    }
}

if (OperatingSystem.current().isWindows()) {
    tasks.jpackageImage.doLast {
        copy {
            from("${projectDir}/buildres/windows") {
                include "jabref-firefox.json", "jabref-chrome.json", "JabRefHost.bat", "JabRefHost.ps1"
            }
            into "$buildDir/distribution/JabRef"
        }
    }
}

if (OperatingSystem.current().isLinux()) {
    tasks.jpackageImage.doLast {
        copy {
            from("${projectDir}/buildres/linux") {
                include "native-messaging-host/**", "jabrefHost.py"
            }
            into "$buildDir/distribution/JabRef/lib"
        }
    }
}

if (OperatingSystem.current().isMacOsX()) {
    tasks.jpackageImage.doLast {
        copy {
            from("${projectDir}/buildres/mac") {
                include "native-messaging-host/**", "jabrefHost.py"
            }
            into "$buildDir/distribution/JabRef.app/Contents/Resources"
        }
    }
}

jmh {
    warmupIterations = 5
    iterations = 10
    fork = 2
}<|MERGE_RESOLUTION|>--- conflicted
+++ resolved
@@ -99,19 +99,11 @@
 modularity.disableEffectiveArgumentsAdjustment()
 
 // Required as workaround for  https://github.com/langchain4j/langchain4j/issues/1066
-<<<<<<< HEAD
-modularity.patchModule("langchain4j", "langchain4j-core-0.31.0.jar")
-modularity.patchModule("langchain4j", "langchain4j-embeddings-0.31.0.jar")
-modularity.patchModule("langchain4j", "langchain4j-embeddings-all-minilm-l6-v2-0.31.0.jar")
-modularity.patchModule("langchain4j", "langchain4j-embeddings-all-minilm-l6-v2-q-0.31.0.jar")
-modularity.patchModule("langchain4j", "langchain4j-open-ai-0.31.0.jar")
-=======
 modularity.patchModule("langchain4j", "langchain4j-core-0.32.0.jar")
 modularity.patchModule("langchain4j", "langchain4j-embeddings-0.32.0.jar")
 modularity.patchModule("langchain4j", "langchain4j-embeddings-all-minilm-l6-v2-0.32.0.jar")
 modularity.patchModule("langchain4j", "langchain4j-embeddings-all-minilm-l6-v2-q-0.32.0.jar")
 modularity.patchModule("langchain4j", "langchain4j-open-ai-0.32.0.jar")
->>>>>>> 521866db
 
 sourceSets {
     main {
@@ -330,17 +322,10 @@
     implementation 'org.yaml:snakeyaml:2.2'
 
     // AI
-<<<<<<< HEAD
-    implementation 'dev.langchain4j:langchain4j:0.31.0'
-    implementation 'dev.langchain4j:langchain4j-embeddings-all-minilm-l6-v2:0.31.0'
-    implementation 'dev.langchain4j:langchain4j-embeddings-all-minilm-l6-v2-q:0.31.0'
-    implementation('dev.langchain4j:langchain4j-open-ai:0.31.0') {
-=======
     implementation 'dev.langchain4j:langchain4j:0.32.0'
     implementation 'dev.langchain4j:langchain4j-embeddings-all-minilm-l6-v2:0.32.0'
     implementation 'dev.langchain4j:langchain4j-embeddings-all-minilm-l6-v2-q:0.32.0'
     implementation('dev.langchain4j:langchain4j-open-ai:0.32.0') {
->>>>>>> 521866db
         exclude group: 'org.jetbrains.kotlin', module: 'kotlin-stdlib-jdk8'
     }
     // openai depends on okhttp, which needs kotlin - see https://github.com/square/okhttp/issues/5299 for details
@@ -499,33 +484,19 @@
                 'org.controlsfx.controls/impl.org.controlsfx.skin' : 'org.jabref',
 
                 'langchain4j/dev.langchain4j.data.document' : 'org.jabref',
-<<<<<<< HEAD
-                'langchain4j/dev.langchain4j.data.segment' : 'org.jabref',
-=======
                 'langchain4j/dev.langchain4j.data.embedding' : 'org.jabref',
                 'langchain4j/dev.langchain4j.data.message' : 'org.jabref',
                 'langchain4j/dev.langchain4j.data.segment' : 'org.jabref',
                 'langchain4j/dev.langchain4j.memory' : 'org.jabref',
->>>>>>> 521866db
                 'langchain4j/dev.langchain4j.model.chat' : 'org.jabref',
                 'langchain4j/dev.langchain4j.model.embedding' : 'org.jabref',
                 'langchain4j/dev.langchain4j.model.openai' : 'org.jabref',
                 'langchain4j/dev.langchain4j.rag.content.retriever' : 'org.jabref',
                 'langchain4j/dev.langchain4j.store.embedding' : 'org.jabref',
-<<<<<<< HEAD
-                'langchain4j/dev.langchain4j.store.embedding.inmemory' : 'org.jabref',
-                'langchain4j/dev.langchain4j.memory' : 'org.jabref',
-                'langchain4j/dev.langchain4j.store.memory.chat' : 'org.jabref',
-                'langchain4j/dev.langchain4j.data.message' : 'org.jabref',
-                'langchain4j/dev.langchain4j.store.embedding.filter' : 'org.jabref',
-                'langchain4j/dev.langchain4j.store.embedding.filter.comparison' : 'org.jabref',
-                'langchain4j/dev.langchain4j.data.embedding' : 'org.jabref',
-=======
                 'langchain4j/dev.langchain4j.store.embedding.filter' : 'org.jabref',
                 'langchain4j/dev.langchain4j.store.embedding.filter.comparison' : 'org.jabref',
                 'langchain4j/dev.langchain4j.store.embedding.inmemory' : 'org.jabref',
                 'langchain4j/dev.langchain4j.store.memory.chat' : 'org.jabref',
->>>>>>> 521866db
         ]
     }
 }
