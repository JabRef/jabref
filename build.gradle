import org.gradle.internal.os.OperatingSystem
import org.jabref.build.xjc.XjcPlugin
import org.jabref.build.xjc.XjcTask

plugins {
    id 'application'

    id 'com.github.andygoossens.modernizer' version '1.9.2'

    id 'me.champeau.jmh' version '0.7.2'

    id 'org.javamodularity.moduleplugin' version '1.8.15'

    id 'org.openjfx.javafxplugin' version '0.1.0'

    id 'org.beryx.jlink' version '3.0.1'

    // nicer test outputs during running and completion
    // Homepage: https://github.com/radarsh/gradle-test-logger-plugin
    id 'com.adarshr.test-logger' version '4.0.0'

    id 'jacoco'

    id 'checkstyle'

    id 'project-report'

    id 'idea'

    id 'org.openrewrite.rewrite' version '6.8.4'
}

// Enable following for debugging
// gradle.startParameter.showStacktrace = org.gradle.api.logging.configuration.ShowStacktrace.

apply plugin: XjcPlugin

apply from: 'eclipse.gradle'

group = "org.jabref"
version = project.findProperty('projVersion') ?: '100.0.0'

java {
    sourceCompatibility = JavaVersion.VERSION_21
    targetCompatibility = JavaVersion.VERSION_21
    // Workaround needed for Eclipse, probably because of https://github.com/gradle/gradle/issues/16922
    // Should be removed as soon as Gradle 7.0.1 is released ( https://github.com/gradle/gradle/issues/16922#issuecomment-828217060 )
    modularity.inferModulePath.set(false)

    toolchain {
        // If this is updated, also update
        // - .gitpod.Dockerfile
        // - .devcontainer/devcontainer.json#L34 and
        // - .github/workflows/deployment-jdk-ea.yml#L53
        languageVersion = JavaLanguageVersion.of(21)
    }
}

application {
    mainClass.set('org.jabref.Launcher')
    mainModule.set('org.jabref')
}

// Workaround for https://github.com/openjfx/javafx-gradle-plugin/issues/89
// See also https://github.com/java9-modularity/gradle-modules-plugin/issues/165
modularity.disableEffectiveArgumentsAdjustment()

sourceSets {
    main {
        java {
            // src-gen reasoning: https://stackoverflow.com/a/64612308/873282
            srcDirs = ["src/main/java", "src-gen/main/java"]
        }
        resources {
            srcDirs = ["src/main/java", "src/main/resources"]
        }
    }
    test {
        java {
            srcDirs = ["src/test/java"]
        }
        resources {
            srcDirs = ["src/test/resources"]
        }
    }
}

repositories {
    mavenCentral()
    maven { url 'https://oss.sonatype.org/content/groups/public' }
    maven { url 'https://s01.oss.sonatype.org/content/repositories/snapshots/' }
    maven { url 'https://jitpack.io' }
    maven { url 'https://sandec.jfrog.io/artifactory/repo' }
}

configurations {
    antlr4
}

dependencyLocking {
    lockAllConfigurations()
}

javafx {
    version = "22"
    modules = [ 'javafx.controls', 'javafx.fxml', 'javafx.web', 'javafx.swing' ]
}

jacoco {
    toolVersion = "0.8.10"
}

dependencies {
    // Include all jar-files in the 'lib' folder as dependencies
    implementation fileTree(dir: 'lib', includes: ['*.jar'])

    def pdfbox = "3.0.2"
    implementation ("org.apache.pdfbox:pdfbox:$pdfbox") {
        exclude group: 'commons-logging'
    }
    implementation ("org.apache.pdfbox:fontbox:$pdfbox") {
        exclude group: 'commons-logging'
    }
    implementation ("org.apache.pdfbox:xmpbox:$pdfbox") {
        exclude group: 'org.junit.jupiter'
        exclude group: 'commons-logging'
    }

    def luceneVersion = "9.10.0"
    implementation "org.apache.lucene:lucene-core:$luceneVersion"
    implementation "org.apache.lucene:lucene-queryparser:$luceneVersion"
    implementation "org.apache.lucene:lucene-queries:$luceneVersion"
    implementation "org.apache.lucene:lucene-analysis-common:$luceneVersion"
    implementation "org.apache.lucene:lucene-highlighter:$luceneVersion"

    implementation group: 'org.apache.commons', name: 'commons-csv', version: '1.10.0'
    implementation group: 'org.apache.commons', name: 'commons-lang3', version: '3.14.0'
    implementation 'com.h2database:h2-mvstore:2.2.224'

    // required for reading write-protected PDFs - see https://github.com/JabRef/jabref/pull/942#issuecomment-209252635
    implementation 'org.bouncycastle:bcprov-jdk18on:1.77'

    implementation 'commons-cli:commons-cli:1.6.0'

    implementation 'org.libreoffice:unoloader:7.6.4'
    implementation 'org.libreoffice:libreoffice:7.6.4'

    implementation 'io.github.java-diff-utils:java-diff-utils:4.12'
    implementation 'info.debatty:java-string-similarity:2.0.0'
    implementation 'com.github.javakeyring:java-keyring:1.0.4'

    antlr4 'org.antlr:antlr4:4.13.1'
    implementation 'org.antlr:antlr4-runtime:4.13.1'

    implementation group: 'org.eclipse.jgit', name: 'org.eclipse.jgit', version: '6.8.0.202311291450-r'

    implementation group: 'com.fasterxml.jackson.dataformat', name: 'jackson-dataformat-yaml', version: '2.16.1'
    implementation group: 'com.fasterxml.jackson.datatype', name: 'jackson-datatype-jsr310', version: '2.16.1'

    implementation 'com.fasterxml:aalto-xml:1.3.2'

    implementation group: 'org.mariadb.jdbc', name: 'mariadb-java-client', version: '2.7.9'

    implementation 'org.postgresql:postgresql:42.7.1'

    implementation ('com.oracle.ojdbc:ojdbc10:19.3.0.0') {
        // causing module issues
        exclude module: 'oraclepki'
    }

    implementation ('com.google.guava:guava:33.0.0-jre') {
        // TODO: Remove this as soon as https://github.com/google/guava/issues/2960 is fixed
        exclude module: "jsr305"
    }

    implementation 'jakarta.annotation:jakarta.annotation-api:2.1.1'
    implementation 'jakarta.inject:jakarta.inject-api:2.0.1'

    implementation('org.jabref:afterburner.fx:2.0.0')
    implementation 'org.kordamp.ikonli:ikonli-javafx:12.3.1'
    implementation 'org.kordamp.ikonli:ikonli-materialdesign2-pack:12.3.1'
    implementation 'com.github.sialcasa.mvvmFX:mvvmfx-validation:f195849ca9' //jitpack
    implementation 'de.saxsys:mvvmfx:1.8.0'
    implementation('com.tobiasdiez:easybind:2.2.1-SNAPSHOT')
    implementation 'org.fxmisc.flowless:flowless:0.7.2'
    implementation 'org.fxmisc.richtext:richtextfx:0.11.2'
    implementation (group: 'com.dlsc.gemsfx', name: 'gemsfx', version: '2.4.0') {
        exclude module: 'javax.inject' // Split package, use only jakarta.inject
        exclude group: 'org.apache.logging.log4j'
    }

    implementation 'org.controlsfx:controlsfx:11.2.0'
    implementation 'com.github.Dansoftowner:jSystemThemeDetector:3.8'

    implementation 'org.jsoup:jsoup:1.17.2'
    implementation 'com.konghq:unirest-java:3.14.5'

    implementation 'org.slf4j:slf4j-api:2.0.12'
    implementation "org.tinylog:tinylog-api:2.7.0"
    implementation "org.tinylog:slf4j-tinylog:2.7.0"
    implementation "org.tinylog:tinylog-impl:2.7.0"

    // route all requests to java.util.logging to SLF4J (which in turn routes to tinylog)
    implementation 'org.slf4j:jul-to-slf4j:2.0.9'
    // route all requests to log4j to SLF4J
    implementation 'org.apache.logging.log4j:log4j-to-slf4j:2.23.1'

    implementation('de.undercouch:citeproc-java:3.0.0-beta.2') {
        exclude group: 'org.antlr'
    }

    // jakarta.activation is already dependency of glassfish
    implementation group: 'jakarta.xml.bind', name: 'jakarta.xml.bind-api', version: '4.0.2'
    implementation group: 'org.glassfish.jaxb', name: 'jaxb-runtime', version: '4.0.3'

    implementation ('com.github.tomtung:latex2unicode_2.13:0.3.2') {
        exclude module: 'fastparse_2.13'
    }

    implementation "de.rototor.snuggletex:snuggletex:1.3.0"
    implementation ("de.rototor.snuggletex:snuggletex-jeuclid:1.3.0") {
        exclude group: "org.apache.xmlgraphics"
    }

    implementation 'com.vladsch.flexmark:flexmark:0.64.8'
    implementation 'com.vladsch.flexmark:flexmark-html2md-converter:0.64.8'

    implementation group: 'net.harawata', name: 'appdirs', version: '1.2.2'

    implementation group: 'org.jooq', name: 'jool', version: '0.9.15'
    // JAX-RS implemented by Jersey
    // API
    implementation 'jakarta.ws.rs:jakarta.ws.rs-api:3.1.0'
    // Implementation of the API
    implementation 'org.glassfish.jersey.core:jersey-server:3.1.5'
    // injection framework
    implementation 'org.glassfish.jersey.inject:jersey-hk2:3.1.5'
    implementation 'org.glassfish.hk2:hk2-api:3.1.0'
    // testImplementation 'org.glassfish.hk2:hk2-testing:3.0.4'
    // implementation 'org.glassfish.hk2:hk2-testing-jersey:3.0.4'
    // testImplementation 'org.glassfish.hk2:hk2-junitrunner:3.0.4'
    // HTTP server
    // implementation 'org.glassfish.jersey.containers:jersey-container-netty-http:3.1.1'
    implementation 'org.glassfish.jersey.containers:jersey-container-grizzly2-http:3.1.5'
    testImplementation 'org.glassfish.jersey.test-framework.providers:jersey-test-framework-provider-grizzly2:3.1.5'
    // Allow objects "magically" to be mapped to JSON using GSON
    // implementation 'org.glassfish.jersey.media:jersey-media-json-gson:3.1.1'

    // Because of GraalVM quirks, we need to ship that. See https://github.com/jspecify/jspecify/issues/389#issuecomment-1661130973 for details
    implementation 'org.jspecify:jspecify:0.3.0'

    // parse plist files
    implementation 'com.googlecode.plist:dd-plist:1.28'

    testImplementation 'io.github.classgraph:classgraph:4.8.168'
    testImplementation 'org.junit.jupiter:junit-jupiter:5.10.2'
    testImplementation 'org.junit.platform:junit-platform-launcher:1.10.2'

    testImplementation 'org.mockito:mockito-core:5.11.0'
    testImplementation 'org.xmlunit:xmlunit-core:2.9.1'
    testImplementation 'org.xmlunit:xmlunit-matchers:2.9.1'
    testRuntimeOnly 'com.tngtech.archunit:archunit-junit5-engine:1.2.1'
    testImplementation 'com.tngtech.archunit:archunit-junit5-api:1.2.1'
    testImplementation "org.testfx:testfx-core:4.0.16-alpha"
    testImplementation "org.testfx:testfx-junit5:4.0.16-alpha"
    testImplementation "org.hamcrest:hamcrest-library:2.2"

    checkstyle 'com.puppycrawl.tools:checkstyle:10.13.0'
    // xjc needs the runtime as well for the ant task, otherwise it fails
    xjc group: 'org.glassfish.jaxb', name: 'jaxb-xjc', version: '3.0.2'
    xjc group: 'org.glassfish.jaxb', name: 'jaxb-runtime', version: '3.0.2'

    rewrite(platform("org.openrewrite.recipe:rewrite-recipe-bom:2.7.1"))
    rewrite("org.openrewrite.recipe:rewrite-static-analysis")
    rewrite("org.openrewrite.recipe:rewrite-logging-frameworks")
    rewrite("org.openrewrite.recipe:rewrite-testing-frameworks")
    rewrite("org.openrewrite.recipe:rewrite-migrate-java")

    configurations.checkstyle {
        resolutionStrategy.capabilitiesResolution.withCapability("com.google.collections:google-collections") {
            select("com.google.guava:guava:0")
        }
    }
}

clean {
    delete "src/main/generated"
    delete "src-gen"
}

processResources {
    filteringCharset = 'UTF-8'

    filesMatching("build.properties") {
        expand(version: project.findProperty('projVersionInfo') ?: '100.0.0',
                "year": String.valueOf(Calendar.getInstance().get(Calendar.YEAR)),
                "maintainers": new File('MAINTAINERS').readLines().findAll { !it.startsWith("#") }.join(", "),
                "azureInstrumentationKey": System.getenv('AzureInstrumentationKey') ? System.getenv('AzureInstrumentationKey') : '',
                "springerNatureAPIKey": System.getenv('SpringerNatureAPIKey') ? System.getenv('SpringerNatureAPIKey') : '',
                "astrophysicsDataSystemAPIKey": System.getenv('AstrophysicsDataSystemAPIKey') ? System.getenv('AstrophysicsDataSystemAPIKey') : '',
                "ieeeAPIKey": System.getenv('IEEEAPIKey') ? System.getenv('IEEEAPIKey') : '',
                "scienceDirectApiKey": System.getenv('SCIENCEDIRECTAPIKEY') ? System.getenv('SCIENCEDIRECTAPIKEY') : '',
                "biodiversityHeritageApiKey": System.getenv('BiodiversityHeritageApiKey') ? System.getenv('BiodiversityHeritageApiKey') : '',
                "semanticScholarApiKey": System.getenv('SemanticScholarApiKey') ? System.getenv("SemanticScholarApiKey") : ''
        )
        filteringCharset = 'UTF-8'
    }

    filesMatching(["resources/resource/ods/meta.xml", "resources/resource/openoffice/meta.xml"]) {
        expand version: project.version
    }
}

tasks.register('generateSource') {
    dependsOn("generateBstGrammarSource",
            "generateSearchGrammarSource",
            "generateCitaviSource")
    group = 'JabRef'
    description 'Generates all necessary (Java) source files.'
}

tasks.register("generateBstGrammarSource", JavaExec) {
    group = "JabRef"
    description = 'Generates BstLexer.java and BstParser.java from the Bst.g grammar file using antlr4.'
    classpath = configurations.antlr4
    mainClass = "org.antlr.v4.Tool"
    javaLauncher.set(javaToolchains.launcherFor(java.toolchain))

    inputs.dir('src/main/antlr4/org/jabref/bst/')
    outputs.dir("src-gen/main/java/org/jabref/logic/bst/")
    args = ["-o", "src-gen/main/java/org/jabref/logic/bst/", "-visitor", "-no-listener", "-package", "org.jabref.logic.bst", "$projectDir/src/main/antlr4/org/jabref/bst/Bst.g4"]
}

tasks.register("generateSearchGrammarSource", JavaExec) {
    group = 'JabRef'
    description = "Generates java files for Search.g antlr4."
    classpath = configurations.antlr4
    mainClass = "org.antlr.v4.Tool"
    javaLauncher.set(javaToolchains.launcherFor(java.toolchain))

    inputs.dir("src/main/antlr4/org/jabref/search/")
    outputs.dir("src-gen/main/java/org/jabref/search/")
    args  = ["-o","src-gen/main/java/org/jabref/search" , "-visitor", "-no-listener", "-package", "org.jabref.search", "$projectDir/src/main/antlr4/org/jabref/search/Search.g4"]
}

tasks.register("generateJournalListMV", JavaExec) {
    group = "JabRef"
    description = "Converts the comma-separated journal abbreviation file to a H2 MVStore"
    classpath = sourceSets.main.runtimeClasspath
    mainClass = "org.jabref.cli.JournalListMvGenerator"
    javaLauncher.set(javaToolchains.launcherFor(java.toolchain))
    onlyIf {
        !file("build/resources/main/journals/journal-list.mv").exists()
    }
}

<<<<<<< HEAD
tasks.register("generatePredatoryJournalListMV", JavaExec) {
    group = "JabRef"
    description = "Load predatory journal information from online sources to a H2 MVStore"
    classpath = sourceSets.main.runtimeClasspath
    mainClass = "org.jabref.cli.PredatoryJournalsMvGenerator"
    javaLauncher.set(javaToolchains.launcherFor(java.toolchain))
    onlyIf {
        !file("build/resources/main/journals/predatory-journals.mv").exists()
    }
}

jar.dependsOn("generateJournalListMV", "generatePredatoryJournalListMV")
compileTestJava.dependsOn("generateJournalListMV","generatePredatoryJournalListMV")
=======
jar.dependsOn("generateJournalListMV")
compileTestJava.dependsOn("generateJournalListMV")
>>>>>>> 7bb93390

tasks.register('generateCitaviSource', XjcTask) {
    group = 'JabRef'
    description = "Generates java files for the citavi importer."

    schemaFile = "src/main/resources/xjc/citavi/citavi.xsd"
    outputDirectory = "src-gen/main/java/"
    javaPackage = "org.jabref.logic.importer.fileformat.citavi"
}

tasks.withType(JavaCompile).configureEach {
    options.encoding = 'UTF-8'
}

compileJava {
    options.compilerArgs << "-Xlint:none"
    dependsOn "generateSource"

    options.generatedSourceOutputDirectory.set(file("src-gen/main/java"))

    moduleOptions {
        // TODO: Remove access to internal api
        addExports = [
                'javafx.controls/com.sun.javafx.scene.control' : 'org.jabref',
                'org.controlsfx.controls/impl.org.controlsfx.skin' : 'org.jabref'
        ]
    }
}

run {
    // TODO: Remove access to internal api
    moduleOptions {
        addExports = [
                'javafx.controls/com.sun.javafx.scene.control' : 'org.jabref',
                'org.controlsfx.controls/impl.org.controlsfx.skin' : 'org.jabref',

                // Not sure why we need to restate the controlfx exports
                // Taken from here: https://github.com/controlsfx/controlsfx/blob/9.0.0/build.gradle#L1
                'javafx.graphics/com.sun.javafx.scene' : 'org.controlsfx.controls',
                'javafx.graphics/com.sun.javafx.scene.traversal' : 'org.controlsfx.controls',
                'javafx.graphics/com.sun.javafx.css' : 'org.controlsfx.controls',
                'javafx.controls/com.sun.javafx.scene.control' : 'org.controlsfx.controls',
                'javafx.controls/com.sun.javafx.scene.control.behavior' : 'org.controlsfx.controls',
                'javafx.controls/com.sun.javafx.scene.control.inputmap' : 'org.controlsfx.controls',
                'javafx.base/com.sun.javafx.event' : 'org.controlsfx.controls',
                'javafx.base/com.sun.javafx.collections' : 'org.controlsfx.controls',
                'javafx.base/com.sun.javafx.runtime': 'org.controlsfx.controls',
                'javafx.web/com.sun.webkit' : 'org.controlsfx.controls',
        ]

        addOpens = [
                'javafx.controls/javafx.scene.control' : 'org.jabref',
                'org.controlsfx.controls/org.controlsfx.control.textfield' : 'org.jabref',
                'javafx.controls/com.sun.javafx.scene.control' : 'org.jabref',

                'javafx.controls/javafx.scene.control.skin' : 'org.controlsfx.controls',
                'javafx.graphics/javafx.scene' : 'org.controlsfx.controls'
        ]
    }

    if (project.hasProperty('component')){
        if (component == 'httpserver'){
            main = 'org.jabref.http.server.Server'
        }
    }
}

javadoc {
    options {
        encoding = 'UTF-8'
        version = false
        author = false
        addMultilineStringsOption("-add-exports").setValue([
            'javafx.controls/com.sun.javafx.scene.control=org.jabref',
            'org.controlsfx.controls/impl.org.controlsfx.skin=org.jabref'
        ])
    }
}

test {
    useJUnitPlatform {
        excludeTags 'DatabaseTest', 'FetcherTest', 'GUITest'
    }

    moduleOptions {
        // TODO: Remove this as soon as ArchUnit is modularized
        runOnClasspath = true
    }
}

testlogger {
    // See https://github.com/radarsh/gradle-test-logger-plugin#configuration for configuration options

    theme 'standard'

    showPassed false
    showSkipped false

    showCauses false
    showStackTraces false
}

tasks.register('databaseTest', Test) {
    useJUnitPlatform {
        includeTags 'DatabaseTest'
    }
}

tasks.register('fetcherTest', Test) {
    useJUnitPlatform {
        includeTags 'FetcherTest'
    }
}

tasks.register('guiTest', Test) {
    useJUnitPlatform {
        includeTags 'GUITest'
    }

    testLogging {
        // set options for log level LIFECYCLE
        events = ["FAILED"]
        exceptionFormat "full"
    }
}

// Test result tasks
tasks.register('copyTestResources', Copy) {
    from "${projectDir}/src/test/resources"
    into "${buildDir}/classes/test"
}
processTestResources.dependsOn copyTestResources

tasks.withType(Test) {
    reports.html.outputLocation.set(file("${reporting.baseDir}/${name}"))
}

tasks.register('jacocoPrepare') {
    doFirst {
        // Ignore failures of tests
        tasks.withType(Test).tap {
            configureEach {
                ignoreFailures = true
            }
        }
    }
}
test.mustRunAfter jacocoPrepare
databaseTest.mustRunAfter jacocoPrepare
fetcherTest.mustRunAfter jacocoPrepare

jacocoTestReport {
    executionData files(
            "$buildDir/jacoco/test.exec",
            "$buildDir/jacoco/databaseTest.exec",
            "$buildDir/jacoco/fetcherTest.exec").filter { it.exists() }
    dependsOn jacocoPrepare, test, databaseTest, fetcherTest

    reports {
        csv.getRequired().set(true)
        html.getRequired().set(true)
        xml.getRequired().set(true) // coveralls plugin depends on xml format report
    }
}

// Code quality tasks
checkstyle {
    // will only run when called explicitly from the command line
    sourceSets = []
}

rewrite {
    activeRecipe(
        'org.jabref.config.rewrite.cleanup'
    )
    exclusion (
        "build.gradle",
        "buildSrc/build.gradle",
        "eclipse.gradle",
        "settings.gradle",
        "src-gen/**",
        "src/main/resources/**",
        "src/test/resources/**",
        "**/module-info.java",
        "**/*.py",
        "**/*.xml",
        "**/*.yml"
    )
    plainTextMask("**/*.md")
    failOnDryRunResults = true
}

modernizer {
    failOnViolations = false
    includeTestClasses = true
    exclusions = [
        'java/util/Optional.get:()Ljava/lang/Object;'
    ]
}

// Release tasks
tasks.register('deleteInstallerTemp', Delete) {
    delete "$buildDir/installer"
}

jpackage.dependsOn deleteInstallerTemp
jlinkZip.dependsOn jpackage
jlink {
    addOptions('--strip-debug', '--compress', 'zip-6', '--no-header-files', '--no-man-pages')
    launcher {
        name = 'JabRef'
    }

    addOptions("--bind-services")

    // TODO: Remove the following as soon as the dependencies are fixed (upstream)
    // forceMerge is usually needed when some non-modular artifacts in the dependency graph use code that was previously part of the JDK
    // but it was removed in the newer releases.
    // The pom.xml associated with such a non-modular artifact does not mention that the artifact depends on the removed code
    // (because the artifact was published when this code was still available in the JDK).
    forceMerge "javafx"
    forceMerge "controlsfx", "bcprov", "jaxb", "istack", "stax", "log4j"

    // TODO: Remove the following correction to the merged module
    // The module descriptor automatically generated by the plugin for the merged module contained some invalid entries.
    // This is based on ./gradlew suggestMergedModuleInfo, sort, strip ";"", comment non-used modules, and include the suggested directives here.
    //   However, we need to fine-tune this manually (non-alphabetic order)
    mergedModule {
        requires 'java.compiler'
        requires 'java.datatransfer'
        requires 'java.desktop'
        requires 'java.logging'
        requires 'java.management'
        requires 'java.naming'
        requires 'java.net.http'
        requires 'java.scripting'
        requires 'java.security.jgss'
        requires 'java.security.sasl'
        requires 'java.sql'
        requires 'java.sql.rowset'
        requires 'java.transaction.xa'
        requires 'java.rmi'
        requires 'java.xml'
        requires 'jdk.jsobject'
        requires 'jdk.unsupported'
        requires 'jdk.unsupported.desktop'
        requires 'jdk.security.jgss'
        requires 'jdk.xml.dom'
        requires 'com.google.gson'
        requires 'org.jsoup'
        requires 'org.slf4j'
        requires 'jakarta.xml.bind'
        requires 'org.apache.commons.lang3'
        uses 'org.mariadb.jdbc.credential.CredentialPlugin'
        uses 'org.mariadb.jdbc.authentication.AuthenticationPlugin'
        uses 'org.mariadb.jdbc.tls.TlsSocketPlugin'
        uses 'org.mariadb.jdbc.LocalInfileInterceptor'
        uses 'org.eclipse.jgit.transport.SshSessionFactory'
        uses 'org.eclipse.jgit.lib.GpgSigner'
        provides 'org.mariadb.jdbc.tls.TlsSocketPlugin' with 'org.mariadb.jdbc.internal.protocol.tls.DefaultTlsSocketPlugin'
        provides 'java.sql.Driver' with 'org.postgresql.Driver'
        provides 'org.mariadb.jdbc.authentication.AuthenticationPlugin' with 'org.mariadb.jdbc.internal.com.send.authentication.CachingSha2PasswordPlugin',
                'org.mariadb.jdbc.internal.com.send.authentication.ClearPasswordPlugin',
                'org.mariadb.jdbc.internal.com.send.authentication.Ed25519PasswordPlugin',
                'org.mariadb.jdbc.internal.com.send.authentication.NativePasswordPlugin',
                'org.mariadb.jdbc.internal.com.send.authentication.OldPasswordPlugin',
                'org.mariadb.jdbc.internal.com.send.authentication.SendGssApiAuthPacket',
                'org.mariadb.jdbc.internal.com.send.authentication.SendPamAuthPacket',
                'org.mariadb.jdbc.internal.com.send.authentication.Sha256PasswordPlugin'
        provides 'org.mariadb.jdbc.credential.CredentialPlugin' with 'org.mariadb.jdbc.credential.aws.AwsIamCredentialPlugin',
                'org.mariadb.jdbc.credential.env.EnvCredentialPlugin',
                'org.mariadb.jdbc.credential.system.PropertiesCredentialPlugin'
        provides 'java.security.Provider' with 'org.bouncycastle.jce.provider.BouncyCastleProvider',
                'org.bouncycastle.pqc.jcajce.provider.BouncyCastlePQCProvider'
    }

    jpackage {
        outputDir = "distribution"

        if (OperatingSystem.current().isWindows()) {
            // This requires WiX to be installed: https://github.com/wixtoolset/wix3/releases
            installerType = "msi"
            imageOptions = [
                    '--icon', "${projectDir}/src/main/resources/icons/jabref.ico",
            ]
            installerOptions = [
                    '--vendor', 'JabRef',
                    '--app-version', "${project.version}",
                    '--verbose',
                    '--win-upgrade-uuid', 'd636b4ee-6f10-451e-bf57-c89656780e36',
                    '--win-dir-chooser',
                    '--win-shortcut',
                    '--win-menu',
                    '--win-menu-group', "JabRef",
                    '--temp', "$buildDir/installer",
                    '--resource-dir', "${projectDir}/buildres/windows",
                    '--license-file', "${projectDir}/buildres/LICENSE_with_Privacy.md",
                    '--file-associations', "${projectDir}/buildres/windows/bibtexAssociations.properties"
            ]
        }

        if (OperatingSystem.current().isLinux()) {
            imageOptions = [
                    '--icon', "${projectDir}/src/main/resources/icons/JabRef-icon-64.png",
                    '--app-version', "${project.version}",
            ]
            installerOptions = [
                    '--verbose',
                    '--vendor', 'JabRef',
                    '--app-version', "${project.version}",
                    // '--temp', "$buildDir/installer",
                    '--resource-dir', "${projectDir}/buildres/linux",
                    '--linux-menu-group', 'Office;',
                    '--linux-rpm-license-type', 'MIT',
                    // '--license-file', "${projectDir}/LICENSE.md",
                    '--description', 'JabRef is an open source bibliography reference manager. The native file format used by JabRef is BibTeX, the standard LaTeX bibliography format.',
                    '--linux-shortcut',
                    '--file-associations', "${projectDir}/buildres/linux/bibtexAssociations.properties"
            ]
        }

        if (OperatingSystem.current().isMacOsX()) {
            imageOptions = [
                    '--icon', "${projectDir}/src/main/resources/icons/jabref.icns",
                    '--resource-dir', "${projectDir}/buildres/mac"
            ]
            // Notarized mac images and packages are built on the pipeline only
            skipInstaller = true
            installerOptions = [
                    '--verbose',
                    '--vendor', 'JabRef',
                    '--mac-package-identifier', "JabRef",
                    '--mac-package-name', "JabRef",
                    '--app-version', "${project.version}",
                    '--file-associations', "${projectDir}/buildres/mac/bibtexAssociations.properties",
                    '--resource-dir', "${projectDir}/buildres/mac"
            ]
        }
    }
}

if (OperatingSystem.current().isWindows()) {
    tasks.jpackageImage.doLast {
        copy {
            from("${projectDir}/buildres/windows") {
                include "jabref-firefox.json", "jabref-chrome.json", "JabRefHost.bat", "JabRefHost.ps1"
            }
            into "$buildDir/distribution/JabRef"
        }
    }
}

if (OperatingSystem.current().isLinux()) {
    tasks.jpackageImage.doLast {
        copy {
            from("${projectDir}/buildres/linux") {
                include "native-messaging-host/**", "jabrefHost.py"
            }
            into "$buildDir/distribution/JabRef/lib"
        }
    }
}

if (OperatingSystem.current().isMacOsX()) {
    tasks.jpackageImage.doLast {
        copy {
            from("${projectDir}/buildres/mac") {
                include "native-messaging-host/**", "jabrefHost.py"
            }
            into "$buildDir/distribution/JabRef.app/Contents/Resources"
        }
    }
}

jmh {
    warmupIterations = 5
    iterations = 10
    fork = 2
}<|MERGE_RESOLUTION|>--- conflicted
+++ resolved
@@ -354,24 +354,8 @@
     }
 }
 
-<<<<<<< HEAD
-tasks.register("generatePredatoryJournalListMV", JavaExec) {
-    group = "JabRef"
-    description = "Load predatory journal information from online sources to a H2 MVStore"
-    classpath = sourceSets.main.runtimeClasspath
-    mainClass = "org.jabref.cli.PredatoryJournalsMvGenerator"
-    javaLauncher.set(javaToolchains.launcherFor(java.toolchain))
-    onlyIf {
-        !file("build/resources/main/journals/predatory-journals.mv").exists()
-    }
-}
-
-jar.dependsOn("generateJournalListMV", "generatePredatoryJournalListMV")
-compileTestJava.dependsOn("generateJournalListMV","generatePredatoryJournalListMV")
-=======
 jar.dependsOn("generateJournalListMV")
 compileTestJava.dependsOn("generateJournalListMV")
->>>>>>> 7bb93390
 
 tasks.register('generateCitaviSource', XjcTask) {
     group = 'JabRef'
