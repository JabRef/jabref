--- conflicted
+++ resolved
@@ -10,7 +10,7 @@
 
     id 'me.champeau.gradle.jmh' version '0.5.3'
 
-    id 'org.javamodularity.moduleplugin' version '1.8.11'
+    id 'org.javamodularity.moduleplugin' version '1.8.12'
 
     id 'org.openjfx.javafxplugin' version '0.0.13'
 
@@ -99,7 +99,7 @@
 }
 
 javafx {
-    version = "18.0.1"
+    version = "18.0.2"
     modules = [ 'javafx.controls', 'javafx.fxml', 'javafx.web', 'javafx.swing' ]
 }
 
@@ -128,12 +128,12 @@
     implementation group: 'org.apache.tika', name: 'tika-core', version: '2.4.1'
 
     // required for reading write-protected PDFs - see https://github.com/JabRef/jabref/pull/942#issuecomment-209252635
-    implementation 'org.bouncycastle:bcprov-jdk18on:1.71.1'
+    implementation 'org.bouncycastle:bcprov-jdk18on:1.71'
 
     implementation 'commons-cli:commons-cli:1.5.0'
 
-    implementation 'org.libreoffice:libreoffice:7.4.0'
-    implementation 'org.libreoffice:unoloader:7.4.0'
+    implementation 'org.libreoffice:libreoffice:7.3.5'
+    implementation 'org.libreoffice:unoloader:7.3.5'
 
     implementation 'io.github.java-diff-utils:java-diff-utils:4.12'
     implementation 'info.debatty:java-string-similarity:2.0.0'
@@ -148,11 +148,7 @@
 
     implementation group: 'org.mariadb.jdbc', name: 'mariadb-java-client', version: '2.7.6'
 
-<<<<<<< HEAD
     implementation 'org.postgresql:postgresql:42.5.0'
-=======
-    implementation 'org.postgresql:postgresql:42.4.0'
->>>>>>> 82de3038
 
     implementation ('com.oracle.ojdbc:ojdbc10:19.3.0.0') {
         // causing module issues
@@ -185,17 +181,10 @@
     implementation 'org.jsoup:jsoup:1.15.3'
     implementation 'com.konghq:unirest-java:3.13.11'
 
-<<<<<<< HEAD
     implementation 'org.slf4j:slf4j-api:2.0.0'
     implementation "org.tinylog:tinylog-api:2.5.0"
     implementation "org.tinylog:slf4j-tinylog:2.5.0"
     implementation "org.tinylog:tinylog-impl:2.5.0"
-=======
-    implementation 'org.slf4j:slf4j-api:2.0.0-alpha7'
-    implementation "org.tinylog:tinylog-api:2.4.1"
-    implementation "org.tinylog:slf4j-tinylog:2.4.1"
-    implementation "org.tinylog:tinylog-impl:2.4.1"
->>>>>>> 82de3038
 
     implementation 'de.undercouch:citeproc-java:3.0.0-alpha.6'
 
