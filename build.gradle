import org.gradle.internal.os.OperatingSystem
import org.jabref.build.JournalAbbreviationConverter
import org.jabref.build.xjc.XjcPlugin
import org.jabref.build.xjc.XjcTask

plugins {
    id 'application'

    id 'com.github.andygoossens.modernizer' version '1.6.2'

    id 'me.champeau.gradle.jmh' version '0.5.3'

    id 'org.javamodularity.moduleplugin' version '1.8.10'

    id 'org.openjfx.javafxplugin' version '0.0.12'

    id 'org.beryx.jlink' version '2.25.0'

    // nicer test outputs during running and completion
    // Homepage: https://github.com/radarsh/gradle-test-logger-plugin
    id 'com.adarshr.test-logger' version '3.2.0'

    id 'jacoco'

    id 'checkstyle'

    id 'project-report'

    id 'idea'
}

// Enable following for debugging
// gradle.startParameter.showStacktrace = org.gradle.api.logging.configuration.ShowStacktrace.

apply plugin: XjcPlugin

apply from: 'eclipse.gradle'

group = "org.jabref"
version = project.findProperty('projVersion') ?: '100.0.0'

java {
    sourceCompatibility = JavaVersion.VERSION_17
    targetCompatibility = JavaVersion.VERSION_17

    // Workaround needed for Eclipse, probably because of https://github.com/gradle/gradle/issues/16922
    // Should be removed as soon as Gradle 7.0.1 is released ( https://github.com/gradle/gradle/issues/16922#issuecomment-828217060 )
    modularity.inferModulePath.set(false)
}

application {
    mainClass.set('org.jabref.gui.JabRefLauncher')
    mainModule.set('org.jabref')
}

<<<<<<< HEAD
=======
// TODO: Ugly workaround to temporarily ignore build errors to dependencies of latex2unicode
// These should be removed, as well as the files in the lib folder, as soon as they have valid module names
modularity.patchModule("fastparse", "sourcecode_2.13-0.2.3")


>>>>>>> 7077e59e
// Workaround for https://github.com/openjfx/javafx-gradle-plugin/issues/89
// See also https://github.com/java9-modularity/gradle-modules-plugin/issues/165
modularity.disableEffectiveArgumentsAdjustment()

sourceSets {
    main {
        java {
            // src-gen reasoning: https://stackoverflow.com/a/64612308/873282
            srcDirs = ["src/main/java", "src-gen/main/java"]
        }
        resources {
            srcDirs = ["src/main/java", "src/main/resources"]
        }
    }
    test {
        java {
            srcDirs = ["src/test/java"]
        }
        resources {
            srcDirs = ["src/test/resources"]
        }
    }
}

repositories {
    mavenLocal()
    mavenCentral()
    maven { url 'https://oss.sonatype.org/content/groups/public' }
    maven { url 'https://repository.apache.org/snapshots' }
}

configurations {
    antlr3
    antlr4
    // TODO: Remove the following workaround for split error messages such as
    // error: module java.xml.bind reads package javax.annotation from both jsr305 and java.annotation
    compile {
        extendsFrom implementation
        exclude group: "javax.activation"
    }
}

javafx {
    version = "18"
    modules = [ 'javafx.controls', 'javafx.fxml', 'javafx.web', 'javafx.swing' ]
}

dependencies {
    // Include all jar-files in the 'lib' folder as dependencies
    implementation fileTree(dir: 'lib', includes: ['*.jar'])

    implementation 'org.apache.pdfbox:pdfbox:3.0.0-RC1'
    implementation 'org.apache.pdfbox:fontbox:3.0.0-RC1'
    implementation 'org.apache.pdfbox:xmpbox:3.0.0-RC1'

    implementation group: 'org.apache.commons', name: 'commons-csv', version: '1.9.0'
    implementation group: 'org.apache.commons', name: 'commons-lang3', version: '3.12.0'
    implementation 'com.h2database:h2-mvstore:2.1.210'

    implementation group: 'org.apache.tika', name: 'tika-core', version: '2.3.0'
    implementation 'com.ibm.icu:icu4j-charset:70.1'

    // required for reading write-protected PDFs - see https://github.com/JabRef/jabref/pull/942#issuecomment-209252635
    implementation 'org.bouncycastle:bcprov-jdk15on:1.70'

    implementation 'commons-cli:commons-cli:1.5.0'

    implementation 'org.libreoffice:libreoffice:7.3.1'
    implementation 'org.libreoffice:unoloader:7.3.0'

    implementation 'io.github.java-diff-utils:java-diff-utils:4.11'
    implementation 'info.debatty:java-string-similarity:2.0.0'

    antlr3 'org.antlr:antlr:3.5.2'
    implementation 'org.antlr:antlr-runtime:3.5.2'

    antlr4 'org.antlr:antlr4:4.9.3'
    implementation 'org.antlr:antlr4-runtime:4.9.3'

    implementation group: 'org.eclipse.jgit', name: 'org.eclipse.jgit', version: '6.1.0.202203080745-r'

    implementation group: 'com.fasterxml.jackson.dataformat', name: 'jackson-dataformat-yaml', version: '2.13.2'
    implementation group: 'com.fasterxml.jackson.datatype', name: 'jackson-datatype-jsr310', version: '2.13.2'

    implementation group: 'org.mariadb.jdbc', name: 'mariadb-java-client', version: '2.7.5'

    implementation 'org.postgresql:postgresql:42.3.3'

    implementation ('com.oracle.ojdbc:ojdbc10:19.3.0.0') {
        // causing module issues
        exclude module: 'oraclepki'
    }

    implementation ('com.google.guava:guava:31.1-jre') {
        // TODO: Remove this as soon as https://github.com/google/guava/issues/2960 is fixed
        exclude module: "jsr305"
    }

    implementation group: 'jakarta.annotation', name: 'jakarta.annotation-api', version: '1.3.5'

    // JavaFX stuff
    implementation 'org.kordamp.ikonli:ikonli-javafx:12.3.1'
    implementation 'org.kordamp.ikonli:ikonli-materialdesign2-pack:12.3.1'
    implementation 'de.saxsys:mvvmfx-validation:1.9.0-SNAPSHOT'
    implementation 'de.saxsys:mvvmfx:1.8.0'
    implementation 'com.tobiasdiez:easybind:2.2'
    implementation 'org.fxmisc.flowless:flowless:0.6.9'
    implementation 'org.fxmisc.richtext:richtextfx:0.10.9'
    implementation group: 'org.glassfish.hk2.external', name: 'jakarta.inject', version: '2.6.1'
    implementation 'com.jfoenix:jfoenix:9.0.10'
    implementation 'org.controlsfx:controlsfx:11.1.1'

    implementation 'org.jsoup:jsoup:1.14.3'
    implementation 'com.konghq:unirest-java:3.13.7'

    implementation 'org.slf4j:slf4j-api:2.0.0-alpha7'
    implementation "org.tinylog:tinylog-api:2.4.1"
    implementation "org.tinylog:slf4j-tinylog:2.4.1"
    implementation "org.tinylog:tinylog-impl:2.4.1"

    implementation 'de.undercouch:citeproc-java:3.0.0-alpha.6'

    // jakarta.activation is already depdency of glassfish
    implementation group: 'jakarta.xml.bind', name: 'jakarta.xml.bind-api', version: '3.0.1'
    implementation group: 'org.glassfish.jaxb', name: 'jaxb-runtime', version: '3.0.2'

<<<<<<< HEAD
    implementation ('com.github.tomtung:latex2unicode_2.13:0.3.0') {
=======
    implementation ('com.github.tomtung:latex2unicode_2.13:0.3.1') {
>>>>>>> 7077e59e
        exclude module: 'fastparse_2.13'
    }

    implementation group: 'com.microsoft.azure', name: 'applicationinsights-core', version: '2.4.1'
    implementation (group: 'com.microsoft.azure', name: 'applicationinsights-logging-log4j2', version: '2.4.1') {
        exclude module: "log4j-core"
    }

    implementation 'com.vladsch.flexmark:flexmark:0.64.0'
    implementation 'com.vladsch.flexmark:flexmark-ext-gfm-strikethrough:0.64.0'
    implementation 'com.vladsch.flexmark:flexmark-ext-gfm-tasklist:0.64.0'

    implementation group: 'net.harawata', name: 'appdirs', version: '1.2.1'

    testImplementation 'io.github.classgraph:classgraph:4.8.143'
    testImplementation 'org.junit.jupiter:junit-jupiter:5.8.2'
    testImplementation 'org.junit.platform:junit-platform-launcher:1.8.2'

    testRuntimeOnly group: 'org.apache.logging.log4j', name: 'log4j-core', version: '3.0.0-SNAPSHOT'
    testRuntimeOnly group: 'org.apache.logging.log4j', name: 'log4j-jul', version: '3.0.0-SNAPSHOT'
    testImplementation 'org.mockito:mockito-core:4.4.0'
    testImplementation 'org.xmlunit:xmlunit-core:2.9.0'
    testImplementation 'org.xmlunit:xmlunit-matchers:2.9.0'
    testRuntimeOnly 'com.tngtech.archunit:archunit-junit5-engine:0.23.1'
    testImplementation 'com.tngtech.archunit:archunit-junit5-api:0.23.1'
    testImplementation "org.testfx:testfx-core:4.0.17-alpha-SNAPSHOT"
    testImplementation "org.testfx:testfx-junit5:4.0.17-alpha-SNAPSHOT"
    testImplementation "org.hamcrest:hamcrest-library:2.2"

    checkstyle 'com.puppycrawl.tools:checkstyle:10.1'
    // xjc needs the runtime as well for the ant task, otherwise it fails
    xjc group: 'org.glassfish.jaxb', name: 'jaxb-xjc', version: '3.0.2'
    xjc group: 'org.glassfish.jaxb', name: 'jaxb-runtime', version: '3.0.2'
}

clean {
    delete "src/main/generated"
    delete "src-gen"
}

processResources {
    gradle.taskGraph.whenReady {
        if (gradle.taskGraph.hasTask(":jpackage")) {
            logger.info('Adding buildres/csl to resources')
            from("buildres/csl")
            duplicatesStrategy = DuplicatesStrategy.EXCLUDE
        }
    }

    filteringCharset = 'UTF-8'

    filesMatching("build.properties") {
        expand(version: project.findProperty('projVersionInfo') ?: '100.0.0',
                "year": String.valueOf(Calendar.getInstance().get(Calendar.YEAR)),
                "maintainers": new File('MAINTAINERS').readLines().findAll { !it.startsWith("#") }.join(", "),
                "azureInstrumentationKey": System.getenv('AzureInstrumentationKey') ? System.getenv('AzureInstrumentationKey') : '',
                "springerNatureAPIKey": System.getenv('SpringerNatureAPIKey') ? System.getenv('SpringerNatureAPIKey') : '',
                "astrophysicsDataSystemAPIKey": System.getenv('AstrophysicsDataSystemAPIKey') ? System.getenv('AstrophysicsDataSystemAPIKey') : '',
                "ieeeAPIKey": System.getenv('IEEEAPIKey') ? System.getenv('IEEEAPIKey') : '',
                "scienceDirectApiKey": System.getenv('SCIENCEDIRECTAPIKEY') ? System.getenv('SCIENCEDIRECTAPIKEY') : ''
        )
        filteringCharset = 'UTF-8'
    }

    filesMatching(["resources/resource/ods/meta.xml", "resources/resource/openoffice/meta.xml"]) {
        expand version: project.version
    }
}

task generateSource(dependsOn: ["generateBstGrammarSource",
                                "generateSearchGrammarSource",
                                "generateMedlineSource",
                                "generateBibtexmlSource",
                                "generateEndnoteSource",
                                "generateModsSource"]) {
    group = 'JabRef'
    description 'Generates all necessary (Java) source files.'
}

tasks.register("generateBstGrammarSource", JavaExec) {
    main = "org.antlr.Tool"
    classpath = configurations.antlr3
    group = "JabRef"
    description = 'Generates BstLexer.java and BstParser.java from the Bst.g grammar file using antlr3.'

    inputs.dir('src/main/antlr3/org/jabref/bst/')
    outputs.dir("src-gen/main/java/org/jabref/logic/bst/")
    args = ["-o", "src-gen/main/java/org/jabref/logic/bst/" , "$projectDir/src/main/antlr3/org/jabref/bst/Bst.g" ]
}

tasks.register("generateSearchGrammarSource", JavaExec) {
    main = "org.antlr.v4.Tool"
    classpath = configurations.antlr4
    group = 'JabRef'
    description = "Generates java files for Search.g antlr4."

    inputs.dir("src/main/antlr4/org/jabref/search/")
    outputs.dir("src-gen/main/java/org/jabref/search/")
    args  = ["-o","src-gen/main/java/org/jabref/search" , "-visitor", "-no-listener", "-package", "org.jabref.search", "$projectDir/src/main/antlr4/org/jabref/search/Search.g4"]
}

task generateMedlineSource(type: XjcTask) {
    group = 'JabRef'
    description = "Generates java files for the medline importer."

    schemaFile = "src/main/resources/xjc/medline/medline.xsd"
    outputDirectory = "src-gen/main/java"
    javaPackage = "org.jabref.logic.importer.fileformat.medline"
}

task generateBibtexmlSource(type: XjcTask) {
    group = 'JabRef'
    description = "Generates java files for the bibtexml importer."

    schemaFile = "src/main/resources/xjc/bibtexml/bibtexml.xsd"
    outputDirectory = "src-gen/main/java/"
    javaPackage = "org.jabref.logic.importer.fileformat.bibtexml"
}

task generateEndnoteSource(type: XjcTask) {
    group = 'JabRef'
    description = "Generates java files for the endnote importer."

    schemaFile = "src/main/resources/xjc/endnote/endnote.xsd"
    outputDirectory = "src-gen/main/java/"
    javaPackage = "org.jabref.logic.importer.fileformat.endnote"
}

task generateModsSource(type: XjcTask) {
    group = 'JabRef'
    description = "Generates java files for the mods importer."

    schemaFile = "src/main/resources/xjc/mods/mods-3-7.xsd"
    bindingFile = "src/main/resources/xjc/mods/mods-binding.xjb"
    outputDirectory = "src-gen/main/java"
    javaPackage = "org.jabref.logic.importer.fileformat.mods"
    arguments = '-npa'
}

task generateJournalAbbreviationList(type: JournalAbbreviationConverter) {
    group = 'JabRef'
    description = "Converts the comma-separated journal abbreviation file to a H2 MVStore."

    // This directory is filled by "refresh-journal-lists.yml"
    // It takes the contents of https://github.com/JabRef/abbrv.jabref.org.git
    inputDir = file("build/journals")

    outputDir = file("src/main/resources/journals")
}

tasks.withType(JavaCompile) {
    options.encoding = 'UTF-8'
}

compileJava {
    options.compilerArgs << "-Xlint:none"
    dependsOn "generateSource"

    options.generatedSourceOutputDirectory.set(file("src-gen/main/java"))

    moduleOptions {
        // TODO: Remove access to internal api
        addExports = [
                'javafx.controls/com.sun.javafx.scene.control' : 'org.jabref',
                'org.controlsfx.controls/impl.org.controlsfx.skin' : 'org.jabref'
        ]
    }
}

run {
    // TODO: Remove access to internal api
    moduleOptions {
        addExports = [
                'javafx.controls/com.sun.javafx.scene.control' : 'org.jabref',
                'org.controlsfx.controls/impl.org.controlsfx.skin' : 'org.jabref',

                'javafx.controls/com.sun.javafx.scene.control.behavior' : 'com.jfoenix',

                // Not sure why we need to restate the controlfx exports
                // Taken from here: https://github.com/controlsfx/controlsfx/blob/9.0.0/build.gradle#L1
                'javafx.graphics/com.sun.javafx.scene' : 'org.controlsfx.controls',
                'javafx.graphics/com.sun.javafx.scene.traversal' : 'org.controlsfx.controls',
                'javafx.graphics/com.sun.javafx.css' : 'org.controlsfx.controls',
                'javafx.controls/com.sun.javafx.scene.control' : 'org.controlsfx.controls',
                'javafx.controls/com.sun.javafx.scene.control.behavior' : 'org.controlsfx.controls',
                'javafx.controls/com.sun.javafx.scene.control.inputmap' : 'org.controlsfx.controls',
                'javafx.base/com.sun.javafx.event' : 'org.controlsfx.controls',
                'javafx.base/com.sun.javafx.collections' : 'org.controlsfx.controls',
                'javafx.base/com.sun.javafx.runtime': 'org.controlsfx.controls',
                'javafx.web/com.sun.webkit' : 'org.controlsfx.controls',
        ]

        addOpens = [
                'javafx.controls/javafx.scene.control' : 'org.jabref',
                'org.controlsfx.controls/org.controlsfx.control.textfield' : 'org.jabref',
                'javafx.controls/com.sun.javafx.scene.control' : 'org.jabref',

                'javafx.controls/javafx.scene.control.skin' : 'org.controlsfx.controls',
                'javafx.graphics/javafx.scene' : 'org.controlsfx.controls',

                'javafx.controls/com.sun.javafx.scene.control.behavior' : 'com.jfoenix',
                'javafx.base/com.sun.javafx.binding' : 'com.jfoenix',
                'javafx.graphics/com.sun.javafx.stage' : 'com.jfoenix',
                'javafx.base/com.sun.javafx.event' : 'com.jfoenix'
        ]
    }
}

javadoc {
    options {
        encoding = 'UTF-8'
        version = true
        author = true
         addMultilineStringsOption("-add-exports").setValue([
            'javafx.controls/com.sun.javafx.scene.control=org.jabref',
            'org.controlsfx.controls/impl.org.controlsfx.skin=org.jabref'
        ])
    }
}

test {
    useJUnitPlatform {
        excludeTags 'DatabaseTest', 'FetcherTest', 'GUITest'
    }

    moduleOptions {
        // TODO: Remove this as soon as archunit is modularized
        runOnClasspath = true
    }

    testLogging {
        // set options for log level LIFECYCLE
        // for debugging tests: add "STANDARD_OUT", "STANDARD_ERROR"
        events = ["FAILED"]
        exceptionFormat "full"
    }
}

testlogger {
    showPassed false
}

task databaseTest(type: Test) {
    useJUnitPlatform {
        includeTags 'DatabaseTest'
    }

    testLogging {
        // set options for log level LIFECYCLE
        events = ["FAILED"]
        exceptionFormat "full"
    }
}

task fetcherTest(type: Test) {
    useJUnitPlatform {
        includeTags 'FetcherTest'
    }

    testLogging {
        // set options for log level LIFECYCLE
        events = ["FAILED"]
        exceptionFormat "full"
    }
}

task guiTest(type: Test) {
    useJUnitPlatform {
        includeTags 'GUITest'
    }

    testLogging {
        // set options for log level LIFECYCLE
        events = ["FAILED"]
        exceptionFormat "full"
    }
}

// Test result tasks
task copyTestResources(type: Copy) {
    from "${projectDir}/src/test/resources"
    into "${buildDir}/classes/test"
}
processTestResources.dependsOn copyTestResources

tasks.withType(Test) {
    reports.html.outputLocation.set(file("${reporting.baseDir}/${name}"))
}

task jacocoPrepare() {
    doFirst {
        // Ignore failures of tests
        tasks.withType(Test) {
            ignoreFailures = true
        }
    }
}
test.mustRunAfter jacocoPrepare
databaseTest.mustRunAfter jacocoPrepare
fetcherTest.mustRunAfter jacocoPrepare

jacocoTestReport {
    executionData files(
            "$buildDir/jacoco/test.exec",
            "$buildDir/jacoco/databaseTest.exec",
            "$buildDir/jacoco/fetcherTest.exec").filter { it.exists() }
    dependsOn jacocoPrepare, test, databaseTest, fetcherTest

    reports {
        csv.getRequired().set(true)
        html.getRequired().set(true)
        xml.getRequired().set(true) // coveralls plugin depends on xml format report
    }
}

// Code quality tasks
checkstyle {
    // will only run when called explicitly from the command line
    sourceSets = []
}

// Release tasks
task deleteInstallerTemp(type: Delete) {
    delete "$buildDir/installer"
}

jpackage.dependsOn deleteInstallerTemp
jlink {
    addOptions('--strip-debug', '--compress', '2', '--no-header-files', '--no-man-pages')
    launcher {
        name = 'JabRef'
    }

    addOptions("--bind-services")

    // TODO: Remove the following as soon as the dependencies are fixed (upstream)
    // forceMerge is usually needed when some non-modular artifacts in the dependency graph use code that was previously part of the JDK
    // but it was removed in the newer releases.
    // The pom.xml associated with such a non-modular artifact does not mention that the artifact depends on the removed code
    // (because the artifact was published when this code was still available in the JDK).
    forceMerge "javafx"
    forceMerge "controlsfx", "bcprov", "jaxb", "istack", "stax", "log4j"

    // TODO: Remove the following correction to the merged module
    // The module descriptor automatically generated by the plugin for the merged module contained some invalid entries.
    // Execute ./gradlew suggestMergedModuleInfo and include the suggested directives here.
    mergedModule {
        requires 'java.compiler'
        requires 'java.datatransfer'
        requires 'java.desktop'
        requires 'java.logging'
        requires 'java.management'
        requires 'java.naming'
        requires 'java.net.http'
        requires 'java.scripting'
        requires 'java.security.jgss'
        requires 'java.security.sasl'
        requires 'java.sql'
        requires 'java.sql.rowset'
        requires 'java.transaction.xa'
        requires 'java.rmi'
        requires 'java.xml'
        requires 'jdk.jfr'
        requires 'jdk.jsobject'
        requires 'jdk.unsupported'
        requires 'jdk.unsupported.desktop'
        requires 'jdk.security.jgss'
        requires 'jdk.xml.dom'
        requires 'com.google.gson'
        requires 'org.slf4j'
        requires 'jakarta.xml.bind'
        uses 'org.controlsfx.glyphfont.GlyphFont'
        uses 'com.airhacks.afterburner.views.ResourceLocator'
        uses 'com.airhacks.afterburner.injection.PresenterFactory'
        uses 'org.mariadb.jdbc.credential.CredentialPlugin'
        uses 'org.mariadb.jdbc.authentication.AuthenticationPlugin'
        uses 'org.mariadb.jdbc.tls.TlsSocketPlugin'
        uses 'org.mariadb.jdbc.LocalInfileInterceptor'
        uses 'org.eclipse.jgit.transport.SshSessionFactory'
        uses 'org.eclipse.jgit.lib.GpgSigner'
        provides 'org.apache.lucene.codecs.DocValuesFormat' with 'org.apache.lucene.codecs.lucene80.Lucene80DocValuesFormat'
        provides 'org.controlsfx.glyphfont.GlyphFont' with 'org.controlsfx.glyphfont.FontAwesome'
        provides 'org.mariadb.jdbc.tls.TlsSocketPlugin' with 'org.mariadb.jdbc.internal.protocol.tls.DefaultTlsSocketPlugin'
        provides 'com.microsoft.applicationinsights.core.dependencies.io.grpc.ServerProvider' with 'com.microsoft.applicationinsights.core.dependencies.io.grpc.netty.shaded.io.grpc.netty.NettyServerProvider'
        provides 'com.microsoft.applicationinsights.core.dependencies.io.grpc.NameResolverProvider' with 'com.microsoft.applicationinsights.core.dependencies.io.grpc.internal.DnsNameResolverProvider'
        provides 'java.sql.Driver' with 'org.postgresql.Driver'
        provides 'org.mariadb.jdbc.authentication.AuthenticationPlugin' with 'org.mariadb.jdbc.internal.com.send.authentication.CachingSha2PasswordPlugin',
                'org.mariadb.jdbc.internal.com.send.authentication.ClearPasswordPlugin',
                'org.mariadb.jdbc.internal.com.send.authentication.Ed25519PasswordPlugin',
                'org.mariadb.jdbc.internal.com.send.authentication.NativePasswordPlugin',
                'org.mariadb.jdbc.internal.com.send.authentication.OldPasswordPlugin',
                'org.mariadb.jdbc.internal.com.send.authentication.SendGssApiAuthPacket',
                'org.mariadb.jdbc.internal.com.send.authentication.SendPamAuthPacket',
                'org.mariadb.jdbc.internal.com.send.authentication.Sha256PasswordPlugin'
        provides 'org.mariadb.jdbc.credential.CredentialPlugin' with 'org.mariadb.jdbc.credential.aws.AwsIamCredentialPlugin',
                'org.mariadb.jdbc.credential.env.EnvCredentialPlugin',
                'org.mariadb.jdbc.credential.system.PropertiesCredentialPlugin'
        provides 'java.security.Provider' with 'org.bouncycastle.jce.provider.BouncyCastleProvider',
                'org.bouncycastle.pqc.jcajce.provider.BouncyCastlePQCProvider'
        provides 'com.microsoft.applicationinsights.core.dependencies.io.grpc.ManagedChannelProvider' with 'com.microsoft.applicationinsights.core.dependencies.io.grpc.netty.shaded.io.grpc.netty.NettyChannelProvider'
    }

    jpackage {
        outputDir = "distribution"

        if (OperatingSystem.current().isWindows()) {
            // This requires WiX to be installed: https://github.com/wixtoolset/wix3/releases
            installerType = "msi"
            imageOptions = [
                    '--icon', "${projectDir}/src/main/resources/icons/jabref.ico",
            ]
            installerOptions = [
                    '--vendor', 'JabRef',
                    '--app-version', "${project.version}",
                    '--verbose',
                    '--win-upgrade-uuid', 'd636b4ee-6f10-451e-bf57-c89656780e36',
                    '--win-dir-chooser',
                    '--win-shortcut',
                    '--win-menu',
                    '--win-menu-group', "JabRef",
                    '--temp', "$buildDir/installer",
                    '--resource-dir', "${projectDir}/buildres/windows",
                    '--file-associations', "${projectDir}/buildres/windows/bibtexAssociations.properties"
            ]
        }

        if (OperatingSystem.current().isLinux()) {
            imageOptions = [
                    '--icon', "${projectDir}/src/main/resources/icons/JabRef-icon-64.png",
                    '--app-version', "${project.version}",
            ]
            installerOptions = [
                    '--verbose',
                    '--vendor', 'JabRef',
                    '--app-version', "${project.version}",
                    // '--temp', "$buildDir/installer",
                    '--resource-dir', "${projectDir}/buildres/linux",
                    '--linux-menu-group', 'Office;',
                    '--linux-rpm-license-type', 'MIT',
                    // '--license-file', "${projectDir}/LICENSE.md",
                    '--description', 'JabRef is an open source bibliography reference manager. The native file format used by JabRef is BibTeX, the standard LaTeX bibliography format.',
                    '--linux-shortcut',
                    '--file-associations', "${projectDir}/buildres/linux/bibtexAssociations.properties"
            ]
        }

        if (OperatingSystem.current().isMacOsX()) {
            imageOptions = [
                    '--icon', "${projectDir}/src/main/resources/icons/jabref.icns",
                    '--resource-dir', "${projectDir}/buildres/mac"
            ]
            // Due to a signing bug in jpackage we have to first resign the created app and therefore build the dmg manually
            // See https://bugs.openjdk.java.net/browse/JDK-8251892 for details
            skipInstaller = true
            installerOptions = [
                    '--verbose',
                    '--vendor', 'JabRef',
                    '--mac-package-identifier', "JabRef",
                    '--mac-package-name', "JabRef",
                    '--app-version', "${project.version}",
                    '--file-associations', "${projectDir}/buildres/mac/bibtexAssociations.properties",
                    '--resource-dir', "${projectDir}/buildres/mac"
            ]
        }
    }
}

if (OperatingSystem.current().isWindows()) {
    tasks.jpackageImage.doLast {
        copy {
            from("${projectDir}/buildres/windows") {
                include "jabref-firefox.json", "jabref-chrome.json", "JabRefHost.bat", "JabRefHost.ps1"
            }
            into "$buildDir/distribution/JabRef"
        }
    }
}

if (OperatingSystem.current().isLinux()) {
    tasks.jpackageImage.doLast {
        copy {
            from("${projectDir}/buildres/linux") {
                include "native-messaging-host/**", "jabrefHost.py"
            }
            into "$buildDir/distribution/JabRef/lib"
        }
    }
}

if (OperatingSystem.current().isMacOsX()) {
    tasks.jpackageImage.doLast {
        copy {
            from("${projectDir}/buildres/mac") {
                include "native-messaging-host/**", "jabrefHost.py"
            }
            into "$buildDir/distribution/JabRef.app/Contents/Resources"
        }
    }
}
jmh {
    warmupIterations = 5
    iterations = 10
    fork = 2
}

// Source: https://stackoverflow.com/a/44168582/873282
task downloadDependencies {
    description "Pre-downloads *most* dependencies"
    doLast {
        configurations.getAsMap().each { name, config ->
            println "Retrieving dependencies for $name"
            try {
                config.files
            } catch (e) {
                // some cannot be resolved, just log them
                project.logger.info e.message
            }
        }
    }
}<|MERGE_RESOLUTION|>--- conflicted
+++ resolved
@@ -53,14 +53,6 @@
     mainModule.set('org.jabref')
 }
 
-<<<<<<< HEAD
-=======
-// TODO: Ugly workaround to temporarily ignore build errors to dependencies of latex2unicode
-// These should be removed, as well as the files in the lib folder, as soon as they have valid module names
-modularity.patchModule("fastparse", "sourcecode_2.13-0.2.3")
-
-
->>>>>>> 7077e59e
 // Workaround for https://github.com/openjfx/javafx-gradle-plugin/issues/89
 // See also https://github.com/java9-modularity/gradle-modules-plugin/issues/165
 modularity.disableEffectiveArgumentsAdjustment()
@@ -187,11 +179,7 @@
     implementation group: 'jakarta.xml.bind', name: 'jakarta.xml.bind-api', version: '3.0.1'
     implementation group: 'org.glassfish.jaxb', name: 'jaxb-runtime', version: '3.0.2'
 
-<<<<<<< HEAD
-    implementation ('com.github.tomtung:latex2unicode_2.13:0.3.0') {
-=======
     implementation ('com.github.tomtung:latex2unicode_2.13:0.3.1') {
->>>>>>> 7077e59e
         exclude module: 'fastparse_2.13'
     }
 
