import org.gradle.internal.os.OperatingSystem

// to update the gradle wrapper, execute ./gradlew wrapper --gradle-version 4.0

plugins {
    id 'com.gradle.build-scan' version '1.8'
    id 'com.install4j.gradle' version '6.1.5'
    id 'com.github.johnrengelman.shadow' version '2.0.1'
    id "de.sebastianboegl.shadow.transformer.log4j" version "2.1.1"
    id "com.simonharrer.modernizer" version '1.5.0-1'
    id 'me.champeau.gradle.jmh' version '0.4.3'
    id 'net.ltgt.errorprone' version '0.0.11'
}

// use the gradle build scan feature: https://scans.gradle.com/get-started
buildScan {
    licenseAgreementUrl = 'https://gradle.com/terms-of-service'
    licenseAgree = 'yes'
}

apply plugin: 'java'
apply plugin: 'application'
apply plugin: 'project-report'
apply plugin: 'jacoco'
apply plugin: 'install4j'
apply plugin: 'me.champeau.gradle.jmh'
apply plugin: 'checkstyle'

apply from: 'eclipse.gradle'
apply from: 'localization.gradle'
apply from: 'xjc.gradle'

group = "org.jabref"
version = "4.0-dev"
project.ext.threeDotVersion = "4.0.2.1"
project.ext.install4jDir = hasProperty("install4jDir") ? getProperty("install4jDir") : (OperatingSystem.current().isWindows() ? 'C:/Program Files/install4j6' : 'install4j6')
sourceCompatibility = 1.8
targetCompatibility = 1.8
mainClassName = "org.jabref.JabRefMain"

install4j {
    installDir = file(project.ext.install4jDir)
}

repositories {
    mavenLocal()
    jcenter()
    maven {
        url 'https://oss.sonatype.org/content/groups/public'
    }
}

configurations {
    antlr3
    antlr4
}

dependencies {
    compile fileTree(dir: 'lib', includes: ['*.jar'])

    compile 'com.jgoodies:jgoodies-common:1.8.1'
    compile 'com.jgoodies:jgoodies-forms:1.9.0'
    compile 'com.jgoodies:jgoodies-looks:2.7.0'

    // Later versions cannot be used. Tested until 1.6.5-1.
    // See https://github.com/JabRef/jabref/issues/271 for details.
    compile 'org.swinglabs.swingx:swingx-core:1.6.4'

    // update to 2.0.x is not possible - see https://github.com/JabRef/jabref/pull/1096#issuecomment-208857517
    compile 'org.apache.pdfbox:pdfbox:1.8.13'
    compile 'org.apache.pdfbox:fontbox:1.8.13'
    compile 'org.apache.pdfbox:jempbox:1.8.13'

    // required for reading write-protected PDFs - see https://github.com/JabRef/jabref/pull/942#issuecomment-209252635
    compile 'org.bouncycastle:bcprov-jdk15on:1.58'

    compile 'commons-cli:commons-cli:1.4'

    compile 'org.openoffice:juh:4.1.2'
    compile 'org.openoffice:jurt:4.1.2'
    compile 'org.openoffice:ridl:4.1.2'
    compile 'org.openoffice:unoil:4.1.2'

    compile 'com.github.bkromhout:java-diff-utils:2.1.1'
    compile 'info.debatty:java-string-similarity:0.24'

    antlr3 'org.antlr:antlr:3.5.2'
    compile 'org.antlr:antlr-runtime:3.5.2'

    antlr4 'org.antlr:antlr4:4.7'
    compile 'org.antlr:antlr4-runtime:4.7'

    // VersionEye states that 6.0.5 is the most recent version, but http://dev.mysql.com/downloads/connector/j/ shows that as "Development Release"
    compile 'mysql:mysql-connector-java:5.1.43'

    compile 'com.impossibl.pgjdbc-ng:pgjdbc-ng:0.7.1'

    compile 'net.java.dev.glazedlists:glazedlists_java15:1.9.1'

    compile 'com.google.guava:guava:23.0'

    // JavaFX stuff
    compile 'com.airhacks:afterburner.fx:1.7.0'
    compile 'de.codecentric.centerdevice:javafxsvg:1.2.1'
    compile 'de.jensd:fontawesomefx-materialdesignfont:1.7.22-4'
    compile 'de.saxsys:mvvmfx-validation:1.6.0'
    compile 'org.controlsfx:controlsfx:8.40.13'
    compile 'org.fxmisc.easybind:easybind:1.0.3'
    compile 'org.fxmisc.flowless:flowless:0.5.2'
    compile 'org.fxmisc.richtext:richtextfx:0.7-M5'

    compile 'org.jsoup:jsoup:1.10.3'
    compile 'com.mashape.unirest:unirest-java:1.4.9'

    compile 'commons-logging:commons-logging:1.2'
    compile 'org.apache.logging.log4j:log4j-jcl:2.8.2'
    compile 'org.apache.logging.log4j:log4j-api:2.8.2'
    compile 'org.apache.logging.log4j:log4j-core:2.8.2'

    // need to use snapshots as the stable version is from 2013 and doesn't support v1.0.1 CitationStyles
    compile 'org.citationstyles:styles:1.0.1-SNAPSHOT'
    compile 'org.citationstyles:locales:1.0.1-SNAPSHOT'
    compile 'de.undercouch:citeproc-java:1.0.1'

    compile 'com.github.tomtung:latex2unicode_2.12:0.2.1'

    compile group: 'com.microsoft.azure', name: 'applicationinsights-core', version: '1.0.+'
    compile group: 'com.microsoft.azure', name: 'applicationinsights-logging-log4j2', version: '1.0.+'

    compile 'org.apache.lucene:lucene-core:6.5.1'
    compile 'org.apache.lucene:lucene-queryparser:6.5.1'
    compile 'org.apache.lucene:lucene-queries:6.5.1'
    compile 'org.apache.lucene:lucene-analyzers-common:6.5.1'


    testCompile 'junit:junit:4.12'
    testCompile 'org.mockito:mockito-core:2.9.0'
    testCompile 'com.github.tomakehurst:wiremock:2.7.1'
    testCompile 'org.assertj:assertj-swing-junit:3.8.0'
    testCompile 'org.reflections:reflections:0.9.11'
    testCompile 'org.xmlunit:xmlunit-core:2.4.0'
    testCompile 'org.xmlunit:xmlunit-matchers:2.4.0'
    testCompile 'com.tngtech.archunit:archunit-junit:0.4.0'
    testCompile 'org.slf4j:slf4j-jcl:1.7.25' // required by ArchUnit to enable logging over jcl
}

sourceSets {
    main {
        java {
            srcDirs = ["src/main/java", "src/main/gen"]
        }

        resources {
            srcDirs = ["src/main/java", "src/main/resources"]
        }
    }
}

processResources {
    filteringCharset = 'UTF-8'

    filesMatching("build.properties") {
        expand(version: project.version,
                "year": String.valueOf(Calendar.getInstance().get(Calendar.YEAR)),
                "authors": new File('AUTHORS').readLines().findAll { !it.startsWith("#") }.join(", "),
                "developers": new File('DEVELOPERS').readLines().findAll { !it.startsWith("#") }.join(", "),
                "azureInstrumentationKey": System.getenv('AzureInstrumentationKey'))
        filteringCharset = 'UTF-8'
    }

    filesMatching("resource/**/meta.xml") {
        expand version: project.version
    }
}

clean {
    delete "src/main/gen"
}

task generateSource(dependsOn: ["generateBstGrammarSource", "generateSearchGrammarSource"]) {
    group = 'JabRef'
    description 'Generates all Java source files.'
}

task generateBstGrammarSource(type: JavaExec) {
    group 'JabRef'
    description 'Generates BstLexer.java and BstParser.java from the Bst.g grammar file using antlr3.'

    File antlrSource = file('src/main/antlr3/org/jabref/bst/Bst.g')

    inputs.file antlrSource
    outputs.file file('src/main/gen/org/jabref/logic/bst/BstLexer.java')
    outputs.file file('src/main/gen/org/jabref/logic/bst/BstParser.java')

    main = 'org.antlr.Tool'
    classpath = configurations.antlr3
    args = ["-o", file('src/main/gen/org/jabref/logic/bst/'), antlrSource]
}

task generateSearchGrammarSource(type: JavaExec) {
    String grammarFile = "Search"

    group 'JabRef'
    description "Generates java files for ${grammarFile}.g antlr4."

    String packagePath = "org/jabref/search"
    File antlrPath = file("src/main/antlr4")
    File genPath = file("src/main/gen")

    File antlrSource = file("$antlrPath/$packagePath/${grammarFile}.g4")
    File destinationDir = file("$genPath/$packagePath")

    inputs.file antlrSource
    outputs.file file("$destinationDir/${grammarFile}Parser.java")
    outputs.file file("$destinationDir/${grammarFile}Lexer.java")
    outputs.file file("$destinationDir/${grammarFile}Visitor.java")
    outputs.file file("$destinationDir/${grammarFile}BaseVisitor.java")
    outputs.file file("$destinationDir/${grammarFile}.tokens")
    outputs.file file("$destinationDir/${grammarFile}Lexer.tokens")

    main = 'org.antlr.v4.Tool'
    classpath = configurations.antlr4
    args = ["-o", destinationDir, "-visitor", "-no-listener", "-package", "org.jabref.search", antlrSource]
}

compileJava {
    options.encoding = 'UTF-8'
    options.compilerArgs << "-Xlint:none"
}
compileJava.dependsOn "generateSource"

compileTestJava {
    options.encoding = 'UTF-8'
}

javadoc {
    options {
        encoding = 'UTF-8'
        version = true
        author = true
    }
}

test {
    useJUnit {
        excludeCategories 'org.jabref.testutils.category.DatabaseTests'
        excludeCategories 'org.jabref.testutils.category.FetcherTests'
        excludeCategories 'org.jabref.testutils.category.GUITests'
    }
    testLogging {
        events "failed"
        exceptionFormat "full"
    }
}

task databaseTest(type: Test) {
    useJUnit {
        includeCategories 'org.jabref.testutils.category.DatabaseTests'
    }
}

task fetcherTest(type: Test) {
    useJUnit {
        includeCategories 'org.jabref.testutils.category.FetcherTests'
    }
}

task guiTest(type: Test) {
    useJUnit {
        includeCategories 'org.jabref.testutils.category.GUITests'
    }
}

task copyTestResources(type: Copy) {
    from "${projectDir}/src/test/resources"
    into "${buildDir}/classes/test"
}
processTestResources.dependsOn copyTestResources

tasks.withType(Test) {
    reports.html.destination = file("${reporting.baseDir}/${name}")

    jacoco {
        append = true
    }
}

task jacocoMerge(type: JacocoMerge) {
    executionData test, databaseTest
}

jacocoTestReport {
    executionData jacocoMerge.destinationFile
    dependsOn jacocoMerge

    reports {
        xml.enabled = true // coveralls plugin depends on xml format report
        html.enabled = true
    }
}

shadowJar {
    classifier 'fat'
<<<<<<< HEAD

    transform(new com.github.jengelman.gradle.plugins.shadow.transformers.Transformer() {

        // this is an adapter required for generating a fat jar with correct log4j2 output

        com.github.edwgiz.mavenShadePlugin.log4j2CacheTransformer.PluginsCacheFileTransformer target = new com.github.edwgiz.mavenShadePlugin.log4j2CacheTransformer.PluginsCacheFileTransformer()

        @Override
        boolean canTransformResource(FileTreeElement element) {
            return target.canTransformResource(element.getPath())
        }

        @Override
        void transform(String path, InputStream is, List<com.github.jengelman.gradle.plugins.shadow.relocation.Relocator> relocators) {
            target.processResource(path, is, relocators)
        }

        @Override
        boolean hasTransformedResource() {
            return target.hasTransformedResource()
        }

        @Override
        void modifyOutputStream(org.apache.tools.zip.ZipOutputStream jos) {
            target.modifyOutputStream(jos)
        }
    })
=======
>>>>>>> fd9e6742
}

/*
 * Changes project.version to VERSION--snapshot--DATE--GIT_HASH
 */
if (hasProperty('dev')) {
    String command = "git log --pretty=format:%cd--%h -n 1 --date=short"
    String commitInfo = ""
    if (OperatingSystem.current().isWindows()) {
        commitInfo = "cmd /c $command".execute().in.text
    } else {
        commitInfo = command.execute().in.text
    }

    // determine branch
    command = "git symbolic-ref -q --short HEAD"
    String branchName = ""
    if (OperatingSystem.current().isWindows()) {
        branchName = "cmd /c $command".execute().in.text
    } else {
        branchName = command.execute().in.text
    }
    // A newline is returned. Remove it. (trim())
    // In the context of github, the branch name could be something like "pull/277"
    // "/" is an illegal character. To be safe, all illegal filename characters are replaced by "_"
    // http://stackoverflow.com/a/15075907/873282 describes the used pattern.
    branchName = branchName.trim().replaceAll("[^a-zA-Z0-9.-]", "_")

    // hack string
    // first the date (%cd), then the branch name, and finally the commit id (%h)
    String infoString = commitInfo.substring(0, 10) + "--" + branchName + "--" + commitInfo.substring(12)

    project.version += "--snapshot--" + infoString
}

// has to be defined AFTER 'dev' things to have the correct project.version
task media(type: com.install4j.gradle.Install4jTask, dependsOn: "releaseJar") {
    projectFile = file('jabref.install4j')
    release = project.version
    winKeystorePassword = System.getenv('CERTIFICATE_PW')
    macKeystorePassword = System.getenv('CERTIFICATE_PW')
    variables = [
            versionFourDots: project.ext.threeDotVersion,
            buildFileName  : jar.archiveName,
            version        : project.version
    ]

    doLast {
        copy {
            from "build/install4j"
            into "build/releases"
        }
    }
}

checkstyle {
    // do not use other packages for checkstyle, excluding gen(erated) sources
    checkstyleMain.source = "src/main/java"
    toolVersion = '8.0'
}

checkstyleMain.shouldRunAfter test
checkstyleTest.shouldRunAfter test

task release(dependsOn: ["media", "releaseJar"]) {
    group = 'JabRef - Release'
    description 'Creates a release for all target platforms.'
}

task releaseJar(dependsOn: "shadowJar") {
    group = 'JabRef - Release'
    description "Creates a Jar release."
    doLast {
        copy {
            from("$buildDir/libs/JabRef-${project.version}-fat.jar")
            into("$buildDir/releases")
            rename { String fileName ->
                fileName.replace('-fat', '')
            }
        }
        // set executable with read permissions (first true) and for all (false)
        file("$buildDir/releases/JabRef-${project.version}.jar").setExecutable(true, false);
    }
}

task snapJar(dependsOn: "releaseJar", type: Delete) {
    delete fileTree(dir: "$buildDir/releases/", exclude: "JabRef-${project.version}.jar")
}

jmh {
    warmupIterations = 5
    iterations = 10
    fork = 2
}

modernizer {
    // We have more than 20 issues, which are not fixed yet. Nevertheless, we produce the modernizer output.
    // See https://github.com/andrewgaul/modernizer-maven-plugin for more information on modernizer
    failOnViolations = false
}<|MERGE_RESOLUTION|>--- conflicted
+++ resolved
@@ -301,36 +301,6 @@
 
 shadowJar {
     classifier 'fat'
-<<<<<<< HEAD
-
-    transform(new com.github.jengelman.gradle.plugins.shadow.transformers.Transformer() {
-
-        // this is an adapter required for generating a fat jar with correct log4j2 output
-
-        com.github.edwgiz.mavenShadePlugin.log4j2CacheTransformer.PluginsCacheFileTransformer target = new com.github.edwgiz.mavenShadePlugin.log4j2CacheTransformer.PluginsCacheFileTransformer()
-
-        @Override
-        boolean canTransformResource(FileTreeElement element) {
-            return target.canTransformResource(element.getPath())
-        }
-
-        @Override
-        void transform(String path, InputStream is, List<com.github.jengelman.gradle.plugins.shadow.relocation.Relocator> relocators) {
-            target.processResource(path, is, relocators)
-        }
-
-        @Override
-        boolean hasTransformedResource() {
-            return target.hasTransformedResource()
-        }
-
-        @Override
-        void modifyOutputStream(org.apache.tools.zip.ZipOutputStream jos) {
-            target.modifyOutputStream(jos)
-        }
-    })
-=======
->>>>>>> fd9e6742
 }
 
 /*
