import org.gradle.internal.os.OperatingSystem
import org.jabref.build.JournalAbbreviationConverter
import org.jabref.build.xjc.XjcPlugin
import org.jabref.build.xjc.XjcTask
// to update the gradle wrapper, execute
// ./gradlew wrapper --gradle-version=6.0 --distribution-type=bin

plugins {
    id 'application'

    id 'com.github.andygoossens.modernizer' version '1.6.2'

    id 'me.champeau.gradle.jmh' version '0.5.3'

    id 'org.javamodularity.moduleplugin' version '1.8.10'

    id 'org.openjfx.javafxplugin' version '0.0.11'

    id 'org.beryx.jlink' version '2.24.4'

    // nicer test outputs during running and completion
    // Homepage: https://github.com/radarsh/gradle-test-logger-plugin
    id 'com.adarshr.test-logger' version '3.1.0'

    id 'jacoco'

    id 'checkstyle'

    id 'project-report'

    id 'idea'
}

// Enable following for debugging
// gradle.startParameter.showStacktrace = org.gradle.api.logging.configuration.ShowStacktrace.

apply plugin: XjcPlugin

apply from: 'eclipse.gradle'

group = "org.jabref"
version = project.findProperty('projVersion') ?: '100.0.0'

java {
    sourceCompatibility = JavaVersion.VERSION_17
    targetCompatibility = JavaVersion.VERSION_17

    // Workaround needed for Eclipse, probably because of https://github.com/gradle/gradle/issues/16922
    // Should be removed as soon as Gradle 7.0.1 is released ( https://github.com/gradle/gradle/issues/16922#issuecomment-828217060 )
    modularity.inferModulePath.set(false)
}

application {
    mainClass.set('org.jabref.gui.JabRefLauncher')
    mainModule.set('org.jabref')
}

// TODO: Ugly workaround to temporarily ignore build errors to dependencies of latex2unicode
// These should be removed, as well as the files in the lib folder, as soon as they have valid module names
modularity.patchModule("test", "fastparse_2.12-1.0.0.jar")
modularity.patchModule("test2", "fastparse-utils_2.12-1.0.0.jar")
modularity.patchModule("test3", "sourcecode_2.12-0.1.4.jar")

// Workaround for https://github.com/openjfx/javafx-gradle-plugin/issues/89
// See also https://github.com/java9-modularity/gradle-modules-plugin/issues/165
modularity.disableEffectiveArgumentsAdjustment()

sourceSets {
    main {
        java {
            // src-gen reasoning: https://stackoverflow.com/a/64612308/873282
            srcDirs = ["src/main/java", "src-gen/main/java"]
        }
        resources {
            srcDirs = ["src/main/java", "src/main/resources"]
        }
    }
    test {
        java {
            srcDirs = ["src/test/java"]
        }
        resources {
            srcDirs = ["src/test/resources"]
        }
    }
}

repositories {
    mavenLocal()
    mavenCentral()
    maven { url 'https://oss.sonatype.org/content/groups/public' }
    maven { url 'https://repository.apache.org/snapshots' }
}

configurations {
    antlr3
    antlr4
    // TODO: Remove the following workaround for split error messages such as
    // error: module java.xml.bind reads package javax.annotation from both jsr305 and java.annotation
    compile {
        extendsFrom implementation
        exclude group: "javax.activation"
    }
}

javafx {
    version = "17.0.2"
    modules = [ 'javafx.controls', 'javafx.fxml', 'javafx.web', 'javafx.swing' ]
}

dependencies {
    // Include all jar-files in the 'lib' folder as dependencies
    implementation fileTree(dir: 'lib', includes: ['*.jar'])

    implementation 'org.apache.pdfbox:pdfbox:2.0.25'
    implementation 'org.apache.pdfbox:fontbox:2.0.25'
    implementation 'org.apache.pdfbox:xmpbox:2.0.25'

    implementation group: 'org.apache.commons', name: 'commons-csv', version: '1.9.0'
    implementation 'com.h2database:h2-mvstore:2.1.210'

<<<<<<< HEAD
    implementation group: 'org.apache.tika', name: 'tika-core', version: '2.2.1'
    implementation 'com.ibm.icu:icu4j-charset:70.1'
=======
    implementation group: 'org.apache.tika', name: 'tika-core', version: '2.3.0'
>>>>>>> d6fec0b5

    // required for reading write-protected PDFs - see https://github.com/JabRef/jabref/pull/942#issuecomment-209252635
    implementation 'org.bouncycastle:bcprov-jdk15on:1.70'

    implementation 'commons-cli:commons-cli:1.5.0'

    implementation 'org.libreoffice:libreoffice:7.3.0'
    implementation 'org.libreoffice:unoloader:7.3.0'

    implementation 'io.github.java-diff-utils:java-diff-utils:4.11'
    implementation 'info.debatty:java-string-similarity:2.0.0'

    antlr3 'org.antlr:antlr:3.5.2'
    implementation 'org.antlr:antlr-runtime:3.5.2'

    antlr4 'org.antlr:antlr4:4.9.3'
    implementation 'org.antlr:antlr4-runtime:4.9.3'

    implementation group: 'org.eclipse.jgit', name: 'org.eclipse.jgit', version: '6.0.0.202111291000-r'

    implementation group: 'com.fasterxml.jackson.dataformat', name: 'jackson-dataformat-yaml', version: '2.13.1'
    implementation group: 'com.fasterxml.jackson.datatype', name: 'jackson-datatype-jsr310', version: '2.13.1'

    implementation group: 'org.mariadb.jdbc', name: 'mariadb-java-client', version: '2.7.5'

    implementation 'org.postgresql:postgresql:42.3.2'

    implementation ('com.oracle.ojdbc:ojdbc10:19.3.0.0') {
        // causing module issues
        exclude module: 'oraclepki'
    }

    implementation ('com.google.guava:guava:31.0.1-jre') {
        // TODO: Remove this as soon as https://github.com/google/guava/issues/2960 is fixed
        exclude module: "jsr305"
    }

    implementation group: 'jakarta.annotation', name: 'jakarta.annotation-api', version: '1.3.5'

    // JavaFX stuff
    implementation 'org.kordamp.ikonli:ikonli-javafx:12.3.0'
    implementation 'org.kordamp.ikonli:ikonli-materialdesign2-pack:12.3.0'
    implementation 'de.saxsys:mvvmfx-validation:1.9.0-SNAPSHOT'
    implementation 'de.saxsys:mvvmfx:1.8.0'
    implementation 'com.tobiasdiez:easybind:2.2'
    implementation 'org.fxmisc.flowless:flowless:0.6.8'
    implementation 'org.fxmisc.richtext:richtextfx:0.10.7'
    implementation group: 'org.glassfish.hk2.external', name: 'jakarta.inject', version: '2.6.1'
    implementation 'com.jfoenix:jfoenix:9.0.10'
    implementation 'org.controlsfx:controlsfx:11.1.1'

    implementation 'org.jsoup:jsoup:1.14.3'
    implementation 'com.konghq:unirest-java:3.13.6'

    implementation 'org.slf4j:slf4j-api:2.0.0-alpha6'
    implementation "org.tinylog:tinylog-api:2.4.1"
    implementation "org.tinylog:slf4j-tinylog:2.4.1"
    implementation "org.tinylog:tinylog-impl:2.4.1"

    implementation 'de.undercouch:citeproc-java:3.0.0-alpha.3'

    implementation group: 'jakarta.activation', name: 'jakarta.activation-api', version: '1.2.1'
    implementation group: 'jakarta.xml.bind', name: 'jakarta.xml.bind-api', version: '2.3.2'
    implementation group: 'org.glassfish.jaxb', name: 'jaxb-runtime', version: '2.3.2'

    implementation ('com.github.tomtung:latex2unicode_2.12:0.2.6') {
        exclude module: 'fastparse_2.12'
    }

    implementation group: 'com.microsoft.azure', name: 'applicationinsights-core', version: '2.4.1'
    implementation (group: 'com.microsoft.azure', name: 'applicationinsights-logging-log4j2', version: '2.4.1') {
        exclude module: "log4j-core"
    }

    implementation 'com.vladsch.flexmark:flexmark:0.62.2'
    implementation 'com.vladsch.flexmark:flexmark-ext-gfm-strikethrough:0.64.0'
    implementation 'com.vladsch.flexmark:flexmark-ext-gfm-tasklist:0.62.2'

    implementation group: 'net.harawata', name: 'appdirs', version: '1.2.1'

    testImplementation 'io.github.classgraph:classgraph:4.8.139'
    testImplementation 'org.junit.jupiter:junit-jupiter:5.8.2'
    testImplementation 'org.junit.platform:junit-platform-launcher:1.8.2'

    testRuntimeOnly group: 'org.apache.logging.log4j', name: 'log4j-core', version: '3.0.0-SNAPSHOT'
    testRuntimeOnly group: 'org.apache.logging.log4j', name: 'log4j-jul', version: '3.0.0-SNAPSHOT'
    testImplementation 'org.mockito:mockito-core:4.3.0'
    testImplementation 'org.xmlunit:xmlunit-core:2.8.4'
    testImplementation 'org.xmlunit:xmlunit-matchers:2.9.0'
    testRuntimeOnly 'com.tngtech.archunit:archunit-junit5-engine:0.22.0'
    testImplementation 'com.tngtech.archunit:archunit-junit5-api:0.22.0'
    testImplementation "org.testfx:testfx-core:4.0.17-alpha-SNAPSHOT"
    testImplementation "org.testfx:testfx-junit5:4.0.17-alpha-SNAPSHOT"
    testImplementation "org.hamcrest:hamcrest-library:2.2"

    checkstyle 'com.puppycrawl.tools:checkstyle:9.3'
    xjc group: 'org.glassfish.jaxb', name: 'jaxb-xjc', version: '2.3.3'
}

clean {
    delete "src/main/generated"
    delete "src-gen"
}

processResources {
    gradle.taskGraph.whenReady {
        if (gradle.taskGraph.hasTask(":jpackage")) {
            logger.info('Adding buildres/csl to resources')
            from("buildres/csl")
            duplicatesStrategy = DuplicatesStrategy.EXCLUDE
        }
    }

    filteringCharset = 'UTF-8'

    filesMatching("build.properties") {
        expand(version: project.findProperty('projVersionInfo') ?: '100.0.0',
                "year": String.valueOf(Calendar.getInstance().get(Calendar.YEAR)),
                "maintainers": new File('MAINTAINERS').readLines().findAll { !it.startsWith("#") }.join(", "),
                "azureInstrumentationKey": System.getenv('AzureInstrumentationKey') ? System.getenv('AzureInstrumentationKey') : '',
                "springerNatureAPIKey": System.getenv('SpringerNatureAPIKey') ? System.getenv('SpringerNatureAPIKey') : '',
                "astrophysicsDataSystemAPIKey": System.getenv('AstrophysicsDataSystemAPIKey') ? System.getenv('AstrophysicsDataSystemAPIKey') : '',
                "ieeeAPIKey": System.getenv('IEEEAPIKey') ? System.getenv('IEEEAPIKey') : '',
                "scienceDirectApiKey": System.getenv('SCIENCEDIRECTAPIKEY') ? System.getenv('SCIENCEDIRECTAPIKEY') : ''
        )
        filteringCharset = 'UTF-8'
    }

    filesMatching(["resources/resource/ods/meta.xml", "resources/resource/openoffice/meta.xml"]) {
        expand version: project.version
    }
}

task generateSource(dependsOn: ["generateBstGrammarSource",
                                "generateSearchGrammarSource",
                                "generateMedlineSource",
                                "generateBibtexmlSource",
                                "generateEndnoteSource",
                                "generateModsSource"]) {
    group = 'JabRef'
    description 'Generates all necessary (Java) source files.'
}

tasks.register("generateBstGrammarSource", JavaExec) {
    main = "org.antlr.Tool"
    classpath = configurations.antlr3
    group = "JabRef"
    description = 'Generates BstLexer.java and BstParser.java from the Bst.g grammar file using antlr3.'

    inputs.dir('src/main/antlr3/org/jabref/bst/')
    outputs.dir("src-gen/main/java/org/jabref/logic/bst/")
    args = ["-o", "src-gen/main/java/org/jabref/logic/bst/" , "$projectDir/src/main/antlr3/org/jabref/bst/Bst.g" ]
}

tasks.register("generateSearchGrammarSource", JavaExec) {
    main = "org.antlr.v4.Tool"
    classpath = configurations.antlr4
    group = 'JabRef'
    description = "Generates java files for Search.g antlr4."

    inputs.dir("src/main/antlr4/org/jabref/search/")
    outputs.dir("src-gen/main/java/org/jabref/search/")
    args  = ["-o","src-gen/main/java/org/jabref/search" , "-visitor", "-no-listener", "-package", "org.jabref.search", "$projectDir/src/main/antlr4/org/jabref/search/Search.g4"]
}

task generateMedlineSource(type: XjcTask) {
    group = 'JabRef'
    description = "Generates java files for the medline importer."

    schemaFile = "src/main/resources/xjc/medline/medline.xsd"
    outputDirectory = "src-gen/main/java"
    javaPackage = "org.jabref.logic.importer.fileformat.medline"
}

task generateBibtexmlSource(type: XjcTask) {
    group = 'JabRef'
    description = "Generates java files for the bibtexml importer."

    schemaFile = "src/main/resources/xjc/bibtexml/bibtexml.xsd"
    outputDirectory = "src-gen/main/java/"
    javaPackage = "org.jabref.logic.importer.fileformat.bibtexml"
}

task generateEndnoteSource(type: XjcTask) {
    group = 'JabRef'
    description = "Generates java files for the endnote importer."

    schemaFile = "src/main/resources/xjc/endnote/endnote.xsd"
    outputDirectory = "src-gen/main/java/"
    javaPackage = "org.jabref.logic.importer.fileformat.endnote"
}

task generateModsSource(type: XjcTask) {
    group = 'JabRef'
    description = "Generates java files for the mods importer."

    schemaFile = "src/main/resources/xjc/mods/mods-3-7.xsd"
    bindingFile = "src/main/resources/xjc/mods/mods-binding.xjb"
    outputDirectory = "src-gen/main/java"
    javaPackage = "org.jabref.logic.importer.fileformat.mods"
    arguments = '-npa'
}

task generateJournalAbbreviationList(type: JournalAbbreviationConverter) {
    group = 'JabRef'
    description = "Converts the comma-separated journal abbreviation file to a H2 MVStore."

    // This directory is filled by "refresh-journal-lists.yml"
    // It takes the contents of https://github.com/JabRef/abbrv.jabref.org.git
    inputDir = file("build/journals")

    outputDir = file("src/main/resources/journals")
}

tasks.withType(JavaCompile) {
    options.encoding = 'UTF-8'
}

compileJava {
    options.compilerArgs << "-Xlint:none"
    dependsOn "generateSource"

    options.generatedSourceOutputDirectory.set(file("src-gen/main/java"))

    moduleOptions {
        // TODO: Remove access to internal api
        addExports = [
                'javafx.controls/com.sun.javafx.scene.control' : 'org.jabref',
                'org.controlsfx.controls/impl.org.controlsfx.skin' : 'org.jabref'
        ]
    }
}

run {
    // TODO: Remove access to internal api
    moduleOptions {
        addExports = [
                'javafx.controls/com.sun.javafx.scene.control' : 'org.jabref',
                'org.controlsfx.controls/impl.org.controlsfx.skin' : 'org.jabref',

                'javafx.controls/com.sun.javafx.scene.control.behavior' : 'com.jfoenix',

                // Not sure why we need to restate the controlfx exports
                // Taken from here: https://github.com/controlsfx/controlsfx/blob/9.0.0/build.gradle#L1
                'javafx.graphics/com.sun.javafx.scene' : 'org.controlsfx.controls',
                'javafx.graphics/com.sun.javafx.scene.traversal' : 'org.controlsfx.controls',
                'javafx.graphics/com.sun.javafx.css' : 'org.controlsfx.controls',
                'javafx.controls/com.sun.javafx.scene.control' : 'org.controlsfx.controls',
                'javafx.controls/com.sun.javafx.scene.control.behavior' : 'org.controlsfx.controls',
                'javafx.controls/com.sun.javafx.scene.control.inputmap' : 'org.controlsfx.controls',
                'javafx.base/com.sun.javafx.event' : 'org.controlsfx.controls',
                'javafx.base/com.sun.javafx.collections' : 'org.controlsfx.controls',
                'javafx.base/com.sun.javafx.runtime': 'org.controlsfx.controls',
                'javafx.web/com.sun.webkit' : 'org.controlsfx.controls',
        ]

        addOpens = [
                'javafx.controls/javafx.scene.control' : 'org.jabref',
                'org.controlsfx.controls/org.controlsfx.control.textfield' : 'org.jabref',
                'javafx.controls/com.sun.javafx.scene.control' : 'org.jabref',

                'javafx.controls/javafx.scene.control.skin' : 'org.controlsfx.controls',
                'javafx.graphics/javafx.scene' : 'org.controlsfx.controls',

                'javafx.controls/com.sun.javafx.scene.control.behavior' : 'com.jfoenix',
                'javafx.base/com.sun.javafx.binding' : 'com.jfoenix',
                'javafx.graphics/com.sun.javafx.stage' : 'com.jfoenix',
                'javafx.base/com.sun.javafx.event' : 'com.jfoenix'
        ]
    }
}

javadoc {
    options {
        encoding = 'UTF-8'
        version = true
        author = true
         addMultilineStringsOption("-add-exports").setValue([
            'javafx.controls/com.sun.javafx.scene.control=org.jabref',
            'org.controlsfx.controls/impl.org.controlsfx.skin=org.jabref'
        ])
    }
}

test {
    useJUnitPlatform {
        excludeTags 'DatabaseTest', 'FetcherTest', 'GUITest'
    }

    moduleOptions {
        // TODO: Remove this as soon as archunit is modularized
        runOnClasspath = true
    }

    testLogging {
        // set options for log level LIFECYCLE
        // for debugging tests: add "STANDARD_OUT", "STANDARD_ERROR"
        events = ["FAILED"]
        exceptionFormat "full"
    }
}

testlogger {
    showPassed false
}

task databaseTest(type: Test) {
    useJUnitPlatform {
        includeTags 'DatabaseTest'
    }

    testLogging {
        // set options for log level LIFECYCLE
        events = ["FAILED"]
        exceptionFormat "full"
    }
}

task fetcherTest(type: Test) {
    useJUnitPlatform {
        includeTags 'FetcherTest'
    }

    testLogging {
        // set options for log level LIFECYCLE
        events = ["FAILED"]
        exceptionFormat "full"
    }
}

task guiTest(type: Test) {
    useJUnitPlatform {
        includeTags 'GUITest'
    }

    testLogging {
        // set options for log level LIFECYCLE
        events = ["FAILED"]
        exceptionFormat "full"
    }
}

// Test result tasks
task copyTestResources(type: Copy) {
    from "${projectDir}/src/test/resources"
    into "${buildDir}/classes/test"
}
processTestResources.dependsOn copyTestResources

tasks.withType(Test) {
    reports.html.outputLocation.set(file("${reporting.baseDir}/${name}"))
}

task jacocoPrepare() {
    doFirst {
        // Ignore failures of tests
        tasks.withType(Test) {
            ignoreFailures = true
        }
    }
}
test.mustRunAfter jacocoPrepare
databaseTest.mustRunAfter jacocoPrepare
fetcherTest.mustRunAfter jacocoPrepare

jacocoTestReport {
    executionData files(
            "$buildDir/jacoco/test.exec",
            "$buildDir/jacoco/databaseTest.exec",
            "$buildDir/jacoco/fetcherTest.exec").filter { it.exists() }
    dependsOn jacocoPrepare, test, databaseTest, fetcherTest

    reports {
        csv.getRequired().set(true)
        html.getRequired().set(true)
        xml.getRequired().set(true) // coveralls plugin depends on xml format report
    }
}

// Code quality tasks
checkstyle {
    // will only run when called explicitly from the command line
    sourceSets = []
}

// Release tasks
task deleteInstallerTemp(type: Delete) {
    delete "$buildDir/installer"
}

jpackage.dependsOn deleteInstallerTemp
jlink {
    addOptions('--strip-debug', '--compress', '2', '--no-header-files', '--no-man-pages')
    launcher {
        name = 'JabRef'
    }

    addOptions("--bind-services")

    // TODO: Remove the following as soon as the dependencies are fixed (upstream)
    // forceMerge is usually needed when some non-modular artifacts in the dependency graph use code that was previously part of the JDK
    // but it was removed in the newer releases.
    // The pom.xml associated with such a non-modular artifact does not mention that the artifact depends on the removed code
    // (because the artifact was published when this code was still available in the JDK).
    forceMerge "javafx"
    forceMerge "controlsfx", "bcprov", "jaxb", "istack", "stax", "log4j"

    // TODO: Remove the following correction to the merged module
    // The module descriptor automatically generated by the plugin for the merged module contained some invalid entries.
    // Execute ./gradlew suggestMergedModuleInfo and include the suggested directives here.
    mergedModule {
        requires 'java.compiler'
        requires 'java.datatransfer'
        requires 'java.desktop'
        requires 'java.logging'
        requires 'java.management'
        requires 'java.naming'
        requires 'java.net.http'
        requires 'java.scripting'
        requires 'java.security.jgss'
        requires 'java.security.sasl'
        requires 'java.sql'
        requires 'java.sql.rowset'
        requires 'java.transaction.xa'
        requires 'java.rmi'
        requires 'java.xml'
        requires 'jdk.jfr'
        requires 'jdk.jsobject'
        requires 'jdk.unsupported'
        requires 'jdk.unsupported.desktop'
        requires 'jdk.security.jgss'
        requires 'jdk.xml.dom'
        requires 'com.google.gson'
        requires 'com.sun.xml.fastinfoset'
        requires 'com.sun.xml.txw2'
        requires 'org.slf4j'
        uses 'org.controlsfx.glyphfont.GlyphFont'
        uses 'com.airhacks.afterburner.views.ResourceLocator'
        uses 'com.airhacks.afterburner.injection.PresenterFactory'
        uses 'org.mariadb.jdbc.credential.CredentialPlugin'
        uses 'org.mariadb.jdbc.authentication.AuthenticationPlugin'
        uses 'org.mariadb.jdbc.tls.TlsSocketPlugin'
        uses 'org.mariadb.jdbc.LocalInfileInterceptor'
        uses 'org.eclipse.jgit.transport.SshSessionFactory'
        uses 'org.eclipse.jgit.lib.GpgSigner'
        uses 'javax.xml.bind.JAXBContextFactory'
        provides 'org.apache.lucene.codecs.DocValuesFormat' with 'org.apache.lucene.codecs.lucene80.Lucene80DocValuesFormat'
        provides 'org.controlsfx.glyphfont.GlyphFont' with 'org.controlsfx.glyphfont.FontAwesome'
        provides 'org.mariadb.jdbc.tls.TlsSocketPlugin' with 'org.mariadb.jdbc.internal.protocol.tls.DefaultTlsSocketPlugin'
        provides 'com.microsoft.applicationinsights.core.dependencies.io.grpc.ServerProvider' with 'com.microsoft.applicationinsights.core.dependencies.io.grpc.netty.shaded.io.grpc.netty.NettyServerProvider'
        provides 'com.microsoft.applicationinsights.core.dependencies.io.grpc.NameResolverProvider' with 'com.microsoft.applicationinsights.core.dependencies.io.grpc.internal.DnsNameResolverProvider'
        provides 'java.sql.Driver' with 'org.postgresql.Driver'
        provides 'org.mariadb.jdbc.authentication.AuthenticationPlugin' with 'org.mariadb.jdbc.internal.com.send.authentication.CachingSha2PasswordPlugin',
                'org.mariadb.jdbc.internal.com.send.authentication.ClearPasswordPlugin',
                'org.mariadb.jdbc.internal.com.send.authentication.Ed25519PasswordPlugin',
                'org.mariadb.jdbc.internal.com.send.authentication.NativePasswordPlugin',
                'org.mariadb.jdbc.internal.com.send.authentication.OldPasswordPlugin',
                'org.mariadb.jdbc.internal.com.send.authentication.SendGssApiAuthPacket',
                'org.mariadb.jdbc.internal.com.send.authentication.SendPamAuthPacket',
                'org.mariadb.jdbc.internal.com.send.authentication.Sha256PasswordPlugin'
        provides 'org.mariadb.jdbc.credential.CredentialPlugin' with 'org.mariadb.jdbc.credential.aws.AwsIamCredentialPlugin',
                'org.mariadb.jdbc.credential.env.EnvCredentialPlugin',
                'org.mariadb.jdbc.credential.system.PropertiesCredentialPlugin'
        provides 'java.security.Provider' with 'org.bouncycastle.jce.provider.BouncyCastleProvider',
                'org.bouncycastle.pqc.jcajce.provider.BouncyCastlePQCProvider'
        provides 'com.microsoft.applicationinsights.core.dependencies.io.grpc.ManagedChannelProvider' with 'com.microsoft.applicationinsights.core.dependencies.io.grpc.netty.shaded.io.grpc.netty.NettyChannelProvider'
    }

    jpackage {
        outputDir = "distribution"

        if (OperatingSystem.current().isWindows()) {
            // This requires WiX to be installed: https://github.com/wixtoolset/wix3/releases
            installerType = "msi"
            imageOptions = [
                    '--icon', "${projectDir}/src/main/resources/icons/jabref.ico",
            ]
            installerOptions = [
                    '--vendor', 'JabRef',
                    '--app-version', "${project.version}",
                    '--verbose',
                    '--win-upgrade-uuid', 'd636b4ee-6f10-451e-bf57-c89656780e36',
                    '--win-dir-chooser',
                    '--win-shortcut',
                    '--win-menu',
                    '--win-menu-group', "JabRef",
                    '--temp', "$buildDir/installer",
                    '--resource-dir', "${projectDir}/buildres/windows",
                    '--file-associations', "${projectDir}/buildres/windows/bibtexAssociations.properties"
            ]
        }

        if (OperatingSystem.current().isLinux()) {
            imageOptions = [
                    '--icon', "${projectDir}/src/main/resources/icons/JabRef-icon-64.png",
                    '--app-version', "${project.version}",
            ]
            installerOptions = [
                    '--verbose',
                    '--vendor', 'JabRef',
                    '--app-version', "${project.version}",
                    // '--temp', "$buildDir/installer",
                    '--resource-dir', "${projectDir}/buildres/linux",
                    '--linux-menu-group', 'Office;',
                    '--linux-rpm-license-type', 'MIT',
                    // '--license-file', "${projectDir}/LICENSE.md",
                    '--description', 'JabRef is an open source bibliography reference manager. The native file format used by JabRef is BibTeX, the standard LaTeX bibliography format.',
                    '--linux-shortcut',
                    '--file-associations', "${projectDir}/buildres/linux/bibtexAssociations.properties"
            ]
        }

        if (OperatingSystem.current().isMacOsX()) {
            imageOptions = [
                    '--icon', "${projectDir}/src/main/resources/icons/jabref.icns",
                    '--resource-dir', "${projectDir}/buildres/mac"
            ]
            // Due to a signing bug in jpackage we have to first resign the created app and therefore build the dmg manually
            // See https://bugs.openjdk.java.net/browse/JDK-8251892 for details
            skipInstaller = true
            installerOptions = [
                    '--verbose',
                    '--vendor', 'JabRef',
                    '--mac-package-identifier', "JabRef",
                    '--mac-package-name', "JabRef",
                    '--app-version', "${project.version}",
                    '--file-associations', "${projectDir}/buildres/mac/bibtexAssociations.properties",
                    '--resource-dir', "${projectDir}/buildres/mac"
            ]
        }
    }
}

if (OperatingSystem.current().isWindows()) {
    tasks.jpackageImage.doLast {
        copy {
            from("${projectDir}/buildres/windows") {
                include "jabref-firefox.json", "jabref-chrome.json", "JabRefHost.bat", "JabRefHost.ps1"
            }
            into "$buildDir/distribution/JabRef"
        }
    }
}

if (OperatingSystem.current().isLinux()) {
    tasks.jpackageImage.doLast {
        copy {
            from("${projectDir}/buildres/linux") {
                include "native-messaging-host/**", "jabrefHost.py"
            }
            into "$buildDir/distribution/JabRef/lib"
        }
    }
}

if (OperatingSystem.current().isMacOsX()) {
    tasks.jpackageImage.doLast {
        copy {
            from("${projectDir}/buildres/mac") {
                include "native-messaging-host/**", "jabrefHost.py"
            }
            into "$buildDir/distribution/JabRef.app/Contents/Resources"
        }
    }
}
jmh {
    warmupIterations = 5
    iterations = 10
    fork = 2
}

// Source: https://stackoverflow.com/a/44168582/873282
task downloadDependencies {
    description "Pre-downloads *most* dependencies"
    doLast {
        configurations.getAsMap().each { name, config ->
            println "Retrieving dependencies for $name"
            try {
                config.files
            } catch (e) {
                // some cannot be resolved, just log them
                project.logger.info e.message
            }
        }
    }
}<|MERGE_RESOLUTION|>--- conflicted
+++ resolved
@@ -119,12 +119,8 @@
     implementation group: 'org.apache.commons', name: 'commons-csv', version: '1.9.0'
     implementation 'com.h2database:h2-mvstore:2.1.210'
 
-<<<<<<< HEAD
-    implementation group: 'org.apache.tika', name: 'tika-core', version: '2.2.1'
+    implementation group: 'org.apache.tika', name: 'tika-core', version: '2.3.0'
     implementation 'com.ibm.icu:icu4j-charset:70.1'
-=======
-    implementation group: 'org.apache.tika', name: 'tika-core', version: '2.3.0'
->>>>>>> d6fec0b5
 
     // required for reading write-protected PDFs - see https://github.com/JabRef/jabref/pull/942#issuecomment-209252635
     implementation 'org.bouncycastle:bcprov-jdk15on:1.70'
