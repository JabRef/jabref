--- conflicted
+++ resolved
@@ -22,11 +22,7 @@
     id 'com.github.ben-manes.versions' version '0.28.0'
     id 'org.javamodularity.moduleplugin' version '1.5.0'
     id 'org.openjfx.javafxplugin' version '0.0.8'
-<<<<<<< HEAD
-    id 'org.beryx.jlink' version '2.17.0'
-=======
     id 'org.beryx.jlink' version '2.17.3'
->>>>>>> 7e6a23e1
 
     // nicer test outputs during running and completion
     id 'com.adarshr.test-logger' version '2.0.0'
