import groovy.json.JsonSlurper
import org.gradle.internal.os.OperatingSystem
import org.jabref.build.antlr.JabRefAntlrPlugin
import org.jabref.build.localization.LocalizationPlugin
import org.jabref.build.xjc.XjcPlugin
import org.jabref.build.xjc.XjcTask

// to update the gradle wrapper, execute
// ./gradlew wrapper --gradle-version=6.0 --distribution-type=bin

buildscript {
    repositories {
        mavenLocal()
        jcenter()
    }
}

plugins {
    id 'application'
    id "com.simonharrer.modernizer" version '1.8.0-1'
    id 'me.champeau.gradle.jmh' version '0.5.0'
    //id 'net.ltgt.errorprone' version '0.8.1'
    id 'com.github.ben-manes.versions' version '0.27.0'
    id 'org.javamodularity.moduleplugin' version '1.5.0'
    id 'org.openjfx.javafxplugin' version '0.0.8'
    id 'org.beryx.jlink' version '2.16.4'

    // nicer test outputs during running and completion
    id 'com.adarshr.test-logger' version '2.0.0'
}

gradle.startParameter.showStacktrace = org.gradle.api.logging.configuration.ShowStacktrace.ALWAYS

apply plugin: 'java'
apply plugin: 'application'
apply plugin: 'project-report'
apply plugin: 'jacoco'
apply plugin: 'me.champeau.gradle.jmh'
apply plugin: 'checkstyle'
apply plugin: JabRefAntlrPlugin
apply plugin: XjcPlugin
apply plugin: LocalizationPlugin

apply from: 'eclipse.gradle'

group = "org.jabref"
<<<<<<< HEAD
version = "5.0.1"
=======
version = project.findProperty('projVersion') ?: '100.0.0'
>>>>>>> 38965d7a

sourceCompatibility = 13
targetCompatibility = 13

mainClassName = "$moduleName/org.jabref.JabRefLauncher"

// TODO: Ugly workaround to temporarily ignore build errors to dependencies of latex2unicode
// These should be removed, as well as the files in the lib folder, as soon as they have valid module names
patchModules.config = [
        "test=fastparse_2.12-1.0.0.jar",
        "test2=fastparse-utils_2.12-1.0.0.jar",
        "test3=sourcecode_2.12-0.1.4.jar"
]

// These are the Java version requirements we will check on each start of JabRef
ext.minRequiredJavaVersion = "1.8.0_171"
ext.allowJava9 = true

sourceSets {
    main {
        java {
            srcDirs = ["src/main/java", "src/main/gen"]
        }

        resources {
            srcDirs = ["src/main/java", "src/main/resources"]
        }
    }
    test {
        java {
            srcDirs = ["src/test/java"]
        }
        resources {
            srcDirs = ["src/test/resources"]
        }
    }
}

repositories {
    mavenLocal()
    jcenter()
    maven { url 'https://oss.sonatype.org/content/groups/public' }
    maven { url 'https://repository.apache.org/snapshots' }
}

configurations {
    //errorprone
    libreoffice

    // TODO: Remove the following workaround for split error messages such as
    // error: module java.xml.bind reads package javax.annotation from both jsr305 and java.annotation
    compile {
        exclude group: "javax.activation"
    }
}

javafx {
    version = "13.0.1"
    modules = [ 'javafx.controls', 'javafx.fxml', 'javafx.web', 'javafx.swing' ]
}

dependencies {
    // Include all jar-files in the 'lib' folder as dependencies
    compile fileTree(dir: 'lib', includes: ['*.jar'])

    compile 'org.apache.pdfbox:pdfbox:2.0.17'
    compile 'org.apache.pdfbox:fontbox:2.0.17'
    compile 'org.apache.pdfbox:xmpbox:2.0.17'

    compile group: 'org.apache.commons', name: 'commons-csv', version: '1.7'

    compile group: 'org.apache.tika', name: 'tika-core', version: '1.22'

    // required for reading write-protected PDFs - see https://github.com/JabRef/jabref/pull/942#issuecomment-209252635
    compile 'org.bouncycastle:bcprov-jdk15on:1.64'

    compile 'commons-cli:commons-cli:1.4'

    // For Java 9+ compatibility, we include a bundled version of the libreoffice libraries
    // See https://bugs.documentfoundation.org/show_bug.cgi?id=117331#c8 for background information
    // Use the task bundleLibreOffice to update the bundled jar
    //compile "org.libreoffice:juh:6.2.3"
    //compile "org.libreoffice:jurt:6.2.3"
    //compile "org.libreoffice:ridl:6.2.3"
    //compile "org.libreoffice:unoil:6.2.3"

    compile 'io.github.java-diff-utils:java-diff-utils:4.5'
    compile 'info.debatty:java-string-similarity:1.2.1'

    antlr3 'org.antlr:antlr:3.5.2'
    compile 'org.antlr:antlr-runtime:3.5.2'

    antlr4 'org.antlr:antlr4:4.7.2'
    compile 'org.antlr:antlr4-runtime:4.7.2'

    compile group: 'org.mariadb.jdbc', name: 'mariadb-java-client', version: '2.5.2'

    compile 'org.postgresql:postgresql:42.2.8'

    compile ('com.oracle.ojdbc:ojdbc10:19.3.0.0') {
        // causing module issues
        exclude module: 'oraclepki'
    }

    compile ('com.google.guava:guava:28.1-jre') {
        // TODO: Remove this as soon as https://github.com/google/guava/issues/2960 is fixed
        exclude module: "jsr305"
    }

    compile group: 'jakarta.annotation', name: 'jakarta.annotation-api', version: '1.3.5'

    // JavaFX stuff
    compile 'de.jensd:fontawesomefx-commons:11.0'
    compile 'de.jensd:fontawesomefx-materialdesignfont:1.7.22-11'
    compile 'de.saxsys:mvvmfx-validation:1.9.0-SNAPSHOT'
    compile 'de.saxsys:mvvmfx:1.8.0'
    compile 'org.fxmisc.easybind:easybind:1.0.3'
    compile 'org.fxmisc.flowless:flowless:0.6.1'
    compile 'org.fxmisc.richtext:richtextfx:0.10.3'
    compile group: 'org.glassfish.hk2.external', name: 'jakarta.inject', version: '2.6.1'
    compile 'com.jfoenix:jfoenix:9.0.9'
    compile 'org.controlsfx:controlsfx:11.0.0'

    compile 'org.jsoup:jsoup:1.12.1'
    compile 'com.konghq:unirest-java:3.2.00'

    compile 'org.slf4j:slf4j-api:2.0.0-alpha1'
    compile group: 'org.apache.logging.log4j', name: 'log4j-jcl', version: '3.0.0-SNAPSHOT'
    compile group: 'org.apache.logging.log4j', name: 'log4j-slf4j18-impl', version: '3.0.0-SNAPSHOT'
    compile group: 'org.apache.logging.log4j', name: 'log4j-plugins', version: '3.0.0-SNAPSHOT'
    implementation group: 'org.apache.logging.log4j', name: 'log4j-api', version: '3.0.0-SNAPSHOT'
    compile group: 'org.apache.logging.log4j', name: 'log4j-core', version: '3.0.0-SNAPSHOT'
    annotationProcessor group: 'org.apache.logging.log4j', name: 'log4j-core', version: '3.0.0-SNAPSHOT'

    compile 'de.undercouch:citeproc-java:2.0.0'

    compile group: 'jakarta.activation', name: 'jakarta.activation-api', version: '1.2.1'
    compile group: 'jakarta.xml.bind', name: 'jakarta.xml.bind-api', version: '2.3.2'
    compile group: 'org.glassfish.jaxb', name: 'jaxb-runtime', version: '2.3.2'

    compile ('com.github.tomtung:latex2unicode_2.12:0.2.6') {
        exclude module: 'fastparse_2.12'
    }

    /*
    TODO: Reenable error prone as soon as https://github.com/google/error-prone/issues/1210 is fixed
    errorprone ('com.google.errorprone:error_prone_core:2.3.2') {
        exclude module: "jsr305"
        exclude group: 'org.checkerframework', module: 'checker-qual'
        exclude group: 'com.google.errorprone', module: 'error_prone_annotation'
        exclude group: 'com.google.errorprone', module: 'error_prone_annotations'
        exclude group: 'com.google.errorprone', module: 'error_prone_check_api'
    }
    */

    compile group: 'com.microsoft.azure', name: 'applicationinsights-core', version: '2.4.1'
    compile (group: 'com.microsoft.azure', name: 'applicationinsights-logging-log4j2', version: '2.4.1') {
        exclude module: "log4j-core"
    }


    testCompile 'io.github.classgraph:classgraph:4.8.58'
    testImplementation 'org.junit.jupiter:junit-jupiter:5.5.2'
    testRuntimeOnly 'org.junit.vintage:junit-vintage-engine:5.5.2'
    testCompile 'org.junit.platform:junit-platform-launcher:1.5.2'

    testCompile 'net.bytebuddy:byte-buddy-parent:1.10.4'
    testRuntime group: 'org.apache.logging.log4j', name: 'log4j-core', version: '3.0.0-SNAPSHOT'
    testRuntime group: 'org.apache.logging.log4j', name: 'log4j-jul', version: '3.0.0-SNAPSHOT'
    testCompile 'org.mockito:mockito-core:3.2.0'
    //testCompile 'com.github.tomakehurst:wiremock:2.24.1'
    testCompile 'org.xmlunit:xmlunit-core:2.6.3'
    testCompile 'org.xmlunit:xmlunit-matchers:2.6.3'
    testCompile 'com.tngtech.archunit:archunit-junit5-api:0.12.0'
    //testRuntime 'com.tngtech.archunit:archunit-junit5-engine:0.11.0'
    testCompile 'com.tngtech.archunit:archunit-junit5-api:0.12.0'
    testCompile "org.testfx:testfx-core:4.0.17-alpha-SNAPSHOT"
    testCompile "org.testfx:testfx-junit5:4.0.17-alpha-SNAPSHOT"
    testCompile "org.hamcrest:hamcrest-library:2.2"

    checkstyle 'com.puppycrawl.tools:checkstyle:8.27'
    xjc group: 'org.glassfish.jaxb', name: 'jaxb-xjc', version: '2.3.2'
    jython 'org.python:jython-standalone:2.7.1'
}

jacoco {
    toolVersion = '0.8.3'
}

dependencyUpdates {
    outputFormatter = "json"
}

// We have some dependencies which cannot be updated due to various reasons.
dependencyUpdates.resolutionStrategy = {
    componentSelection { rules ->
        rules.all { ComponentSelection selection ->
            boolean rejected = ['alpha', 'snapshot', 'beta', 'rc', 'cr', 'm', 'preview', 'b', 'ea'].any { qualifier ->
                selection.candidate.version ==~ /(?i).*[.-]$qualifier[.\d-+]*/
            }
            if (rejected) {
                selection.reject('Release candidate')
            }
        }
        rules.withModule("com.github.tomtung:latex2unicode_2.12") { ComponentSelection selection ->
            if (selection.candidate.version ==~ /0.2.*/) {
                // Reject version higher than 2.0.2. see https://github.com/JabRef/jabref/pull/3781
                selection.reject("Cannot be updated to 0.2.4 until JabRef is prepared for it")
            }
        }
        rules.withModule("com.github.johnrengelman.shadow:com.github.johnrengelman.shadow.gradle.plugin") { ComponentSelection selection ->
            if (selection.candidate.version ==~ /4.*/) {
                selection.reject("Version 4.X breaks the release process.")
            }
        }
        rules.withModule("com.google.errorprone:error_prone_core") { ComponentSelection selection ->
            if (selection.candidate.version ==~ /2.3.3/) {
                selection.reject("Does not work due to bug https://github.com/google/error-prone/issues/1240")
            }
        }
    }
}

task checkOutdatedDependencies(dependsOn: dependencyUpdates) {
    doLast {
        def dependencyReport = new JsonSlurper().parseText(new File("build/dependencyUpdates/report.json").text)
        assert dependencyReport.outdated.count == 0: "There are outdated dependencies in build.gradle!\n Run ./gradlew dependencyUpdates to see which"
    }
}

clean {
    delete "src/main/gen"
}

processResources {
    filteringCharset = 'UTF-8'

    filesMatching("build.properties") {
        expand(version: project.findProperty('projVersionInfo') ?: '100.0.0',
                "year": String.valueOf(Calendar.getInstance().get(Calendar.YEAR)),
                "authors": new File('AUTHORS').readLines().findAll { !it.startsWith("#") }.join(", "),
                "developers": new File('DEVELOPERS').readLines().findAll { !it.startsWith("#") }.join(", "),
                "azureInstrumentationKey": System.getenv('AzureInstrumentationKey'),
                "minRequiredJavaVersion": minRequiredJavaVersion,
                "allowJava9": allowJava9

        )
        filteringCharset = 'UTF-8'
    }

    filesMatching("resource/**/meta.xml") {
        expand version: project.version
    }
}


task generateSource(dependsOn: ["generateBstGrammarSource",
                                "generateSearchGrammarSource",
                                "generateMedlineSource",
                                "generateBibtexmlSource",
                                "generateEndnoteSource",
                                "generateModsSource"]) {
    group = 'JabRef'
    description 'Generates all Java source files.'
}

task generateBstGrammarSource(type: org.jabref.build.antlr.AntlrTask) {
    group = "JabRef"
    description = 'Generates BstLexer.java and BstParser.java from the Bst.g grammar file using antlr3.'

    antlr = ANTLR3
    inputFile = 'src/main/antlr3/org/jabref/bst/Bst.g'
    outputDir = 'src/main/gen/org/jabref/logic/bst/'
}

task generateSearchGrammarSource(type: org.jabref.build.antlr.AntlrTask) {
    group = 'JabRef'
    description = "Generates java files for Search.g antlr4."

    antlr = ANTLR4
    inputFile = "src/main/antlr4/org/jabref/search/Search.g4"
    outputDir = "src/main/gen/org/jabref/search"
    javaPackage = "org.jabref.search"
}

task generateMedlineSource(type: XjcTask) {
    group = 'JabRef'
    description = "Generates java files for the medline importer."

    schemaFile = "src/main/resources/xjc/medline/medline.xsd"
    outputDirectory = "src/main/gen/"
    javaPackage = "org.jabref.logic.importer.fileformat.medline"
}

task generateBibtexmlSource(type: XjcTask) {
    group = 'JabRef'
    description = "Generates java files for the bibtexml importer."

    schemaFile = "src/main/resources/xjc/bibtexml/bibtexml.xsd"
    outputDirectory = "src/main/gen"
    javaPackage = "org.jabref.logic.importer.fileformat.bibtexml"
}

task generateEndnoteSource(type: XjcTask) {
    group = 'JabRef'
    description = "Generates java files for the endnote importer."

    schemaFile = "src/main/resources/xjc/endnote/endnote.xsd"
    outputDirectory = "src/main/gen/"
    javaPackage = "org.jabref.logic.importer.fileformat.endnote"
}

task generateModsSource(type: XjcTask) {
    group = 'JabRef'
    description = "Generates java files for the mods importer."

    schemaFile = "src/main/resources/xjc/mods/mods-3-7.xsd"
    bindingFile = "src/main/resources/xjc/mods/mods-binding.xjb"
    outputDirectory = "src/main/gen/"
    javaPackage = "org.jabref.logic.importer.fileformat.mods"
    arguments = '-npa'
}

tasks.withType(JavaCompile) {
    // use UTF-8
    options.encoding = 'UTF-8'
}

compileJava {
    options.compilerArgs << "-Xlint:none"
    dependsOn "generateSource"

    moduleOptions {
        // TODO: Remove access to internal api
        addExports = [
                'javafx.controls/com.sun.javafx.scene.control' : 'org.jabref',
                'org.controlsfx.controls/impl.org.controlsfx.skin' : 'org.jabref'
        ]
    }
}

run {
    // TODO: Remove access to internal api
    jvmArgs '--add-exports', 'javafx.controls/com.sun.javafx.scene.control=org.jabref',
            '--add-exports', 'org.controlsfx.controls/impl.org.controlsfx.skin=org.jabref',
            '--add-opens', 'javafx.controls/javafx.scene.control=org.jabref',
            '--add-opens', 'org.controlsfx.controls/org.controlsfx.control.textfield=org.jabref',
            '--add-opens', 'javafx.controls/com.sun.javafx.scene.control=org.jabref',
            // Not sure why we need to restate the controlfx exports
            // Taken from here: https://github.com/controlsfx/controlsfx/blob/9.0.0/build.gradle#L1
            "--add-exports", "javafx.graphics/com.sun.javafx.scene=org.controlsfx.controls",
            "--add-exports", "javafx.graphics/com.sun.javafx.scene.traversal=org.controlsfx.controls",
            "--add-exports", "javafx.graphics/com.sun.javafx.css=org.controlsfx.controls",
            "--add-exports", "javafx.controls/com.sun.javafx.scene.control.behavior=org.controlsfx.controls",
            "--add-exports", "javafx.controls/com.sun.javafx.scene.control=org.controlsfx.controls",
            "--add-exports", "javafx.controls/com.sun.javafx.scene.control.inputmap=org.controlsfx.controls",
            "--add-exports", "javafx.base/com.sun.javafx.event=org.controlsfx.controls",
            "--add-exports", "javafx.base/com.sun.javafx.collections=org.controlsfx.controls",
            "--add-exports", "javafx.base/com.sun.javafx.runtime=org.controlsfx.controls",
            "--add-exports", "javafx.web/com.sun.webkit=org.controlsfx.controls",
            "--add-exports", "javafx.graphics/com.sun.javafx.css=org.controlsfx.controls",
            "--add-opens", "javafx.controls/javafx.scene.control.skin=org.controlsfx.controls",
            "--add-opens", "javafx.graphics/javafx.scene=org.controlsfx.controls",
            "--add-exports", "javafx.controls/com.sun.javafx.scene.control.behavior=com.jfoenix",
            "--add-opens", "javafx.controls/com.sun.javafx.scene.control.behavior=com.jfoenix",
            "--add-opens", "javafx.base/com.sun.javafx.binding=com.jfoenix",
            "--add-opens", "javafx.graphics/com.sun.javafx.stage=com.jfoenix",
            "--add-opens", "javafx.base/com.sun.javafx.event=com.jfoenix",
            '--add-exports', 'com.oracle.truffle.regex/com.oracle.truffle.regex=org.graalvm.truffle'

    // TODO: The following code should have the same affect as the above one, but doesn't work for some reason
    // https://github.com/java9-modularity/gradle-modules-plugin/issues/89
    moduleOptions {
        addExports = [
                'javafx.controls/com.sun.javafx.scene.control' : 'org.jabref',
                'org.controlsfx.controls/impl.org.controlsfx.skin' : 'org.jabref',
                'com.oracle.truffle.regex/com.oracle.truffle.regex' : 'org.graalvm.truffle'
        ]

        addOpens = [
                'javafx.controls/javafx.scene.control' : 'org.jabref',
                'org.controlsfx.controls/org.controlsfx.control.textfield' : 'org.jabref'
        ]
    }
}

javadoc {
    options {
        encoding = 'UTF-8'
        version = true
        author = true
    }
}

localization.script = 'scripts/syncLang.py'

test {
    useJUnitPlatform {
        excludeTags 'DatabaseTest', 'FetcherTest', 'GUITest'
    }

    testLogging {
        // set options for log level LIFECYCLE
        // for debugging tests: add "STANDARD_OUT", "STANDARD_ERROR"
        events = ["FAILED"]
        exceptionFormat "full"
    }
}

testlogger {
    showPassed false
}

task databaseTest(type: Test) {
    useJUnitPlatform {
        includeTags 'DatabaseTest'
    }

    testLogging {
        // set options for log level LIFECYCLE
        events = ["FAILED"]
        exceptionFormat "full"
    }
}

task fetcherTest(type: Test) {
    useJUnitPlatform {
        includeTags 'FetcherTest'
    }

    testLogging {
        // set options for log level LIFECYCLE
        events = ["FAILED"]
        exceptionFormat "full"
    }
}

task guiTest(type: Test) {
    useJUnitPlatform {
        includeTags 'GUITest'
    }

    testLogging {
        // set options for log level LIFECYCLE
        events = ["FAILED"]
        exceptionFormat "full"
    }
}

// Test result tasks
task copyTestResources(type: Copy) {
    from "${projectDir}/src/test/resources"
    into "${buildDir}/classes/test"
}
processTestResources.dependsOn copyTestResources

tasks.withType(Test) {
    reports.html.destination = file("${reporting.baseDir}/${name}")
}

task jacocoMergePrep() {
    doFirst {
        // Ignore failures of tests
        tasks.withType(Test) {
            ignoreFailures = true
        }
    }
}
test.mustRunAfter jacocoMergePrep
databaseTest.mustRunAfter jacocoMergePrep
fetcherTest.mustRunAfter jacocoMergePrep

task jacocoMerge(type: JacocoMerge) {
    executionData files(
            "$buildDir/jacoco/test.exec",
            "$buildDir/jacoco/databaseTest.exec",
            "$buildDir/jacoco/fetcherTest.exec").filter { it.exists() }
    dependsOn jacocoMergePrep, test, databaseTest, fetcherTest
}

jacocoTestReport {
    executionData jacocoMerge.destinationFile
    dependsOn jacocoMerge

    reports {
        csv.enabled = true
        html.enabled = true
        xml.enabled = true // coveralls plugin depends on xml format report
    }
}

// Code quality tasks
checkstyle {
    // will only run when called explicitly from the command line
    sourceSets = []
}

modernizer {
    // We have more than 20 issues, which are not fixed yet. Nevertheless, we produce the modernizer output.
    // See https://github.com/andrewgaul/modernizer-maven-plugin for more information on modernizer
    failOnViolations = false
}

// Release tasks
task deleteInstallerTemp(type: Delete) {
    delete "$buildDir/installer"
}

jpackage.dependsOn deleteInstallerTemp
jlink {
    options = ['--strip-debug', '--compress', '2', '--no-header-files', '--no-man-pages']
    launcher {
        name = 'JabRef'
    }

    addOptions("--bind-services")

    // TODO: Remove the following as soon as the dependencies are fixed (upstream)
    // forceMerge is usually needed when some non-modular artifacts in the dependency graph use code that was previously part of the JDK
    // but it was removed in the newer releases.
    // The pom.xml associated with such a non-modular artifact does not mention that the artifact depends on the removed code
    // (because the artifact was published when this code was still available in the JDK).
    forceMerge "javafx"
    forceMerge "controlsfx", "bcprov", "jaxb", "istack", "stax", "log4j"

    // TODO: Remove the following correction to the merged module
    // The module descriptor automatically generated by the plugin for the merged module contained some invalid entries.
    // Execute ./gradlew suggestMergedModuleInfo and include the incorrect directives here.
    mergedModule {
        requires 'java.logging'
        requires 'jdk.xml.dom'
        requires 'java.sql'
        requires 'java.rmi'
        requires 'java.xml'
        requires 'com.sun.xml.txw2'
        requires 'java.desktop'
        requires 'java.security.jgss'
        requires 'jdk.jsobject'
        requires 'jdk.unsupported'
        requires 'java.management'
        requires 'java.naming'
        requires 'jdk.unsupported.desktop'
        requires 'java.security.sasl'
        requires 'java.scripting'
        requires 'java.datatransfer'
        requires 'java.compiler'
        requires 'java.transaction.xa'
        requires 'com.sun.xml.fastinfoset'
        requires 'org.slf4j'
        uses 'com.airhacks.afterburner.injection.PresenterFactory'
        uses 'org.controlsfx.glyphfont.GlyphFont'
        uses 'com.airhacks.afterburner.views.ResourceLocator'
        provides 'java.sql.Driver' with 'org.postgresql.Driver'
        provides 'org.controlsfx.glyphfont.GlyphFont' with 'org.controlsfx.glyphfont.FontAwesome'
        provides 'org.apache.commons.logging.LogFactory' with 'org.apache.logging.log4j.jcl.LogFactoryImpl'
        provides 'org.slf4j.spi.SLF4JServiceProvider' with 'org.apache.logging.slf4j.SLF4JServiceProvider'
        provides 'com.microsoft.applicationinsights.core.dependencies.io.grpc.ServerProvider' with 'com.microsoft.applicationinsights.core.dependencies.io.grpc.netty.shaded.io.grpc.netty.NettyServerProvider'
        provides 'com.microsoft.applicationinsights.core.dependencies.io.grpc.NameResolverProvider' with 'com.microsoft.applicationinsights.core.dependencies.io.grpc.internal.DnsNameResolverProvider'
        provides 'java.security.Provider' with 'org.bouncycastle.jce.provider.BouncyCastleProvider', 'org.bouncycastle.pqc.jcajce.provider.BouncyCastlePQCProvider'
        provides 'com.microsoft.applicationinsights.core.dependencies.io.grpc.ManagedChannelProvider' with 'com.microsoft.applicationinsights.core.dependencies.io.grpc.netty.shaded.io.grpc.netty.NettyChannelProvider'
    }

    jpackage {
        // In order for this to work, you need to dowload jpackage from https://jdk.java.net/jpackage/
        // and put the path to the jdk-14 folder in the environment variable BADASS_JLINK_JPACKAGE_HOME
        outputDir = "distribution"

        if (OperatingSystem.current().isWindows()) {
            // This requires WiX to be installed: https://github.com/wixtoolset/wix3/releases
            installerType = "msi"
            imageOptions = [
                    '--win-console',
                    '--icon', "${projectDir}/src/main/resources/icons/jabref.ico",
            ]
            installerOptions = [
                    '--vendor', 'JabRef',
                    '--app-version', "${project.version}",
                    '--win-upgrade-uuid', 'd636b4ee-6f10-451e-bf57-c89656780e36',
                    '--win-dir-chooser',
                    '--win-shortcut',
                    '--temp', "$buildDir/installer",
                    '--resource-dir', "${projectDir}/buildres/windows",
                    '--file-associations', "${projectDir}/buildres/windows/bibtexAssociations.properties"
            ]
        }

        if (OperatingSystem.current().isLinux()) {
            imageOptions = [
                    '--icon', "${projectDir}/src/main/resources/icons/JabRef-icon-64.png",
            ]
            installerOptions = [
                    '--vendor', 'JabRef',
                    '--app-version', "${project.version}",
                    // '--temp', "$buildDir/installer",
                    '--resource-dir', "${projectDir}/buildres/linux",
                    '--linux-menu-group', 'Office;',
                    '--linux-rpm-license-type', 'MIT',
                    // '--license-file', "${projectDir}/LICENSE.md",
                    '--description', 'JabRef is an open source bibliography reference manager. The native file format used by JabRef is BibTeX, the standard LaTeX bibliography format.',
                    '--linux-shortcut',
                    '--file-associations', "${projectDir}/buildres/linux/bibtexAssociations.properties"
            ]
        }

        if (OperatingSystem.current().isMacOsX()) {
            imageOptions = [
                    '--icon', "${projectDir}/src/main/resources/icons/jabref.icns",
            ]
            installerOptions = [
                    '--vendor', 'JabRef',
                    '--app-version', "${project.version}",
                    '--file-associations', "${projectDir}/buildres/mac/bibtexAssociations.properties"
            ]
        }
    }
}

if (OperatingSystem.current().isWindows()) {
    tasks.jpackageImage.doLast {
        copy {
            from("${projectDir}/buildres/windows") {
                include "jabref.json", "jabref-chrome.json", "JabRefHost.bat", "JabRefHost.ps1"
            }
            into "$buildDir/distribution/JabRef"
        }
    }
}

if (OperatingSystem.current().isLinux()) {
    tasks.jpackageImage.doLast {
        copy {
            from("${projectDir}/buildres/linux") {
                include "native-messaging-host/**", "jabrefHost.py"
            }
            into "$buildDir/distribution/JabRef/lib"
        }
    }
}

// Delete unnecessary folder in application image
// TODO: Remove this workaround as soon as https://github.com/beryx/badass-jlink-plugin/issues/51 is fixed
task deleteModsFolder(type: Delete) {
    delete "$buildDir/distribution/JabRef/app/mods"
}
deleteModsFolder.shouldRunAfter jpackageImage

jmh {
    warmupIterations = 5
    iterations = 10
    fork = 2
}

// Source: https://stackoverflow.com/a/44168582/873282
task downloadDependencies {
    description "Pre-downloads *most* dependencies"
    doLast {
        configurations.getAsMap().each { name, config ->
            println "Retrieving dependencies for $name"
            try {
                config.files
            } catch (e) {
                // some cannot be resolved, just log them
                project.logger.info e.message
            }
        }
    }
}

task bundleLibreOffice(type: Jar) {
    from configurations.libreoffice.collect { zipTree it }

    manifest {
        attributes 'Automatic-Module-Name': 'org.jabref.thirdparty.libreoffice'
    }

    destinationDir = file('lib')
    archiveName = 'libreoffice.jar'
<<<<<<< HEAD
}

// Returns the value of project.version in production and a string of the format VERSION-dev--DATE--BRANCH--GIT_HASH for development versions
def createVersionString() {
    if (property('dev')) {
        String command = "git log --pretty=format:%cd--%h -n 1 --date=short"
        String commitInfo
        if (OperatingSystem.current().isWindows()) {
            commitInfo = "cmd /c $command".execute().in.text
        } else {
            commitInfo = command.execute().in.text
        }

        // determine branch
        command = "git symbolic-ref -q --short HEAD"
        String branchName
        if (OperatingSystem.current().isWindows()) {
            branchName = "cmd /c $command".execute().in.text
        } else {
            branchName = command.execute().in.text
        }
        // A newline is returned. Remove it. (trim())
        // In the context of github, the branch name could be something like "pull/277"
        // "/" is an illegal character. To be safe, all illegal filename characters are replaced by "_"
        // http://stackoverflow.com/a/15075907/873282 describes the used pattern.
        branchName = branchName.trim().replaceAll("[^a-zA-Z0-9.-]", "_")

        // first the date (%cd), then the branch name, and finally the commit id (%h)
        return project.version + "-dev--" + commitInfo.substring(0, 10) + "--" + branchName + "--" + commitInfo.substring(12)
    } else {
        return project.version
    }
=======
>>>>>>> 38965d7a
}<|MERGE_RESOLUTION|>--- conflicted
+++ resolved
@@ -44,11 +44,7 @@
 apply from: 'eclipse.gradle'
 
 group = "org.jabref"
-<<<<<<< HEAD
-version = "5.0.1"
-=======
 version = project.findProperty('projVersion') ?: '100.0.0'
->>>>>>> 38965d7a
 
 sourceCompatibility = 13
 targetCompatibility = 13
@@ -726,39 +722,4 @@
 
     destinationDir = file('lib')
     archiveName = 'libreoffice.jar'
-<<<<<<< HEAD
-}
-
-// Returns the value of project.version in production and a string of the format VERSION-dev--DATE--BRANCH--GIT_HASH for development versions
-def createVersionString() {
-    if (property('dev')) {
-        String command = "git log --pretty=format:%cd--%h -n 1 --date=short"
-        String commitInfo
-        if (OperatingSystem.current().isWindows()) {
-            commitInfo = "cmd /c $command".execute().in.text
-        } else {
-            commitInfo = command.execute().in.text
-        }
-
-        // determine branch
-        command = "git symbolic-ref -q --short HEAD"
-        String branchName
-        if (OperatingSystem.current().isWindows()) {
-            branchName = "cmd /c $command".execute().in.text
-        } else {
-            branchName = command.execute().in.text
-        }
-        // A newline is returned. Remove it. (trim())
-        // In the context of github, the branch name could be something like "pull/277"
-        // "/" is an illegal character. To be safe, all illegal filename characters are replaced by "_"
-        // http://stackoverflow.com/a/15075907/873282 describes the used pattern.
-        branchName = branchName.trim().replaceAll("[^a-zA-Z0-9.-]", "_")
-
-        // first the date (%cd), then the branch name, and finally the commit id (%h)
-        return project.version + "-dev--" + commitInfo.substring(0, 10) + "--" + branchName + "--" + commitInfo.substring(12)
-    } else {
-        return project.version
-    }
-=======
->>>>>>> 38965d7a
 }