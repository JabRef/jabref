--- conflicted
+++ resolved
@@ -203,12 +203,7 @@
     }
 
 
-<<<<<<< HEAD
-    testCompile 'io.github.classgraph:classgraph:4.8.52'
-=======
     testCompile 'io.github.classgraph:classgraph:4.8.53'
-    testCompile 'junit:junit:4.12'
->>>>>>> 3d8a09d5
     testImplementation 'org.junit.jupiter:junit-jupiter:5.5.2'
     testRuntimeOnly 'org.junit.vintage:junit-vintage-engine:5.5.2'
     testCompile 'org.junit.platform:junit-platform-launcher:1.5.2'
