import groovy.json.JsonSlurper
import org.gradle.internal.os.OperatingSystem

// to update the gradle wrapper, execute
// ./gradlew wrapper --gradle-version=4.4.1 --distribution-type=bin

buildscript {
    repositories {
        mavenLocal()
        jcenter()
        maven {
            url 'https://oss.sonatype.org/content/groups/public'
        }
    }
}

plugins {
    id 'com.gradle.build-scan' version '1.11'
    id 'com.install4j.gradle' version '7.0.4'
    id 'com.github.johnrengelman.shadow' version '2.0.2'
    id "de.sebastianboegl.shadow.transformer.log4j" version "2.1.1"
    id "com.simonharrer.modernizer" version '1.6.0-1'
    id 'me.champeau.gradle.jmh' version '0.4.3'
    id 'com.github.ben-manes.versions' version '0.17.0'
    id 'com.zyxist.chainsaw' version '0.3.1'
    //id 'net.ltgt.errorprone' version '0.0.13'
}

// use the gradle build scan feature: https://scans.gradle.com/get-started
buildScan {
    licenseAgreementUrl = 'https://gradle.com/terms-of-service'
    licenseAgree = 'yes'
}

apply plugin: 'java'
apply plugin: 'application'
apply plugin: 'project-report'
apply plugin: 'jacoco'
apply plugin: 'install4j'
apply plugin: 'me.champeau.gradle.jmh'
apply plugin: 'checkstyle'

apply from: 'eclipse.gradle'
apply from: 'localization.gradle'
apply from: 'xjc.gradle'

group = "org.jabref"
version = "4.3-dev"
project.ext.threeDotVersion = "4.2.0.1"
project.ext.install4jDir = hasProperty("install4jDir") ? getProperty("install4jDir") : (OperatingSystem.current().isWindows() ? 'C:/Program Files/install4j7' : 'install4j7')
sourceCompatibility = 9
targetCompatibility = 9
mainClassName = "org.jabref.JabRefMain"
javaModule.name ="org.jabref"


// These are the Java version requirements we will check on each start of JabRef
ext.minRequiredJavaVersion = "1.8.0_144"
ext.allowJava9 = true

sourceSets {
    main {
        java {
            srcDirs = ["src/main/java", "src/main/gen"]
        }

        resources {
            srcDirs = ["src/main/java", "src/main/resources"]
        }
    }
}

repositories {
    mavenLocal()
    jcenter()
    maven {
        url 'https://oss.sonatype.org/content/groups/public'
    }
}

configurations {
    antlr3
    antlr4

    compile {
        exclude group: 'com.google.code.findbugs', module: 'jsr305'
    }
}

dependencies {
    // Include all jar-files in the 'lib' folder as dependencies
    compile fileTree(dir: 'lib', includes: ['*.jar'])

    compile 'com.jgoodies:jgoodies-common:1.8.1'
    compile 'com.jgoodies:jgoodies-forms:1.9.0'

    compile 'org.apache.pdfbox:pdfbox:2.0.9'
    compile 'org.apache.pdfbox:fontbox:2.0.9'
    compile 'org.apache.pdfbox:xmpbox:2.0.9'

    // required for reading write-protected PDFs - see https://github.com/JabRef/jabref/pull/942#issuecomment-209252635
    compile 'org.bouncycastle:bcprov-jdk15on:1.59'

    compile 'commons-cli:commons-cli:1.4'

    // TODO: LibreOffice has a split package, temporarily removed
    /*compile "org.libreoffice:juh:5.4.2"
    compile "org.libreoffice:jurt:5.4.2"
    compile "org.libreoffice:ridl:5.4.2"
    compile "org.libreoffice:unoil:5.4.2"*/

    compile 'com.github.bkromhout:java-diff-utils:2.1.1'
    compile 'info.debatty:java-string-similarity:1.1.0'

    antlr3 'org.antlr:antlr:3.5.2'
    compile 'org.antlr:antlr-runtime:3.5.2'

    antlr4 'org.antlr:antlr4:4.7.1'
    compile 'org.antlr:antlr4-runtime:4.7.1'

    // VersionEye states that 6.0.5 is the most recent version, but http://dev.mysql.com/downloads/connector/j/ shows that as "Development Release"
    compile 'mysql:mysql-connector-java:5.1.46'

    compile 'org.postgresql:postgresql:42.2.2'

    compile 'net.java.dev.glazedlists:glazedlists_java15:1.9.1'

    compile 'com.google.guava:guava:25.0-jre'

    compile group: 'javax.annotation', name: 'javax.annotation-api', version: '1.3.2'

    // JavaFX stuff
<<<<<<< HEAD
    // TODO: has an internal dependency exporting org.w3c.dom, temporarily removed
    //compile 'de.codecentric.centerdevice:javafxsvg:1.3.0'
=======
>>>>>>> 8cbe028a
    compile 'de.jensd:fontawesomefx-materialdesignfont:1.7.22-4'
    compile 'de.jensd:fontawesomefx-commons:9.1.2'
    compile 'de.saxsys:mvvmfx-validation:1.7.0'
    compile 'de.saxsys:mvvmfx:1.7.0'
    compile 'org.fxmisc.easybind:easybind:1.0.3'
    compile 'org.fxmisc.flowless:flowless:0.6.1'
    compile 'org.fxmisc.richtext:richtextfx:0.9.0'
//    compile 'com.sibvisions.external.jvxfx:dndtabpane:0.1'
    compile 'javax.inject:javax.inject:1'

    // Cannot be updated to 9.*.* until Jabref works with Java 9
    compile 'org.controlsfx:controlsfx:9.0.0'

    compile 'org.jsoup:jsoup:1.11.3'
    compile 'com.mashape.unirest:unirest-java:1.4.9'

    // >1.8.0-beta is required for java 9 compatibility
    compile 'org.slf4j:slf4j-api:1.8.0-beta2'
    compile 'org.apache.logging.log4j:log4j-slf4j-impl:2.11.0'
    compile 'org.apache.logging.log4j:log4j-jcl:2.11.0'
    compile 'org.apache.logging.log4j:log4j-api:2.11.0'
    compile 'org.apache.logging.log4j:log4j-core:2.11.0'

    // need to use snapshots as the stable version is from 2013 and doesn't support v1.0.1 CitationStyles
    compile 'org.citationstyles:styles:1.0.1-SNAPSHOT'
    compile 'org.citationstyles:locales:1.0.1-SNAPSHOT'
    compile 'de.undercouch:citeproc-java:1.0.1'

    // JAX-B is considered JavaEE API and is no longer part of JavaSE (JDK 9)
    compile group: 'javax.xml.bind', name: 'jaxb-api', version: '2.3.0'
    compile group: 'com.sun.xml.bind', name: 'jaxb-core', version: '2.3.0'

<<<<<<< HEAD

    // TODO: recognized as 'latex2unicode.2.12', which is an invalid module name, temporarily removed
//    compile 'com.github.tomtung:latex2unicode_2.12:0.2.2'

    compile group: 'com.microsoft.azure', name: 'applicationinsights-core', version: '1.0.10'
    compile group: 'com.microsoft.azure', name: 'applicationinsights-logging-log4j2', version: '1.0.10'
=======
    compile group: 'com.microsoft.azure', name: 'applicationinsights-core', version: '2.1.1'
    compile group: 'com.microsoft.azure', name: 'applicationinsights-logging-log4j2', version: '2.1.1'
>>>>>>> 8cbe028a

    testImplementation 'org.junit.jupiter:junit-jupiter-api:5.2.0'
    testCompile 'org.junit.jupiter:junit-jupiter-params:5.2.0'
    testRuntimeOnly 'org.junit.jupiter:junit-jupiter-engine:5.2.0'
    testRuntimeOnly 'org.junit.vintage:junit-vintage-engine:5.2.0'
    testCompile 'org.junit.platform:junit-platform-launcher:1.2.0'
    testRuntime 'org.apache.logging.log4j:log4j-core:2.11.0'
    testRuntime 'org.apache.logging.log4j:log4j-jul:2.11.0'
    testCompile 'org.mockito:mockito-core:2.18.3'
    testCompile 'com.github.tomakehurst:wiremock:2.17.0'
    testCompile 'org.assertj:assertj-swing-junit:3.8.0'
    testCompile 'org.reflections:reflections:0.9.11'
    testCompile 'org.xmlunit:xmlunit-core:2.6.0'
    testCompile 'org.xmlunit:xmlunit-matchers:2.6.0'
<<<<<<< HEAD
    testCompile 'com.tngtech.archunit:archunit-junit:0.6.0-java9-SNAPSHOT'
=======
    testCompile 'com.tngtech.archunit:archunit-junit:0.8.0'
>>>>>>> 8cbe028a
    testCompile "org.testfx:testfx-core:4.0.+"
    testCompile "org.testfx:testfx-junit5:4.0.+"

    checkstyle 'com.puppycrawl.tools:checkstyle:8.10'
}

jacoco {
    toolVersion = '0.8.1'
}

dependencyUpdates {
    outputFormatter = "json"
}

// We have some dependencies which cannot be updated due to various reasons.
dependencyUpdates.resolutionStrategy = {
    componentSelection {
        withModule("org.controlsfx:controlsfx") { ComponentSelection selection ->
            if (selection.candidate.version ==~ /9.*/) { // Reject version 9 or higher
                selection.reject("Cannot be updated to 9.*.* until Jabref works with Java 9")
            }
        }
        withModule("de.jensd:fontawesomefx-materialdesignfont") { ComponentSelection selection ->
            if (selection.candidate.version ==~ /2.*/) {
                selection.reject("Cannot be upgraded to version 2")
            }
        }
        withModule("mysql:mysql-connector-java") { ComponentSelection selection ->
            if (selection.candidate.version ==~ /[6-9].*/) {
                selection.reject("http://dev.mysql.com/downloads/connector/j/ lists the version 5.* as last stable version.")
            }
        }
        withModule("org.jacoco:org.jacoco.agent") { ComponentSelection selection ->
            if (selection.candidate.version ==~ /0.8.*/) {
                selection.reject("As a native plugin we cannot control the actual version of jacoco. This dependency should be hidden.")
            }
        }
        withModule("org.jacoco:org.jacoco.ant") { ComponentSelection selection ->
            if (selection.candidate.version ==~ /0.8.*/) {
                selection.reject("As a native plugin we cannot control the actual version of jacoco. This dependency should be hidden.")
            }
        }
    }
}

task checkOutdatedDependencies(dependsOn: dependencyUpdates) {
    doLast {
        def dependencyReport = new JsonSlurper().parseText(new File("build/dependencyUpdates/report.json").text)
        assert dependencyReport.outdated.count == 0: "There are outdated dependencies in build.gradle!\n Run ./gradlew dependencyUpdates to see which"
    }
}

clean {
    delete "src/main/gen"
}

processResources {
    filteringCharset = 'UTF-8'

    filesMatching("build.properties") {
        expand(version: project.version,
                "year": String.valueOf(Calendar.getInstance().get(Calendar.YEAR)),
                "authors": new File('AUTHORS').readLines().findAll { !it.startsWith("#") }.join(", "),
                "developers": new File('DEVELOPERS').readLines().findAll { !it.startsWith("#") }.join(", "),
                "azureInstrumentationKey": System.getenv('AzureInstrumentationKey'),
                "minRequiredJavaVersion": minRequiredJavaVersion,
                "allowJava9": allowJava9

        )
        filteringCharset = 'UTF-8'
    }

    filesMatching("resource/**/meta.xml") {
        expand version: project.version
    }
}


task generateSource(dependsOn: ["generateBstGrammarSource", "generateSearchGrammarSource"]) {
    group = 'JabRef'
    description 'Generates all Java source files.'
}

task generateBstGrammarSource(type: JavaExec) {
    group 'JabRef'
    description 'Generates BstLexer.java and BstParser.java from the Bst.g grammar file using antlr3.'

    File antlrSource = file('src/main/antlr3/org/jabref/bst/Bst.g')

    inputs.file antlrSource
    outputs.file file('src/main/gen/org/jabref/logic/bst/BstLexer.java')
    outputs.file file('src/main/gen/org/jabref/logic/bst/BstParser.java')

    main = 'org.antlr.Tool'
    classpath = configurations.antlr3
    args = ["-o", file('src/main/gen/org/jabref/logic/bst/'), antlrSource]
}

task generateSearchGrammarSource(type: JavaExec) {
    String grammarFile = "Search"

    group 'JabRef'
    description "Generates java files for ${grammarFile}.g antlr4."

    String packagePath = "org/jabref/search"
    File antlrPath = file("src/main/antlr4")
    File genPath = file("src/main/gen")

    File antlrSource = file("$antlrPath/$packagePath/${grammarFile}.g4")
    File destinationDir = file("$genPath/$packagePath")

    inputs.file antlrSource
    outputs.file file("$destinationDir/${grammarFile}Parser.java")
    outputs.file file("$destinationDir/${grammarFile}Lexer.java")
    outputs.file file("$destinationDir/${grammarFile}Visitor.java")
    outputs.file file("$destinationDir/${grammarFile}BaseVisitor.java")
    outputs.file file("$destinationDir/${grammarFile}.tokens")
    outputs.file file("$destinationDir/${grammarFile}Lexer.tokens")

    main = 'org.antlr.v4.Tool'
    classpath = configurations.antlr4
    args = ["-o", destinationDir, "-visitor", "-no-listener", "-package", "org.jabref.search", antlrSource]
}

compileJava {
    options.encoding = 'UTF-8'
    options.compilerArgs << "-Xlint:none"
}
compileJava.dependsOn "generateSource"

compileTestJava {
    options.encoding = 'UTF-8'
}

javadoc {
    options {
        encoding = 'UTF-8'
        version = true
        author = true
    }
}

// Test tasks
test {
    useJUnitPlatform {
        excludeTags 'DatabaseTest', 'FetcherTest', 'GUITest', 'org.jabref.testutils.category.FetcherTest', 'org.jabref.testutils.category.GUITest'
    }

    testLogging {
        // set options for log level LIFECYCLE
        events "failed"
        exceptionFormat "full"
    }
}

task databaseTest(type: Test) {
    useJUnit {
        includeCategories 'org.jabref.testutils.category.DatabaseTest'
    }
}

task fetcherTest(type: Test) {
    useJUnit {
        includeCategories 'org.jabref.testutils.category.FetcherTest'
    }
}

task guiTest(type: Test) {
    useJUnit {
        includeCategories 'org.jabref.testutils.category.GUITest'
    }
}

// Test result tasks
task copyTestResources(type: Copy) {
    from "${projectDir}/src/test/resources"
    into "${buildDir}/classes/test"
}
processTestResources.dependsOn copyTestResources

tasks.withType(Test) {
    reports.html.destination = file("${reporting.baseDir}/${name}")

    jacoco {
        append = true
    }
}

task jacocoMerge(type: JacocoMerge) {
    executionData file("$buildDir/jacoco/test.exec"), file("$buildDir/jacoco/databaseTest.exec"), file("$buildDir/jacoco/fetcherTest.exec")
    dependsOn test, databaseTest, fetcherTest
}

jacocoTestReport {
    executionData jacocoMerge.destinationFile
    dependsOn jacocoMerge

    reports {
        xml.enabled = true // coveralls plugin depends on xml format report
        html.enabled = true
    }
}

// Code quality tasks
checkstyle {
    // do not use other packages for checkstyle, excluding gen(erated) sources
    checkstyleMain.source = "src/main/java"
    toolVersion = '8.5'

    // do not perform checkstyle checks by default
    sourceSets = []
}

modernizer {
    // We have more than 20 issues, which are not fixed yet. Nevertheless, we produce the modernizer output.
    // See https://github.com/andrewgaul/modernizer-maven-plugin for more information on modernizer
    failOnViolations = false
}

// Release tasks
shadowJar {
    classifier 'fat'
}

/*
 * Changes project.version to VERSION--snapshot--DATE--GIT_HASH
 */
if (hasProperty('dev')) {
    String command = "git log --pretty=format:%cd--%h -n 1 --date=short"
    String commitInfo = ""
    if (OperatingSystem.current().isWindows()) {
        commitInfo = "cmd /c $command".execute().in.text
    } else {
        commitInfo = command.execute().in.text
    }

    // determine branch
    command = "git symbolic-ref -q --short HEAD"
    String branchName = ""
    if (OperatingSystem.current().isWindows()) {
        branchName = "cmd /c $command".execute().in.text
    } else {
        branchName = command.execute().in.text
    }
    // A newline is returned. Remove it. (trim())
    // In the context of github, the branch name could be something like "pull/277"
    // "/" is an illegal character. To be safe, all illegal filename characters are replaced by "_"
    // http://stackoverflow.com/a/15075907/873282 describes the used pattern.
    branchName = branchName.trim().replaceAll("[^a-zA-Z0-9.-]", "_")

    // hack string
    // first the date (%cd), then the branch name, and finally the commit id (%h)
    String infoString = commitInfo.substring(0, 10) + "--" + branchName + "--" + commitInfo.substring(12)

    project.version += "--snapshot--" + infoString
}

install4j {
    installDir = file(project.ext.install4jDir)
}

task generateFinalJabRefPS1File(type: Copy) {
    from('buildres') {
        include 'JabRef.ps1'
    }
    into 'build'
    filter(org.apache.tools.ant.filters.ReplaceTokens, tokens: [jabRefJarFileName: jar.archiveName])
}

// has to be defined AFTER 'dev' things to have the correct project.version
task media(type: com.install4j.gradle.Install4jTask, dependsOn: ["releaseJar", "generateFinalJabRefPS1File"]) {
    projectFile = file('jabref.install4j')
    release = project.version
    winKeystorePassword = System.getenv('CERTIFICATE_PW')
    macKeystorePassword = System.getenv('CERTIFICATE_PW')
    variables = [
            versionFourDots: project.ext.threeDotVersion,
            buildFileName  : jar.archiveName,
            version        : project.version
    ]

    doLast {
        copy {
            from "build/install4j"
            into "build/releases"
        }
    }
}


task release(dependsOn: ["media", "releaseJar"]) {
    group = 'JabRef - Release'
    description 'Creates a release for all target platforms.'
}

task releaseJar(dependsOn: "shadowJar") {
    group = 'JabRef - Release'
    description "Creates a Jar release."
    doLast {
        copy {
            from("$buildDir/libs/JabRef-${project.version}-fat.jar")
            into("$buildDir/releases")
            rename { String fileName ->
                fileName.replace('-fat', '')
            }
        }
        // set executable with read permissions (first true) and for all (false)
        file("$buildDir/releases/JabRef-${project.version}.jar").setExecutable(true, false)
    }
}

task snapJar(dependsOn: "releaseJar", type: Delete) {
    delete fileTree(dir: "$buildDir/releases/", exclude: "JabRef-${project.version}.jar")
}

jmh {
    warmupIterations = 5
    iterations = 10
    fork = 2
}<|MERGE_RESOLUTION|>--- conflicted
+++ resolved
@@ -130,11 +130,6 @@
     compile group: 'javax.annotation', name: 'javax.annotation-api', version: '1.3.2'
 
     // JavaFX stuff
-<<<<<<< HEAD
-    // TODO: has an internal dependency exporting org.w3c.dom, temporarily removed
-    //compile 'de.codecentric.centerdevice:javafxsvg:1.3.0'
-=======
->>>>>>> 8cbe028a
     compile 'de.jensd:fontawesomefx-materialdesignfont:1.7.22-4'
     compile 'de.jensd:fontawesomefx-commons:9.1.2'
     compile 'de.saxsys:mvvmfx-validation:1.7.0'
@@ -166,18 +161,12 @@
     // JAX-B is considered JavaEE API and is no longer part of JavaSE (JDK 9)
     compile group: 'javax.xml.bind', name: 'jaxb-api', version: '2.3.0'
     compile group: 'com.sun.xml.bind', name: 'jaxb-core', version: '2.3.0'
-
-<<<<<<< HEAD
-
-    // TODO: recognized as 'latex2unicode.2.12', which is an invalid module name, temporarily removed
+ 
+// TODO: recognized as 'latex2unicode.2.12', which is an invalid module name, temporarily removed
 //    compile 'com.github.tomtung:latex2unicode_2.12:0.2.2'
 
-    compile group: 'com.microsoft.azure', name: 'applicationinsights-core', version: '1.0.10'
-    compile group: 'com.microsoft.azure', name: 'applicationinsights-logging-log4j2', version: '1.0.10'
-=======
     compile group: 'com.microsoft.azure', name: 'applicationinsights-core', version: '2.1.1'
     compile group: 'com.microsoft.azure', name: 'applicationinsights-logging-log4j2', version: '2.1.1'
->>>>>>> 8cbe028a
 
     testImplementation 'org.junit.jupiter:junit-jupiter-api:5.2.0'
     testCompile 'org.junit.jupiter:junit-jupiter-params:5.2.0'
@@ -192,11 +181,7 @@
     testCompile 'org.reflections:reflections:0.9.11'
     testCompile 'org.xmlunit:xmlunit-core:2.6.0'
     testCompile 'org.xmlunit:xmlunit-matchers:2.6.0'
-<<<<<<< HEAD
-    testCompile 'com.tngtech.archunit:archunit-junit:0.6.0-java9-SNAPSHOT'
-=======
     testCompile 'com.tngtech.archunit:archunit-junit:0.8.0'
->>>>>>> 8cbe028a
     testCompile "org.testfx:testfx-core:4.0.+"
     testCompile "org.testfx:testfx-junit5:4.0.+"
 
