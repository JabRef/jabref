--- conflicted
+++ resolved
@@ -166,24 +166,17 @@
     implementation 'org.kordamp.ikonli:ikonli-materialdesign2-pack:12.3.1'
     implementation 'com.github.sialcasa.mvvmFX:mvvmfx-validation:f195849ca9' //jitpack
     implementation 'de.saxsys:mvvmfx:1.8.0'
-<<<<<<< HEAD
-    implementation 'com.tobiasdiez:easybind:2.2'
-    implementation 'org.fxmisc.flowless:flowless:0.6.10'
-    implementation 'org.fxmisc.richtext:richtextfx:0.10.9'
-    implementation group: 'org.glassfish.hk2.external', name: 'jakarta.inject', version: '2.6.1'
-    implementation (group: 'com.dlsc.gemsfx', name: 'gemsfx', version: '1.47.0') {
-        exclude module: 'javax.inject' // Split package, use only jakarta.inject
-        exclude group: 'com.dlsc.unitfx'
-    }
-
-    implementation 'org.controlsfx:controlsfx:11.1.1'
-=======
     implementation 'com.tobiasdiez:easybind:2.2.1-SNAPSHOT'
     implementation 'org.fxmisc.flowless:flowless:0.7.0'
     implementation 'org.fxmisc.richtext:richtextfx:0.11.0'
     implementation 'com.jfoenix:jfoenix:9.0.10'
     implementation 'org.controlsfx:controlsfx:11.1.2'
->>>>>>> c3087b8c
+
+    implementation (group: 'com.dlsc.gemsfx', name: 'gemsfx', version: '1.72.0') {
+        exclude module: 'javax.inject' // Split package, use only jakarta.inject
+        exclude group: 'com.dlsc.unitfx'
+    }
+
 
     implementation 'org.jsoup:jsoup:1.15.4'
     implementation 'com.konghq:unirest-java:3.14.2'
