--- conflicted
+++ resolved
@@ -27,13 +27,10 @@
 
     id 'idea'
 
-<<<<<<< HEAD
-    id 'org.openrewrite.rewrite' version '6.4.0'
     // JabRef Online GraphQL client integration
     id 'com.apollographql.apollo3' version '3.8.2'
-=======
+    
     id 'org.openrewrite.rewrite' version '6.5.4'
->>>>>>> b7990ea3
 }
 
 // Enable following for debugging
@@ -261,17 +258,13 @@
     testImplementation "org.testfx:testfx-junit5:4.0.16-alpha"
     testImplementation "org.hamcrest:hamcrest-library:2.2"
 
-<<<<<<< HEAD
     testImplementation 'io.github.origin-energy:java-snapshot-testing-junit5:3.4.0'
     testImplementation 'io.github.origin-energy:java-snapshot-testing-plugin-jackson:3.4.0'
 
     testImplementation 'com.fasterxml.jackson.core:jackson-core:2.15.3'
     testImplementation 'com.fasterxml.jackson.core:jackson-databind:2.12.7.1'
 
-    checkstyle 'com.puppycrawl.tools:checkstyle:10.12.4'
-=======
     checkstyle 'com.puppycrawl.tools:checkstyle:10.12.5'
->>>>>>> b7990ea3
     // xjc needs the runtime as well for the ant task, otherwise it fails
     xjc group: 'org.glassfish.jaxb', name: 'jaxb-xjc', version: '3.0.2'
     xjc group: 'org.glassfish.jaxb', name: 'jaxb-runtime', version: '3.0.2'
