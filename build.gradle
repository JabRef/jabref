--- conflicted
+++ resolved
@@ -273,20 +273,11 @@
     filesMatching("build.properties") {
         expand(version: project.findProperty('projVersionInfo') ?: '100.0.0',
                 "year": String.valueOf(Calendar.getInstance().get(Calendar.YEAR)),
-<<<<<<< HEAD
-                "authors": new File('AUTHORS').readLines().findAll { !it.startsWith("#") }.join(", "),
-                "developers": new File('DEVELOPERS').readLines().findAll { !it.startsWith("#") }.join(", "),
+                "maintainers": new File('MAINTAINERS').readLines().findAll { !it.startsWith("#") }.join(", "),
                 "azureInstrumentationKey": System.getenv('AzureInstrumentationKey') ? System.getenv('AzureInstrumentationKey') : '',
                 "springerNatureAPIKey": System.getenv('SpringerNatureAPIKey') ? System.getenv('SpringerNatureAPIKey') : '',
                 "astrophysicsDataSystemAPIKey": System.getenv('AstrophysicsDataSystemAPIKey') ? System.getenv('AstrophysicsDataSystemAPIKey') : '',
                 "ieeeAPIKey": System.getenv('IEEEAPIKey') ? System.getenv('IEEEAPIKey') : ''
-=======
-                "maintainers": new File('MAINTAINERS').readLines().findAll { !it.startsWith("#") }.join(", "),
-                "azureInstrumentationKey": System.getenv('AzureInstrumentationKey'),
-                "springerNatureAPIKey": System.getenv('SpringerNatureAPIKey'),
-                "astrophysicsDataSystemAPIKey": System.getenv('AstrophysicsDataSystemAPIKey'),
-                "ieeeAPIKey": System.getenv('IEEEAPIKey')
->>>>>>> 54f27e94
         )
         filteringCharset = 'UTF-8'
     }
