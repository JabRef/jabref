--- conflicted
+++ resolved
@@ -189,17 +189,12 @@
     implementation 'com.konghq:unirest-java:3.14.5'
 
     implementation 'org.slf4j:slf4j-api:2.0.7'
-<<<<<<< HEAD
-    implementation "org.tinylog:tinylog-api:2.6.1"
-    implementation "org.tinylog:slf4j-tinylog:2.6.1"
-    implementation "org.tinylog:tinylog-impl:2.6.1"
-    // route all requests to java.util.logging to SLF4J (which in turn routes to tinylog)
-    implementation 'org.slf4j:jul-to-slf4j:2.0.7'
-=======
     implementation "org.tinylog:tinylog-api:2.6.2"
     implementation "org.tinylog:slf4j-tinylog:2.6.2"
     implementation "org.tinylog:tinylog-impl:2.6.2"
->>>>>>> 07f54eda
+
+    // route all requests to java.util.logging to SLF4J (which in turn routes to tinylog)
+    implementation 'org.slf4j:jul-to-slf4j:2.0.7'
 
     implementation 'de.undercouch:citeproc-java:3.0.0-beta.2'
 
@@ -220,7 +215,7 @@
 
     implementation group: 'net.harawata', name: 'appdirs', version: '1.2.1'
 
-<<<<<<< HEAD
+    implementation group: 'org.jooq', name: 'jool', version: '0.9.15'
     // JAX-RS implemented by Jersey
     // API
     implementation 'jakarta.ws.rs:jakarta.ws.rs-api:3.1.0'
@@ -239,16 +234,9 @@
     // Allow objects "magically" to be mapped to JSON using GSON
     // implementation 'org.glassfish.jersey.media:jersey-media-json-gson:3.1.1'
 
-    testImplementation 'io.github.classgraph:classgraph:4.8.157'
-    testImplementation 'org.junit.jupiter:junit-jupiter:5.9.2'
-    testImplementation 'org.junit.platform:junit-platform-launcher:1.9.2'
-=======
-    implementation group: 'org.jooq', name: 'jool', version: '0.9.15'
-
     testImplementation 'io.github.classgraph:classgraph:4.8.162'
     testImplementation 'org.junit.jupiter:junit-jupiter:5.10.0'
     testImplementation 'org.junit.platform:junit-platform-launcher:1.10.0'
->>>>>>> 07f54eda
 
     testImplementation 'org.mockito:mockito-core:5.4.0'
     testImplementation 'org.xmlunit:xmlunit-core:2.9.1'
@@ -557,7 +545,7 @@
 }
 
 // Release tasks
-task deleteInstallerTemp(type: Delete) {
+tasks.register('deleteInstallerTemp', Delete) {
     delete "$buildDir/installer"
 }
 
