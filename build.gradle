--- conflicted
+++ resolved
@@ -530,17 +530,11 @@
 
 tasks.withType(Test) {
     reports.html.outputLocation.set(file("${reporting.baseDir}/${name}"))
-<<<<<<< HEAD
     // Enable parallel tests (on desktop).
     // See https://docs.gradle.org/8.1/userguide/performance.html#execute_tests_in_parallel for details.
     if (!providers.environmentVariable("CI").isPresent()) {
         maxParallelForks = Math.max(Runtime.runtime.availableProcessors() - 1, 1)
     }
-=======
-    // Enable parallel tests. See https://docs.gradle.org/8.1/userguide/performance.html#execute_tests_in_parallel for details.
-    maxParallelForks = Runtime.runtime.availableProcessors() - 1
-    ignoreFailures = true
->>>>>>> e0333c44
 }
 
 tasks.register('databaseTest', Test) {
