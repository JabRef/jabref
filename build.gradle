--- conflicted
+++ resolved
@@ -120,14 +120,11 @@
 
 repositories {
     mavenCentral()
+    maven { url 'https://oss.sonatype.org/content/groups/public' }
     maven { url 'https://s01.oss.sonatype.org/content/repositories/snapshots/' }
     maven { url 'https://jitpack.io' }
-<<<<<<< HEAD
 
     // Required for one.jpro.jproutils:tree-showing
-=======
-    maven { url 'https://oss.sonatype.org/content/groups/public' }
->>>>>>> 622de99f
     maven { url 'https://sandec.jfrog.io/artifactory/repo' }
 }
 
