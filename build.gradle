import org.gradle.internal.os.OperatingSystem
import org.gradle.nativeplatform.platform.internal.DefaultNativePlatform
import org.jabref.build.xjc.XjcPlugin
import org.jabref.build.xjc.XjcTask

plugins {
    id 'application'

    id 'com.github.andygoossens.modernizer' version '1.9.3'

    id 'me.champeau.jmh' version '0.7.2'

    // This is https://github.com/java9-modularity/gradle-modules-plugin/pull/282
<<<<<<< HEAD
    id 'com.github.koppor.gradle-modules-plugin' version 'jitpack-SNAPSHOT'
=======
    id 'com.github.koppor.gradle-modules-plugin' version 'v1.8.15-cmd-1'
>>>>>>> efed0cc3

    id 'org.openjfx.javafxplugin' version '0.1.0'

    id 'org.beryx.jlink' version '3.0.1'

    // nicer test outputs during running and completion
    // Homepage: https://github.com/radarsh/gradle-test-logger-plugin
    id 'com.adarshr.test-logger' version '4.0.0'

    id 'jacoco'

    id 'checkstyle'

    id 'project-report'

    id 'idea'

<<<<<<< HEAD
    id 'org.openrewrite.rewrite' version '6.16.3'
=======
    id 'org.openrewrite.rewrite' version '6.16.4'
>>>>>>> efed0cc3
}

// Enable following for debugging
// gradle.startParameter.showStacktrace = org.gradle.api.logging.configuration.ShowStacktrace.

apply plugin: XjcPlugin

apply from: 'eclipse.gradle'

group = "org.jabref"
version = project.findProperty('projVersion') ?: '100.0.0'

java {
    sourceCompatibility = JavaVersion.VERSION_21
    targetCompatibility = JavaVersion.VERSION_21

    // Workaround needed for Eclipse, probably because of https://github.com/gradle/gradle/issues/16922
    // Should be removed as soon as Gradle 7.0.1 is released ( https://github.com/gradle/gradle/issues/16922#issuecomment-828217060 )
    modularity.inferModulePath.set(false)

    toolchain {
        // If this is updated, also update
        // - .gitpod.Dockerfile
        // - .devcontainer/devcontainer.json#L34 and
        // - .github/workflows/deployment-jdk-ea.yml#L53
        languageVersion = JavaLanguageVersion.of(21)
        // See https://docs.gradle.org/current/javadoc/org/gradle/jvm/toolchain/JvmVendorSpec.html for a full list
        // vendor = JvmVendorSpec.AMAZON
    }
}

application {
    mainClass.set('org.jabref.Launcher')
    mainModule.set('org.jabref')

    applicationDefaultJvmArgs = [
        // On a change here, also adapt
        //   1. "run > moduleOptions"
        //   2. "deployment.yml" (macOS part)
        //   3. "deployment-arm64.yml"

        // Note that the arguments are cleared for the "run" task to avoid messages like "WARNING: Unknown module: org.jabref.merged.module specified to --add-exports"

        // Fix for https://github.com/JabRef/jabref/issues/11188
        '--add-exports=javafx.base/com.sun.javafx.event=org.jabref.merged.module',
        '--add-exports=javafx.controls/com.sun.javafx.scene.control=org.jabref.merged.module',

        // Fix for https://github.com/JabRef/jabref/issues/11198
        '--add-opens=javafx.graphics/javafx.scene=org.jabref.merged.module',
        '--add-opens=javafx.controls/javafx.scene.control=org.jabref.merged.module',
        '--add-opens=javafx.controls/com.sun.javafx.scene.control=org.jabref.merged.module',
        // fix for https://github.com/JabRef/jabref/issues/11426
        '--add-opens=javafx.controls/javafx.scene.control.skin=org.jabref.merged.module',

        // Fix for https://github.com/JabRef/jabref/issues/11225 on linux
        '--add-opens=javafx.controls/javafx.scene.control=org.jabref',
        '--add-exports=javafx.base/com.sun.javafx.event=org.jabref',
        '--add-exports=javafx.controls/com.sun.javafx.scene.control=org.jabref',
        '--add-opens=javafx.graphics/javafx.scene=org.jabref',
        '--add-opens=javafx.controls/javafx.scene.control=org.jabref',
        '--add-opens=javafx.controls/com.sun.javafx.scene.control=org.jabref'
    ]
}

// Workaround for https://github.com/openjfx/javafx-gradle-plugin/issues/89
// See also https://github.com/java9-modularity/gradle-modules-plugin/issues/165
modularity.disableEffectiveArgumentsAdjustment()

// Required as workaround for  https://github.com/langchain4j/langchain4j/issues/1066
<<<<<<< HEAD
modularity.patchModule("langchain4j", "langchain4j-core-0.31.0.jar")
modularity.patchModule("langchain4j", "langchain4j-embeddings-0.31.0.jar")
modularity.patchModule("langchain4j", "langchain4j-embeddings-all-minilm-l6-v2-0.31.0.jar")
modularity.patchModule("langchain4j", "langchain4j-embeddings-all-minilm-l6-v2-q-0.31.0.jar")
modularity.patchModule("langchain4j", "langchain4j-open-ai-0.31.0.jar")
modularity.patchModule("langchain4j", "langchain4j-mistral-ai-0.31.0.jar")
modularity.patchModule("langchain4j", "langchain4j-hugging-face-0.31.0.jar")
=======
modularity.patchModule("langchain4j", "langchain4j-core-0.32.0.jar")
modularity.patchModule("langchain4j", "langchain4j-open-ai-0.32.0.jar")
>>>>>>> efed0cc3

sourceSets {
    main {
        java {
            // src-gen reasoning: https://stackoverflow.com/a/64612308/873282
            srcDirs = ["src/main/java", "src-gen/main/java"]
        }
        resources {
            srcDirs = ["src/main/java", "src/main/resources"]
        }
    }
    test {
        java {
            srcDirs = ["src/test/java"]
        }
        resources {
            srcDirs = ["src/test/resources"]
        }
    }
}

repositories {
    mavenCentral()
    maven { url 'https://oss.sonatype.org/content/groups/public' }
    maven { url 'https://s01.oss.sonatype.org/content/repositories/snapshots/' }
    maven { url 'https://jitpack.io' }

    // Required for one.jpro.jproutils:tree-showing
    maven { url 'https://sandec.jfrog.io/artifactory/repo' }
}

configurations {
    antlr4
}

dependencyLocking {
    lockAllConfigurations()
}

javafx {
    version = "22.0.2"
    modules = [ 'javafx.controls', 'javafx.fxml', 'javafx.web', 'javafx.swing' ]
}

jacoco {
    toolVersion = "0.8.10"
}

dependencies {
    // Include all jar-files in the 'lib' folder as dependencies
    implementation fileTree(dir: 'lib', includes: ['*.jar'])

    def pdfbox = "3.0.2"
    implementation ("org.apache.pdfbox:pdfbox:$pdfbox") {
        exclude group: 'commons-logging'
    }
    implementation ("org.apache.pdfbox:fontbox:$pdfbox") {
        exclude group: 'commons-logging'
    }
    implementation ("org.apache.pdfbox:xmpbox:$pdfbox") {
        exclude group: 'org.junit.jupiter'
        exclude group: 'commons-logging'
    }

    def luceneVersion = "9.11.1"
    implementation "org.apache.lucene:lucene-core:$luceneVersion"
    implementation "org.apache.lucene:lucene-queryparser:$luceneVersion"
    implementation "org.apache.lucene:lucene-queries:$luceneVersion"
    implementation "org.apache.lucene:lucene-analysis-common:$luceneVersion"
    implementation "org.apache.lucene:lucene-highlighter:$luceneVersion"

    implementation group: 'org.apache.commons', name: 'commons-csv', version: '1.11.0'
    implementation group: 'org.apache.commons', name: 'commons-lang3', version: '3.15.0'
    implementation group: 'org.apache.commons', name: 'commons-text', version: '1.12.0'
    implementation 'commons-logging:commons-logging:1.3.3'
    implementation 'com.h2database:h2-mvstore:2.2.224'

    // required for reading write-protected PDFs - see https://github.com/JabRef/jabref/pull/942#issuecomment-209252635
    implementation 'org.bouncycastle:bcprov-jdk18on:1.78.1'

    implementation 'commons-cli:commons-cli:1.8.0'

    implementation 'org.libreoffice:unoloader:24.2.3'
    implementation 'org.libreoffice:libreoffice:24.2.3'

    implementation 'io.github.java-diff-utils:java-diff-utils:4.12'
    implementation 'info.debatty:java-string-similarity:2.0.0'
    implementation 'com.github.javakeyring:java-keyring:1.0.4'

    antlr4 'org.antlr:antlr4:4.13.1'
    implementation 'org.antlr:antlr4-runtime:4.13.1'

    implementation group: 'org.eclipse.jgit', name: 'org.eclipse.jgit', version: '6.10.0.202406032230-r'

    implementation group: 'com.fasterxml.jackson.dataformat', name: 'jackson-dataformat-yaml', version: '2.17.2'
    implementation group: 'com.fasterxml.jackson.datatype', name: 'jackson-datatype-jsr310', version: '2.17.2'

    implementation 'com.fasterxml:aalto-xml:1.3.3'

    implementation group: 'org.mariadb.jdbc', name: 'mariadb-java-client', version: '2.7.9'

    implementation 'org.postgresql:postgresql:42.7.3'

    // Support unix socket connection types
    implementation 'com.kohlschutter.junixsocket:junixsocket-core:2.10.0'
    implementation 'com.kohlschutter.junixsocket:junixsocket-mysql:2.10.0'

    implementation ('com.oracle.ojdbc:ojdbc10:19.3.0.0') {
        // causing module issues
        exclude module: 'oraclepki'
    }

    implementation ('com.google.guava:guava:33.1.0-jre') {
        // TODO: Remove this as soon as https://github.com/google/guava/issues/2960 is fixed
        exclude module: "jsr305"
    }

    implementation 'jakarta.annotation:jakarta.annotation-api:2.1.1'
    implementation 'jakarta.inject:jakarta.inject-api:2.0.1'

    implementation('org.jabref:afterburner.fx:2.0.0') {
        exclude group: 'org.openjfx'
    }
    implementation 'org.kordamp.ikonli:ikonli-javafx:12.3.1'
    implementation 'org.kordamp.ikonli:ikonli-materialdesign2-pack:12.3.1'
    implementation 'com.github.sialcasa.mvvmFX:mvvmfx-validation:f195849ca9' //jitpack
    implementation 'de.saxsys:mvvmfx:1.8.0'
    implementation('com.tobiasdiez:easybind:2.2.1-SNAPSHOT') {
        exclude group: 'org.openjfx'
    }
    implementation 'org.fxmisc.flowless:flowless:0.7.3'
    implementation 'org.fxmisc.richtext:richtextfx:0.11.3'
    implementation (group: 'com.dlsc.gemsfx', name: 'gemsfx', version: '2.32.0') {
        exclude module: 'javax.inject' // Split package, use only jakarta.inject
        exclude module: 'commons-lang3'
        exclude group: 'org.apache.commons.validator'
        exclude group: 'org.apache.commons.commons-logging'
        exclude module: 'kotlin-stdlib-jdk8'
        exclude group: 'com.squareup.retrofit2'
        exclude group: 'org.openjfx'
        exclude group: 'org.apache.logging.log4j'
        exclude group: 'tech.units'
    }
    // Required by gemsfx
    implementation 'tech.units:indriya:2.2'
    implementation ('com.squareup.retrofit2:retrofit:2.11.0') {
        exclude group: 'com.squareup.okhttp3'
    }

    implementation 'org.controlsfx:controlsfx:11.2.1'

    implementation 'org.jsoup:jsoup:1.18.1'
    implementation 'com.konghq:unirest-java-core:4.4.0'
    implementation 'com.konghq:unirest-modules-gson:4.4.0'
    implementation 'org.apache.httpcomponents.client5:httpclient5:5.3.1'

    implementation 'org.slf4j:slf4j-api:2.0.13'
    implementation 'org.tinylog:tinylog-api:2.7.0'
    implementation 'org.tinylog:slf4j-tinylog:2.7.0'
    implementation 'org.tinylog:tinylog-impl:2.7.0'

    // route all requests to java.util.logging to SLF4J (which in turn routes to tinylog)
    implementation 'org.slf4j:jul-to-slf4j:2.0.13'
    // route all requests to log4j to SLF4J
    implementation 'org.apache.logging.log4j:log4j-to-slf4j:2.23.1'

    implementation('de.undercouch:citeproc-java:3.1.0') {
        exclude group: 'org.antlr'
    }

    // jakarta.activation is already dependency of glassfish
    implementation group: 'jakarta.xml.bind', name: 'jakarta.xml.bind-api', version: '4.0.2'
    implementation group: 'org.glassfish.jaxb', name: 'jaxb-runtime', version: '4.0.3'

    implementation ('com.github.tomtung:latex2unicode_2.13:0.3.2') {
        exclude module: 'fastparse_2.13'
    }

    implementation "de.rototor.snuggletex:snuggletex:1.3.0"
    implementation ("de.rototor.snuggletex:snuggletex-jeuclid:1.3.0") {
        exclude group: "org.apache.xmlgraphics"
    }

    implementation 'com.vladsch.flexmark:flexmark:0.64.8'
    implementation 'com.vladsch.flexmark:flexmark-html2md-converter:0.64.8'

    implementation group: 'net.harawata', name: 'appdirs', version: '1.2.2'

    implementation group: 'org.jooq', name: 'jool', version: '0.9.15'
    // JAX-RS implemented by Jersey
    // API
    implementation 'jakarta.ws.rs:jakarta.ws.rs-api:4.0.0'
    // Implementation of the API
    implementation 'org.glassfish.jersey.core:jersey-server:3.1.7'
    // injection framework
    implementation 'org.glassfish.jersey.inject:jersey-hk2:3.1.7'
    implementation 'org.glassfish.hk2:hk2-api:3.1.1'
    // testImplementation 'org.glassfish.hk2:hk2-testing:3.0.4'
    // implementation 'org.glassfish.hk2:hk2-testing-jersey:3.0.4'
    // testImplementation 'org.glassfish.hk2:hk2-junitrunner:3.0.4'
    // HTTP server
    // implementation 'org.glassfish.jersey.containers:jersey-container-netty-http:3.1.1'
    implementation 'org.glassfish.jersey.containers:jersey-container-grizzly2-http:3.1.7'
    testImplementation 'org.glassfish.jersey.test-framework.providers:jersey-test-framework-provider-grizzly2:3.1.7'
    // Allow objects "magically" to be mapped to JSON using GSON
    // implementation 'org.glassfish.jersey.media:jersey-media-json-gson:3.1.1'

    // Because of GraalVM quirks, we need to ship that. See https://github.com/jspecify/jspecify/issues/389#issuecomment-1661130973 for details
    implementation 'org.jspecify:jspecify:1.0.0'

    // parse plist files
    implementation 'com.googlecode.plist:dd-plist:1.28'

    // Parse lnk files
    implementation 'com.github.vatbub:mslinks:1.0.6.2'

    // YAML formatting
    implementation 'org.yaml:snakeyaml:2.2'

    // AI
<<<<<<< HEAD
    implementation 'dev.langchain4j:langchain4j:0.31.0'
    implementation 'dev.langchain4j:langchain4j-embeddings-all-minilm-l6-v2:0.31.0'
    implementation 'dev.langchain4j:langchain4j-embeddings-all-minilm-l6-v2-q:0.31.0'
    implementation('dev.langchain4j:langchain4j-mistral-ai:0.31.0')
    implementation('dev.langchain4j:langchain4j-hugging-face:0.31.0')
    implementation('dev.langchain4j:langchain4j-open-ai:0.31.0') {
=======
    implementation 'dev.langchain4j:langchain4j:0.32.0'
    implementation('dev.langchain4j:langchain4j-open-ai:0.32.0') {
>>>>>>> efed0cc3
        exclude group: 'org.jetbrains.kotlin', module: 'kotlin-stdlib-jdk8'
    }
    // openai depends on okhttp, which needs kotlin - see https://github.com/square/okhttp/issues/5299 for details
    // GemxFX also (transitively) depends on kotlin
    implementation 'org.jetbrains.kotlin:kotlin-stdlib-jdk8:1.9.24'
    implementation 'io.github.stefanbratanov:jvm-openai:0.9.3'
    implementation 'ai.djl:api:0.29.0'
    implementation 'ai.djl.pytorch:pytorch-model-zoo:0.29.0'
    implementation 'ai.djl.huggingface:tokenizers:0.29.0'

    implementation ('com.squareup.okhttp3:okhttp:4.12.0') {
        exclude group: 'org.jetbrains.kotlin', module: 'kotlin-stdlib-jdk8'
    }

    implementation 'commons-io:commons-io:2.16.1'

    testImplementation 'io.github.classgraph:classgraph:4.8.174'
    testImplementation 'org.junit.jupiter:junit-jupiter:5.10.3'
    testImplementation 'org.junit.platform:junit-platform-launcher:1.10.3'

    testImplementation 'org.mockito:mockito-core:5.12.0'
    testImplementation 'org.xmlunit:xmlunit-core:2.10.0'
    testImplementation 'org.xmlunit:xmlunit-matchers:2.10.0'
    testRuntimeOnly 'com.tngtech.archunit:archunit-junit5-engine:1.3.0'
    testImplementation 'com.tngtech.archunit:archunit-junit5-api:1.3.0'
    testImplementation "org.testfx:testfx-core:4.0.16-alpha"
    testImplementation "org.testfx:testfx-junit5:4.0.16-alpha"
    testImplementation "org.hamcrest:hamcrest-library:2.2"

    checkstyle 'com.puppycrawl.tools:checkstyle:10.17.0'
    // xjc needs the runtime as well for the ant task, otherwise it fails
    xjc group: 'org.glassfish.jaxb', name: 'jaxb-xjc', version: '3.0.2'
    xjc group: 'org.glassfish.jaxb', name: 'jaxb-runtime', version: '3.0.2'

<<<<<<< HEAD
    rewrite(platform("org.openrewrite.recipe:rewrite-recipe-bom:2.14.0"))
=======
    rewrite(platform("org.openrewrite.recipe:rewrite-recipe-bom:2.15.0"))
>>>>>>> efed0cc3
    rewrite("org.openrewrite.recipe:rewrite-static-analysis")
    rewrite("org.openrewrite.recipe:rewrite-logging-frameworks")
    rewrite("org.openrewrite.recipe:rewrite-testing-frameworks")
    rewrite("org.openrewrite.recipe:rewrite-migrate-java")

    configurations.checkstyle {
        resolutionStrategy.capabilitiesResolution.withCapability("com.google.collections:google-collections") {
            select("com.google.guava:guava:0")
        }
    }

    configurations
            .matching(c -> c.name.contains("downloadSources"))
            .configureEach {
                attributes {
                    attribute(Usage.USAGE_ATTRIBUTE, objects.named(Usage, Usage.JAVA_RUNTIME))
                    attribute(OperatingSystemFamily.OPERATING_SYSTEM_ATTRIBUTE, objects.named(OperatingSystemFamily, DefaultNativePlatform.getCurrentOperatingSystem().getName()))
                    attribute(MachineArchitecture.ARCHITECTURE_ATTRIBUTE, objects.named(MachineArchitecture, DefaultNativePlatform.getCurrentArchitecture().getName()))
                }
            }
}

clean {
    delete "src/main/generated"
    delete "src-gen"
}

processResources {
    filteringCharset = 'UTF-8'

    filesMatching("build.properties") {
        expand(version: project.findProperty('projVersionInfo') ?: '100.0.0',
                "year": String.valueOf(Calendar.getInstance().get(Calendar.YEAR)),
                "maintainers": new File('MAINTAINERS').readLines().findAll { !it.startsWith("#") }.join(", "),
                "azureInstrumentationKey": System.getenv('AzureInstrumentationKey') ? System.getenv('AzureInstrumentationKey') : '',
                "springerNatureAPIKey": System.getenv('SpringerNatureAPIKey') ? System.getenv('SpringerNatureAPIKey') : '',
                "astrophysicsDataSystemAPIKey": System.getenv('AstrophysicsDataSystemAPIKey') ? System.getenv('AstrophysicsDataSystemAPIKey') : '',
                "ieeeAPIKey": System.getenv('IEEEAPIKey') ? System.getenv('IEEEAPIKey') : '',
                "scienceDirectApiKey": System.getenv('SCIENCEDIRECTAPIKEY') ? System.getenv('SCIENCEDIRECTAPIKEY') : '',
                "biodiversityHeritageApiKey": System.getenv('BiodiversityHeritageApiKey') ? System.getenv('BiodiversityHeritageApiKey') : '',
                "semanticScholarApiKey": System.getenv('SemanticScholarApiKey') ? System.getenv("SemanticScholarApiKey") : ''
        )
        filteringCharset = 'UTF-8'
    }

    filesMatching(["resources/resource/ods/meta.xml", "resources/resource/openoffice/meta.xml"]) {
        expand version: project.version
    }
}

tasks.register('generateSource') {
    dependsOn("generateBstGrammarSource",
            "generateSearchGrammarSource",
            "generateCitaviSource")
    group = 'JabRef'
    description 'Generates all necessary (Java) source files.'
}

tasks.register("generateBstGrammarSource", JavaExec) {
    group = "JabRef"
    description = 'Generates BstLexer.java and BstParser.java from the Bst.g grammar file using antlr4.'
    classpath = configurations.antlr4
    mainClass = "org.antlr.v4.Tool"
    javaLauncher.set(javaToolchains.launcherFor(java.toolchain))

    inputs.dir('src/main/antlr4/org/jabref/bst/')
    outputs.dir("src-gen/main/java/org/jabref/logic/bst/")
    args = ["-o", "src-gen/main/java/org/jabref/logic/bst/", "-visitor", "-no-listener", "-package", "org.jabref.logic.bst", "$projectDir/src/main/antlr4/org/jabref/bst/Bst.g4"]
}

tasks.register("generateSearchGrammarSource", JavaExec) {
    group = 'JabRef'
    description = "Generates java files for Search.g antlr4."
    classpath = configurations.antlr4
    mainClass = "org.antlr.v4.Tool"
    javaLauncher.set(javaToolchains.launcherFor(java.toolchain))

    inputs.dir("src/main/antlr4/org/jabref/search/")
    outputs.dir("src-gen/main/java/org/jabref/search/")
    args  = ["-o","src-gen/main/java/org/jabref/search" , "-visitor", "-no-listener", "-package", "org.jabref.search", "$projectDir/src/main/antlr4/org/jabref/search/Search.g4"]
}

tasks.register("generateJournalListMV", JavaExec) {
    group = "JabRef"
    description = "Converts the comma-separated journal abbreviation file to a H2 MVStore"
    classpath = sourceSets.main.runtimeClasspath
    mainClass = "org.jabref.cli.JournalListMvGenerator"
    javaLauncher.set(javaToolchains.launcherFor(java.toolchain))
    onlyIf {
        !file("build/resources/main/journals/journal-list.mv").exists()
    }
}

jar.dependsOn("generateJournalListMV")
compileTestJava.dependsOn("generateJournalListMV")

tasks.register('generateCitaviSource', XjcTask) {
    group = 'JabRef'
    description = "Generates java files for the citavi importer."

    schemaFile = "src/main/resources/xjc/citavi/citavi.xsd"
    outputDirectory = "src-gen/main/java/"
    javaPackage = "org.jabref.logic.importer.fileformat.citavi"
}

tasks.withType(JavaCompile).configureEach {
    options.encoding = 'UTF-8'

    // hint by https://docs.gradle.org/current/userguide/performance.html#run_the_compiler_as_a_separate_process
    options.fork = true
}

compileJava {
    options.compilerArgs << "-Xlint:none"
    dependsOn "generateSource"

    options.generatedSourceOutputDirectory.set(file("src-gen/main/java"))

    moduleOptions {
        addExports = [
                // TODO: Remove access to internal api
                'javafx.controls/com.sun.javafx.scene.control' : 'org.jabref',
                'org.controlsfx.controls/impl.org.controlsfx.skin' : 'org.jabref',

                'langchain4j/dev.langchain4j.data.document' : 'org.jabref',
                'langchain4j/dev.langchain4j.data.embedding' : 'org.jabref',
                'langchain4j/dev.langchain4j.data.message' : 'org.jabref',
                'langchain4j/dev.langchain4j.data.segment' : 'org.jabref',
                'langchain4j/dev.langchain4j.memory' : 'org.jabref',
                'langchain4j/dev.langchain4j.model.chat' : 'org.jabref',
                'langchain4j/dev.langchain4j.model.embedding' : 'org.jabref',
                'langchain4j/dev.langchain4j.model.openai' : 'org.jabref',
                'langchain4j/dev.langchain4j.model.mistralai' : 'org.jabref',
                'langchain4j/dev.langchain4j.model.huggingface' : 'org.jabref',
                'langchain4j/dev.langchain4j.rag.content.retriever' : 'org.jabref',
                'langchain4j/dev.langchain4j.rag.query' : 'org.jabref',
                'langchain4j/dev.langchain4j.rag' : 'org.jabref',
                'langchain4j/dev.langchain4j.store.embedding' : 'org.jabref',
                'langchain4j/dev.langchain4j.store.embedding.filter' : 'org.jabref',
                'langchain4j/dev.langchain4j.store.embedding.filter.comparison' : 'org.jabref',
                'langchain4j/dev.langchain4j.store.embedding.inmemory' : 'org.jabref',
                'langchain4j/dev.langchain4j.store.memory.chat' : 'org.jabref',
        ]
    }
}

// Configures "application > run" task
run {
    doFirst {
        // Clear the default JVM arguments, to avoid messages like "WARNING: Unknown module: org.jabref.merged.module specified to --add-exports"
        application.applicationDefaultJvmArgs = []
    }

    moduleOptions {
        // On a change here, also adapt "application > applicationDefaultJvmArgs"
        addExports = [
                // TODO: Remove access to internal api
                'javafx.base/com.sun.javafx.event' : 'org.jabref.merged.module',
                'javafx.controls/com.sun.javafx.scene.control' : 'org.jabref',

                'langchain4j/dev.langchain4j.model.chat' : 'org.jabref',
                'langchain4j/dev.langchain4j.model.chat' : 'org.jabref.merged.module',

                // We need to restate the ControlsFX exports, because we get following error otherwise:
                //   java.lang.IllegalAccessError:
                //     class org.controlsfx.control.textfield.AutoCompletionBinding (in module org.controlsfx.controls)
                //     cannot access class com.sun.javafx.event.EventHandlerManager (in module javafx.base) because
                //     module javafx.base does not export com.sun.javafx.event to module org.controlsfx.controls
                // Taken from here: https://github.com/controlsfx/controlsfx/blob/9.0.0/build.gradle#L1
                'javafx.graphics/com.sun.javafx.scene' : 'org.controlsfx.controls',
                'javafx.graphics/com.sun.javafx.scene.traversal' : 'org.controlsfx.controls',
                'javafx.graphics/com.sun.javafx.css' : 'org.controlsfx.controls',
                'javafx.controls/com.sun.javafx.scene.control' : 'org.controlsfx.controls',
                'javafx.controls/com.sun.javafx.scene.control.behavior' : 'org.controlsfx.controls',
                'javafx.controls/com.sun.javafx.scene.control.inputmap' : 'org.controlsfx.controls',
                'javafx.base/com.sun.javafx.event' : 'org.controlsfx.controls',
                'javafx.base/com.sun.javafx.collections' : 'org.controlsfx.controls',
                'javafx.base/com.sun.javafx.runtime': 'org.controlsfx.controls',
                'javafx.web/com.sun.webkit' : 'org.controlsfx.controls',
        ]

        addOpens = [
                'javafx.controls/javafx.scene.control' : 'org.jabref',
                'javafx.controls/com.sun.javafx.scene.control' : 'org.jabref',
                'org.controlsfx.controls/impl.org.controlsfx.skin' : 'org.jabref',
                'org.controlsfx.controls/org.controlsfx.control.textfield' : 'org.jabref',

                'javafx.controls/javafx.scene.control.skin' : 'org.controlsfx.controls',
                'javafx.graphics/javafx.scene' : 'org.controlsfx.controls'
        ]

        createCommandLineArgumentFile = true
    }

    if (project.hasProperty('component')){
        if (component == 'httpserver'){
            main = 'org.jabref.http.server.Server'
        }
    }
}

javadoc {
    options {
        encoding = 'UTF-8'
        version = false
        author = false
        addMultilineStringsOption("-add-exports").setValue([
            'javafx.controls/com.sun.javafx.scene.control=org.jabref'
        ])
    }
}

test {
    useJUnitPlatform {
        excludeTags 'DatabaseTest', 'FetcherTest', 'GUITest'
    }

    moduleOptions {
        // TODO: Remove this as soon as ArchUnit is modularized
        runOnClasspath = true
    }
}

testlogger {
    // See https://github.com/radarsh/gradle-test-logger-plugin#configuration for configuration options

    theme 'standard'

    showPassed false
    showSkipped false

    showCauses false
    showStackTraces false
}

tasks.withType(Test).configureEach {
    reports.html.outputLocation.set(file("${reporting.baseDir}/${name}"))
    // Enable parallel tests (on desktop).
    // See https://docs.gradle.org/8.1/userguide/performance.html#execute_tests_in_parallel for details.
    if (!providers.environmentVariable("CI").isPresent()) {
        maxParallelForks = Math.max(Runtime.runtime.availableProcessors() - 1, 1)
    }
}

tasks.register('databaseTest', Test) {
    useJUnitPlatform {
        includeTags 'DatabaseTest'
    }

    testLogging {
        // set options for log level LIFECYCLE
        events = ["FAILED"]
        exceptionFormat "full"
    }

    maxParallelForks = 1
}

tasks.register('fetcherTest', Test) {
    useJUnitPlatform {
        includeTags 'FetcherTest'
    }

    maxParallelForks = 1
}

tasks.register('guiTest', Test) {
    useJUnitPlatform {
        includeTags 'GUITest'
    }

    testLogging {
        // set options for log level LIFECYCLE
        events = ["FAILED"]
        exceptionFormat "full"
    }

    maxParallelForks = 1
}

// Test result tasks
tasks.register('copyTestResources', Copy) {
    from "${projectDir}/src/test/resources"
    into "${buildDir}/classes/test"
}
processTestResources.dependsOn copyTestResources

tasks.register('jacocoPrepare') {
    doFirst {
        // Ignore failures of tests
        tasks.withType(Test).tap {
            configureEach {
                ignoreFailures = true
            }
        }
    }
}
test.mustRunAfter jacocoPrepare
databaseTest.mustRunAfter jacocoPrepare
fetcherTest.mustRunAfter jacocoPrepare

jacocoTestReport {
    dependsOn jacocoPrepare, test, fetcherTest, databaseTest

    executionData files(
            layout.buildDirectory.file('jacoco/test.exec').get().asFile,
            layout.buildDirectory.file('jacoco/fetcherTest.exec').get().asFile,
            layout.buildDirectory.file('jacoco/databaseTest.exec').get().asFile)

    reports {
        csv.required = true
        html.required = true
        // coveralls plugin depends on xml format report
        xml.required = true
    }
}

// Code quality tasks
checkstyle {
    // will only run when called explicitly from the command line
    sourceSets = []
}

rewrite {
    activeRecipe(
        'org.jabref.config.rewrite.cleanup'
    )
    exclusion (
        "build.gradle",
        "buildSrc/build.gradle",
        "eclipse.gradle",
        "settings.gradle",
        "src-gen/**",
        "src/main/resources/**",
        "src/test/resources/**",
        "**/module-info.java",
        "**/*.py",
        "**/*.xml",
        "**/*.yml"
    )
    plainTextMask("**/*.md")
    failOnDryRunResults = true
}

modernizer {
    failOnViolations = false
    includeTestClasses = true
    exclusions = [
        'java/util/Optional.get:()Ljava/lang/Object;'
    ]
}

// Release tasks
tasks.register('deleteInstallerTemp', Delete) {
    delete "$buildDir/installer"
}

jpackage.dependsOn deleteInstallerTemp
jlinkZip.dependsOn jpackage
jlink {
    // https://github.com/beryx/badass-jlink-plugin/issues/61#issuecomment-504640018
    addExtraDependencies("javafx")

    addOptions('--strip-debug', '--compress', 'zip-6', '--no-header-files', '--no-man-pages')
    launcher {
        name = 'JabRef'
    }

    addOptions("--bind-services")

    // TODO: Remove the following as soon as the dependencies are fixed (upstream)
    // forceMerge is usually needed when some non-modular artifacts in the dependency graph use code that was previously part of the JDK
    // but it was removed in the newer releases.
    // The pom.xml associated with such a non-modular artifact does not mention that the artifact depends on the removed code
    // (because the artifact was published when this code was still available in the JDK).
    forceMerge "controlsfx", "bcprov", "jaxb", "istack", "stax"

    // TODO: Remove the following correction to the merged module
    // The module descriptor automatically generated by the plugin for the merged module contained some invalid entries.
    // This is based on ./gradlew suggestMergedModuleInfo, sort, strip ";"", comment non-used modules, and include the suggested directives here.
    //   However, we need to fine-tune this manually (non-alphabetic order)
    mergedModule {
        requires 'javafx.base'
        requires 'javafx.controls'
        requires 'javafx.fxml'
        requires 'javafx.graphics'
        requires 'javafx.media'
        requires 'javafx.swing'

        requires 'java.compiler'
        requires 'java.datatransfer'
        requires 'java.desktop'
        requires 'java.logging'
        requires 'java.management'
        requires 'java.naming'
        requires 'java.net.http'
        requires 'java.scripting'
        requires 'java.security.jgss'
        requires 'java.security.sasl'
        requires 'java.sql'
        requires 'java.sql.rowset'
        requires 'java.transaction.xa'
        requires 'java.rmi'
        requires 'java.xml'
        requires 'jdk.jsobject'
        requires 'jdk.unsupported'
        requires 'jdk.unsupported.desktop'
        requires 'jdk.security.jgss'
        requires 'jdk.xml.dom'
        requires 'com.google.gson'
        requires 'org.jsoup'
        requires 'org.slf4j'
        requires 'jakarta.xml.bind'
        requires 'org.apache.commons.lang3'
        requires 'org.apache.commons.text'
        requires 'org.apache.commons.logging';
        uses 'org.mariadb.jdbc.credential.CredentialPlugin'
        uses 'org.mariadb.jdbc.authentication.AuthenticationPlugin'
        uses 'org.mariadb.jdbc.tls.TlsSocketPlugin'
        uses 'org.mariadb.jdbc.LocalInfileInterceptor'
        uses 'org.eclipse.jgit.transport.SshSessionFactory'
        uses 'org.eclipse.jgit.lib.GpgSigner'
        uses 'kong.unirest.core.json.JsonEngine';
        provides 'org.mariadb.jdbc.tls.TlsSocketPlugin' with 'org.mariadb.jdbc.internal.protocol.tls.DefaultTlsSocketPlugin'
        provides 'java.sql.Driver' with 'org.postgresql.Driver'
        provides 'org.mariadb.jdbc.authentication.AuthenticationPlugin' with 'org.mariadb.jdbc.internal.com.send.authentication.CachingSha2PasswordPlugin',
                'org.mariadb.jdbc.internal.com.send.authentication.ClearPasswordPlugin',
                'org.mariadb.jdbc.internal.com.send.authentication.Ed25519PasswordPlugin',
                'org.mariadb.jdbc.internal.com.send.authentication.NativePasswordPlugin',
                'org.mariadb.jdbc.internal.com.send.authentication.OldPasswordPlugin',
                'org.mariadb.jdbc.internal.com.send.authentication.SendGssApiAuthPacket',
                'org.mariadb.jdbc.internal.com.send.authentication.SendPamAuthPacket',
                'org.mariadb.jdbc.internal.com.send.authentication.Sha256PasswordPlugin'
        provides 'org.mariadb.jdbc.credential.CredentialPlugin' with 'org.mariadb.jdbc.credential.aws.AwsIamCredentialPlugin',
                'org.mariadb.jdbc.credential.env.EnvCredentialPlugin',
                'org.mariadb.jdbc.credential.system.PropertiesCredentialPlugin'
        provides 'java.security.Provider' with 'org.bouncycastle.jce.provider.BouncyCastleProvider',
                'org.bouncycastle.pqc.jcajce.provider.BouncyCastlePQCProvider'
        provides 'kong.unirest.core.json.JsonEngine' with 'kong.unirest.modules.gson.GsonEngine';

    }

    jpackage {
        outputDir = "distribution"

        if (OperatingSystem.current().isWindows()) {
            // This requires WiX to be installed: https://github.com/wixtoolset/wix3/releases
            installerType = "msi"
            imageOptions = [
                    '--icon', "${projectDir}/src/main/resources/icons/jabref.ico",
            ]
            installerOptions = [
                    '--vendor', 'JabRef',
                    '--app-version', "${project.version}",
                    '--verbose',
                    '--win-upgrade-uuid', 'd636b4ee-6f10-451e-bf57-c89656780e36',
                    '--win-dir-chooser',
                    '--win-shortcut',
                    '--win-menu',
                    '--win-menu-group', "JabRef",
                    '--temp', "$buildDir/installer",
                    '--resource-dir', "${projectDir}/buildres/windows",
                    '--license-file', "${projectDir}/buildres/LICENSE_with_Privacy.md",
                    '--file-associations', "${projectDir}/buildres/windows/bibtexAssociations.properties"
            ]
        }

        if (OperatingSystem.current().isLinux()) {
            imageOptions = [
                    '--icon', "${projectDir}/src/main/resources/icons/JabRef-icon-64.png",
                    '--app-version', "${project.version}",
            ]
            installerOptions = [
                    '--verbose',
                    '--vendor', 'JabRef',
                    '--app-version', "${project.version}",
                    // '--temp', "$buildDir/installer",
                    '--resource-dir', "${projectDir}/buildres/linux",
                    '--linux-menu-group', 'Office;',
                    '--linux-rpm-license-type', 'MIT',
                    // '--license-file', "${projectDir}/LICENSE.md",
                    '--description', 'JabRef is an open source bibliography reference manager. The native file format used by JabRef is BibTeX, the standard LaTeX bibliography format.',
                    '--linux-shortcut',
                    '--file-associations', "${projectDir}/buildres/linux/bibtexAssociations.properties"
            ]
        }

        if (OperatingSystem.current().isMacOsX()) {
            imageOptions = [
                    '--icon', "${projectDir}/src/main/resources/icons/jabref.icns",
                    '--resource-dir', "${projectDir}/buildres/mac"
            ]
            // Notarized mac images and packages are built on the pipeline only
            skipInstaller = true
            installerOptions = [
                    '--verbose',
                    '--vendor', 'JabRef',
                    '--mac-package-identifier', "JabRef",
                    '--mac-package-name', "JabRef",
                    '--app-version', "${project.version}",
                    '--file-associations', "${projectDir}/buildres/mac/bibtexAssociations.properties",
                    '--resource-dir', "${projectDir}/buildres/mac"
            ]
        }
    }
}

if (OperatingSystem.current().isWindows()) {
    tasks.jpackageImage.doLast {
        copy {
            from("${projectDir}/buildres/windows") {
                include "jabref-firefox.json", "jabref-chrome.json", "JabRefHost.bat", "JabRefHost.ps1"
            }
            into "$buildDir/distribution/JabRef"
        }
    }
}

if (OperatingSystem.current().isLinux()) {
    tasks.jpackageImage.doLast {
        copy {
            from("${projectDir}/buildres/linux") {
                include "native-messaging-host/**", "jabrefHost.py"
            }
            into "$buildDir/distribution/JabRef/lib"
        }
    }
}

if (OperatingSystem.current().isMacOsX()) {
    tasks.jpackageImage.doLast {
        copy {
            from("${projectDir}/buildres/mac") {
                include "native-messaging-host/**", "jabrefHost.py"
            }
            into "$buildDir/distribution/JabRef.app/Contents/Resources"
        }
    }
}

jmh {
    warmupIterations = 5
    iterations = 10
    fork = 2
}<|MERGE_RESOLUTION|>--- conflicted
+++ resolved
@@ -11,11 +11,7 @@
     id 'me.champeau.jmh' version '0.7.2'
 
     // This is https://github.com/java9-modularity/gradle-modules-plugin/pull/282
-<<<<<<< HEAD
-    id 'com.github.koppor.gradle-modules-plugin' version 'jitpack-SNAPSHOT'
-=======
     id 'com.github.koppor.gradle-modules-plugin' version 'v1.8.15-cmd-1'
->>>>>>> efed0cc3
 
     id 'org.openjfx.javafxplugin' version '0.1.0'
 
@@ -33,11 +29,7 @@
 
     id 'idea'
 
-<<<<<<< HEAD
-    id 'org.openrewrite.rewrite' version '6.16.3'
-=======
     id 'org.openrewrite.rewrite' version '6.16.4'
->>>>>>> efed0cc3
 }
 
 // Enable following for debugging
@@ -107,18 +99,8 @@
 modularity.disableEffectiveArgumentsAdjustment()
 
 // Required as workaround for  https://github.com/langchain4j/langchain4j/issues/1066
-<<<<<<< HEAD
-modularity.patchModule("langchain4j", "langchain4j-core-0.31.0.jar")
-modularity.patchModule("langchain4j", "langchain4j-embeddings-0.31.0.jar")
-modularity.patchModule("langchain4j", "langchain4j-embeddings-all-minilm-l6-v2-0.31.0.jar")
-modularity.patchModule("langchain4j", "langchain4j-embeddings-all-minilm-l6-v2-q-0.31.0.jar")
-modularity.patchModule("langchain4j", "langchain4j-open-ai-0.31.0.jar")
-modularity.patchModule("langchain4j", "langchain4j-mistral-ai-0.31.0.jar")
-modularity.patchModule("langchain4j", "langchain4j-hugging-face-0.31.0.jar")
-=======
 modularity.patchModule("langchain4j", "langchain4j-core-0.32.0.jar")
 modularity.patchModule("langchain4j", "langchain4j-open-ai-0.32.0.jar")
->>>>>>> efed0cc3
 
 sourceSets {
     main {
@@ -339,19 +321,12 @@
     implementation 'org.yaml:snakeyaml:2.2'
 
     // AI
-<<<<<<< HEAD
-    implementation 'dev.langchain4j:langchain4j:0.31.0'
-    implementation 'dev.langchain4j:langchain4j-embeddings-all-minilm-l6-v2:0.31.0'
-    implementation 'dev.langchain4j:langchain4j-embeddings-all-minilm-l6-v2-q:0.31.0'
+    implementation 'dev.langchain4j:langchain4j:0.32.0'
+    implementation('dev.langchain4j:langchain4j-open-ai:0.32.0') {
+        exclude group: 'org.jetbrains.kotlin', module: 'kotlin-stdlib-jdk8'
+    }
     implementation('dev.langchain4j:langchain4j-mistral-ai:0.31.0')
     implementation('dev.langchain4j:langchain4j-hugging-face:0.31.0')
-    implementation('dev.langchain4j:langchain4j-open-ai:0.31.0') {
-=======
-    implementation 'dev.langchain4j:langchain4j:0.32.0'
-    implementation('dev.langchain4j:langchain4j-open-ai:0.32.0') {
->>>>>>> efed0cc3
-        exclude group: 'org.jetbrains.kotlin', module: 'kotlin-stdlib-jdk8'
-    }
     // openai depends on okhttp, which needs kotlin - see https://github.com/square/okhttp/issues/5299 for details
     // GemxFX also (transitively) depends on kotlin
     implementation 'org.jetbrains.kotlin:kotlin-stdlib-jdk8:1.9.24'
@@ -384,11 +359,7 @@
     xjc group: 'org.glassfish.jaxb', name: 'jaxb-xjc', version: '3.0.2'
     xjc group: 'org.glassfish.jaxb', name: 'jaxb-runtime', version: '3.0.2'
 
-<<<<<<< HEAD
-    rewrite(platform("org.openrewrite.recipe:rewrite-recipe-bom:2.14.0"))
-=======
     rewrite(platform("org.openrewrite.recipe:rewrite-recipe-bom:2.15.0"))
->>>>>>> efed0cc3
     rewrite("org.openrewrite.recipe:rewrite-static-analysis")
     rewrite("org.openrewrite.recipe:rewrite-logging-frameworks")
     rewrite("org.openrewrite.recipe:rewrite-testing-frameworks")
