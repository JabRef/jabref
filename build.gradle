import org.gradle.internal.os.OperatingSystem
import org.jabref.build.xjc.XjcPlugin
import org.jabref.build.xjc.XjcTask

plugins {
    id 'application'

    id 'com.github.andygoossens.modernizer' version '1.9.0'

    id 'me.champeau.jmh' version '0.7.2'

    id 'org.javamodularity.moduleplugin' version '1.8.12'

    id 'org.openjfx.javafxplugin' version '0.1.0'

    id 'org.beryx.jlink' version '3.0.1'

    // nicer test outputs during running and completion
    // Homepage: https://github.com/radarsh/gradle-test-logger-plugin
    id 'com.adarshr.test-logger' version '4.0.0'

    id 'jacoco'

    id 'checkstyle'

    id 'project-report'

    id 'idea'

    id 'org.openrewrite.rewrite' version '6.4.0'
}

// Enable following for debugging
// gradle.startParameter.showStacktrace = org.gradle.api.logging.configuration.ShowStacktrace.

apply plugin: XjcPlugin

apply from: 'eclipse.gradle'

group = "org.jabref"
version = project.findProperty('projVersion') ?: '100.0.0'

java {
    sourceCompatibility = JavaVersion.VERSION_21
    targetCompatibility = JavaVersion.VERSION_21
    // Workaround needed for Eclipse, probably because of https://github.com/gradle/gradle/issues/16922
    // Should be removed as soon as Gradle 7.0.1 is released ( https://github.com/gradle/gradle/issues/16922#issuecomment-828217060 )
    modularity.inferModulePath.set(false)

    toolchain {
        // If this is updated, also update
        // - .devcontainer/devcontainer.json#L34 and
        // - .gitpod.Dockerfile
        languageVersion = JavaLanguageVersion.of(21)
    }
}

application {
    mainClass.set('org.jabref.cli.Launcher')
    mainModule.set('org.jabref')
}

// Workaround for https://github.com/openjfx/javafx-gradle-plugin/issues/89
// See also https://github.com/java9-modularity/gradle-modules-plugin/issues/165
modularity.disableEffectiveArgumentsAdjustment()

sourceSets {
    main {
        java {
            // src-gen reasoning: https://stackoverflow.com/a/64612308/873282
            srcDirs = ["src/main/java", "src-gen/main/java"]
        }
        resources {
            srcDirs = ["src/main/java", "src/main/resources"]
        }
    }
    test {
        java {
            srcDirs = ["src/test/java"]
        }
        resources {
            srcDirs = ["src/test/resources"]
        }
    }
}

repositories {
    mavenCentral()
    maven { url 'https://oss.sonatype.org/content/groups/public' }
    maven { url 'https://s01.oss.sonatype.org/content/repositories/snapshots/' }
    maven { url 'https://jitpack.io' }
    maven { url 'https://sandec.jfrog.io/artifactory/repo' }
}

configurations {
    antlr4
}

dependencyLocking {
    lockAllConfigurations()
}

javafx {
    version = "21.0.1"
    modules = [ 'javafx.controls', 'javafx.fxml', 'javafx.web', 'javafx.swing' ]
}

jacoco {
    toolVersion = "0.8.10"
}

dependencies {
    // Include all jar-files in the 'lib' folder as dependencies
    implementation fileTree(dir: 'lib', includes: ['*.jar'])

    implementation 'org.apache.pdfbox:pdfbox:3.0.0'
    implementation 'org.apache.pdfbox:fontbox:3.0.0'
    implementation 'org.apache.pdfbox:xmpbox:3.0.0'

    implementation 'org.apache.lucene:lucene-core:9.8.0'
    implementation 'org.apache.lucene:lucene-queryparser:9.8.0'
    implementation 'org.apache.lucene:lucene-queries:9.8.0'
    implementation 'org.apache.lucene:lucene-analysis-common:9.8.0'
    implementation 'org.apache.lucene:lucene-highlighter:9.8.0'

    implementation group: 'org.apache.commons', name: 'commons-csv', version: '1.10.0'
    implementation group: 'org.apache.commons', name: 'commons-lang3', version: '3.13.0'
    implementation 'com.h2database:h2-mvstore:2.2.224'

    // required for reading write-protected PDFs - see https://github.com/JabRef/jabref/pull/942#issuecomment-209252635
    implementation 'org.bouncycastle:bcprov-jdk18on:1.76'

    implementation 'commons-cli:commons-cli:1.6.0'

    implementation 'org.libreoffice:unoloader:7.6.1'
    implementation 'org.libreoffice:libreoffice:7.6.1'

    implementation 'io.github.java-diff-utils:java-diff-utils:4.12'
    implementation 'info.debatty:java-string-similarity:2.0.0'
    implementation 'com.github.javakeyring:java-keyring:1.0.4'

    antlr4 'org.antlr:antlr4:4.13.1'
    implementation 'org.antlr:antlr4-runtime:4.13.1'

    implementation group: 'org.eclipse.jgit', name: 'org.eclipse.jgit', version: '6.7.0.202309050840-r'

    implementation group: 'com.fasterxml.jackson.dataformat', name: 'jackson-dataformat-yaml', version: '2.15.3'
    implementation group: 'com.fasterxml.jackson.datatype', name: 'jackson-datatype-jsr310', version: '2.15.3'

    implementation 'com.fasterxml:aalto-xml:1.3.2'

    implementation group: 'org.mariadb.jdbc', name: 'mariadb-java-client', version: '2.7.9'

    implementation 'org.postgresql:postgresql:42.6.0'

    implementation ('com.oracle.ojdbc:ojdbc10:19.3.0.0') {
        // causing module issues
        exclude module: 'oraclepki'
    }

    implementation ('com.google.guava:guava:32.1.3-jre') {
        // TODO: Remove this as soon as https://github.com/google/guava/issues/2960 is fixed
        exclude module: "jsr305"
    }

    implementation 'jakarta.annotation:jakarta.annotation-api:2.1.1'
    implementation 'jakarta.inject:jakarta.inject-api:2.0.1'

    implementation('org.jabref:afterburner.fx:2.0.0')
    implementation 'org.kordamp.ikonli:ikonli-javafx:12.3.1'
    implementation 'org.kordamp.ikonli:ikonli-materialdesign2-pack:12.3.1'
    implementation 'com.github.sialcasa.mvvmFX:mvvmfx-validation:f195849ca9' //jitpack
    implementation 'de.saxsys:mvvmfx:1.8.0'
    implementation('com.tobiasdiez:easybind:2.2.1-SNAPSHOT')
    implementation 'org.fxmisc.flowless:flowless:0.7.2'
    implementation 'org.fxmisc.richtext:richtextfx:0.11.1'
    implementation (group: 'com.dlsc.gemsfx', name: 'gemsfx', version: '1.90.0') {
        exclude module: 'javax.inject' // Split package, use only jakarta.inject
        exclude group: 'org.apache.logging.log4j'
    }

<<<<<<< HEAD
    implementation 'org.controlsfx:controlsfx:11.1.2'
    implementation 'com.github.Dansoftowner:jSystemThemeDetector:3.6'
=======
    implementation 'org.controlsfx:controlsfx:11.2.0'
>>>>>>> 0d8d9a0e

    implementation 'org.jsoup:jsoup:1.16.2'
    implementation 'com.konghq:unirest-java:3.14.5'

    implementation 'org.slf4j:slf4j-api:2.0.9'
    implementation "org.tinylog:tinylog-api:2.6.2"
    implementation "org.tinylog:slf4j-tinylog:2.6.2"
    implementation "org.tinylog:tinylog-impl:2.6.2"

    // route all requests to java.util.logging to SLF4J (which in turn routes to tinylog)
    implementation 'org.slf4j:jul-to-slf4j:2.0.9'
    // route all requests to log4j to SLF4J
    implementation 'org.apache.logging.log4j:log4j-to-slf4j:2.21.1'

    implementation('de.undercouch:citeproc-java:3.0.0-beta.2') {
        exclude group: 'org.antlr'
    }

    // jakarta.activation is already dependency of glassfish
    implementation group: 'jakarta.xml.bind', name: 'jakarta.xml.bind-api', version: '4.0.1'
    implementation group: 'org.glassfish.jaxb', name: 'jaxb-runtime', version: '4.0.3'

    implementation ('com.github.tomtung:latex2unicode_2.13:0.3.2') {
        exclude module: 'fastparse_2.13'
    }

    implementation "de.rototor.snuggletex:snuggletex:1.3.0"
    implementation ("de.rototor.snuggletex:snuggletex-jeuclid:1.3.0") {
        exclude group: "org.apache.xmlgraphics"
    }

    implementation 'com.vladsch.flexmark:flexmark:0.64.8'

    implementation group: 'net.harawata', name: 'appdirs', version: '1.2.2'

    implementation group: 'org.jooq', name: 'jool', version: '0.9.15'
    // JAX-RS implemented by Jersey
    // API
    implementation 'jakarta.ws.rs:jakarta.ws.rs-api:3.1.0'
    // Implementation of the API
    implementation 'org.glassfish.jersey.core:jersey-server:3.1.3'
    // injection framework
    implementation 'org.glassfish.jersey.inject:jersey-hk2:3.1.3'
    implementation 'org.glassfish.hk2:hk2-api:3.0.5'
    // testImplementation 'org.glassfish.hk2:hk2-testing:3.0.4'
    // implementation 'org.glassfish.hk2:hk2-testing-jersey:3.0.4'
    // testImplementation 'org.glassfish.hk2:hk2-junitrunner:3.0.4'
    // HTTP server
    // implementation 'org.glassfish.jersey.containers:jersey-container-netty-http:3.1.1'
    implementation 'org.glassfish.jersey.containers:jersey-container-grizzly2-http:3.1.3'
    testImplementation 'org.glassfish.jersey.test-framework.providers:jersey-test-framework-provider-grizzly2:3.1.3'
    // Allow objects "magically" to be mapped to JSON using GSON
    // implementation 'org.glassfish.jersey.media:jersey-media-json-gson:3.1.1'

    testImplementation 'io.github.classgraph:classgraph:4.8.163'
    testImplementation 'org.junit.jupiter:junit-jupiter:5.10.1'
    testImplementation 'org.junit.platform:junit-platform-launcher:1.10.0'

    testImplementation 'org.mockito:mockito-core:5.6.0'
    testImplementation 'org.xmlunit:xmlunit-core:2.9.1'
    testImplementation 'org.xmlunit:xmlunit-matchers:2.9.1'
    testRuntimeOnly 'com.tngtech.archunit:archunit-junit5-engine:1.1.0'
    testImplementation 'com.tngtech.archunit:archunit-junit5-api:1.2.0'
    testImplementation "org.testfx:testfx-core:4.0.16-alpha"
    testImplementation "org.testfx:testfx-junit5:4.0.16-alpha"
    testImplementation "org.hamcrest:hamcrest-library:2.2"

    checkstyle 'com.puppycrawl.tools:checkstyle:10.12.4'
    // xjc needs the runtime as well for the ant task, otherwise it fails
    xjc group: 'org.glassfish.jaxb', name: 'jaxb-xjc', version: '3.0.2'
    xjc group: 'org.glassfish.jaxb', name: 'jaxb-runtime', version: '3.0.2'

    rewrite(platform("org.openrewrite.recipe:rewrite-recipe-bom:2.4.1"))
    rewrite("org.openrewrite.recipe:rewrite-static-analysis")
    rewrite("org.openrewrite.recipe:rewrite-logging-frameworks")
    rewrite("org.openrewrite.recipe:rewrite-testing-frameworks")
    rewrite("org.openrewrite.recipe:rewrite-migrate-java")
}

clean {
    delete "src/main/generated"
    delete "src-gen"
}

processResources {
    filteringCharset = 'UTF-8'

    filesMatching("build.properties") {
        expand(version: project.findProperty('projVersionInfo') ?: '100.0.0',
                "year": String.valueOf(Calendar.getInstance().get(Calendar.YEAR)),
                "maintainers": new File('MAINTAINERS').readLines().findAll { !it.startsWith("#") }.join(", "),
                "azureInstrumentationKey": System.getenv('AzureInstrumentationKey') ? System.getenv('AzureInstrumentationKey') : '',
                "springerNatureAPIKey": System.getenv('SpringerNatureAPIKey') ? System.getenv('SpringerNatureAPIKey') : '',
                "astrophysicsDataSystemAPIKey": System.getenv('AstrophysicsDataSystemAPIKey') ? System.getenv('AstrophysicsDataSystemAPIKey') : '',
                "ieeeAPIKey": System.getenv('IEEEAPIKey') ? System.getenv('IEEEAPIKey') : '',
                "scienceDirectApiKey": System.getenv('SCIENCEDIRECTAPIKEY') ? System.getenv('SCIENCEDIRECTAPIKEY') : '',
                "biodiversityHeritageApiKey": System.getenv('BiodiversityHeritageApiKey') ? System.getenv('BiodiversityHeritageApiKey') : ''
        )
        filteringCharset = 'UTF-8'
    }

    filesMatching(["resources/resource/ods/meta.xml", "resources/resource/openoffice/meta.xml"]) {
        expand version: project.version
    }
}

tasks.register('generateSource') {
    dependsOn("generateBstGrammarSource",
            "generateSearchGrammarSource",
            "generateCitaviSource")
    group = 'JabRef'
    description 'Generates all necessary (Java) source files.'
}

tasks.register("generateBstGrammarSource", JavaExec) {
    group = "JabRef"
    description = 'Generates BstLexer.java and BstParser.java from the Bst.g grammar file using antlr4.'
    classpath = configurations.antlr4
    mainClass = "org.antlr.v4.Tool"

    inputs.dir('src/main/antlr4/org/jabref/bst/')
    outputs.dir("src-gen/main/java/org/jabref/logic/bst/")
    args = ["-o", "src-gen/main/java/org/jabref/logic/bst/", "-visitor", "-no-listener", "-package", "org.jabref.logic.bst", "$projectDir/src/main/antlr4/org/jabref/bst/Bst.g4"]
}

tasks.register("generateSearchGrammarSource", JavaExec) {
    group = 'JabRef'
    description = "Generates java files for Search.g antlr4."
    classpath = configurations.antlr4
    mainClass = "org.antlr.v4.Tool"

    inputs.dir("src/main/antlr4/org/jabref/search/")
    outputs.dir("src-gen/main/java/org/jabref/search/")
    args  = ["-o","src-gen/main/java/org/jabref/search" , "-visitor", "-no-listener", "-package", "org.jabref.search", "$projectDir/src/main/antlr4/org/jabref/search/Search.g4"]
}

tasks.register("generateJournalListMV", JavaExec) {
    group = "JabRef"
    description = "Converts the comma-separated journal abbreviation file to a H2 MVStore"
    classpath = sourceSets.main.runtimeClasspath
    mainClass = "org.jabref.cli.JournalListMvGenerator"
    onlyIf {
        !file("build/resources/main/journals/journal-list.mv").exists()
    }
}
jar.dependsOn "generateJournalListMV"
compileTestJava.dependsOn "generateJournalListMV"

tasks.register('generateCitaviSource', XjcTask) {
    group = 'JabRef'
    description = "Generates java files for the citavi importer."

    schemaFile = "src/main/resources/xjc/citavi/citavi.xsd"
    outputDirectory = "src-gen/main/java/"
    javaPackage = "org.jabref.logic.importer.fileformat.citavi"
}

tasks.withType(JavaCompile).configureEach {
    options.encoding = 'UTF-8'
}

compileJava {
    options.compilerArgs << "-Xlint:none"
    dependsOn "generateSource"

    options.generatedSourceOutputDirectory.set(file("src-gen/main/java"))

    moduleOptions {
        // TODO: Remove access to internal api
        addExports = [
                'javafx.controls/com.sun.javafx.scene.control' : 'org.jabref',
                'org.controlsfx.controls/impl.org.controlsfx.skin' : 'org.jabref'
        ]
    }
}

run {
    // TODO: Remove access to internal api
    moduleOptions {
        addExports = [
                'javafx.controls/com.sun.javafx.scene.control' : 'org.jabref',
                'org.controlsfx.controls/impl.org.controlsfx.skin' : 'org.jabref',

                // Not sure why we need to restate the controlfx exports
                // Taken from here: https://github.com/controlsfx/controlsfx/blob/9.0.0/build.gradle#L1
                'javafx.graphics/com.sun.javafx.scene' : 'org.controlsfx.controls',
                'javafx.graphics/com.sun.javafx.scene.traversal' : 'org.controlsfx.controls',
                'javafx.graphics/com.sun.javafx.css' : 'org.controlsfx.controls',
                'javafx.controls/com.sun.javafx.scene.control' : 'org.controlsfx.controls',
                'javafx.controls/com.sun.javafx.scene.control.behavior' : 'org.controlsfx.controls',
                'javafx.controls/com.sun.javafx.scene.control.inputmap' : 'org.controlsfx.controls',
                'javafx.base/com.sun.javafx.event' : 'org.controlsfx.controls',
                'javafx.base/com.sun.javafx.collections' : 'org.controlsfx.controls',
                'javafx.base/com.sun.javafx.runtime': 'org.controlsfx.controls',
                'javafx.web/com.sun.webkit' : 'org.controlsfx.controls',
        ]

        addOpens = [
                'javafx.controls/javafx.scene.control' : 'org.jabref',
                'org.controlsfx.controls/org.controlsfx.control.textfield' : 'org.jabref',
                'javafx.controls/com.sun.javafx.scene.control' : 'org.jabref',

                'javafx.controls/javafx.scene.control.skin' : 'org.controlsfx.controls',
                'javafx.graphics/javafx.scene' : 'org.controlsfx.controls'
        ]
    }

    if (project.hasProperty('component')){
        if (component == 'httpserver'){
            main = 'org.jabref.http.server.Server'
        }
    }
}

javadoc {
    options {
        encoding = 'UTF-8'
        version = false
        author = false
        addMultilineStringsOption("-add-exports").setValue([
            'javafx.controls/com.sun.javafx.scene.control=org.jabref',
            'org.controlsfx.controls/impl.org.controlsfx.skin=org.jabref'
        ])
    }
}

test {
    useJUnitPlatform {
        excludeTags 'DatabaseTest', 'FetcherTest', 'GUITest'
    }

    moduleOptions {
        // TODO: Remove this as soon as ArchUnit is modularized
        runOnClasspath = true
    }

    testLogging {
        // set options for log level LIFECYCLE
        // for debugging tests: add "STANDARD_OUT", "STANDARD_ERROR"
        events = ["FAILED"]
        exceptionFormat "full"
    }
}

testlogger {
    theme 'standard-parallel'
    showPassed false
    showSkipped false
}

tasks.register('databaseTest', Test) {
    useJUnitPlatform {
        includeTags 'DatabaseTest'
    }

    testLogging {
        // set options for log level LIFECYCLE
        events = ["FAILED"]
        exceptionFormat "full"
    }
}

tasks.register('fetcherTest', Test) {
    useJUnitPlatform {
        includeTags 'FetcherTest'
    }

    testLogging {
        // set options for log level LIFECYCLE
        events = ["FAILED"]
        exceptionFormat "full"
    }
}

tasks.register('guiTest', Test) {
    useJUnitPlatform {
        includeTags 'GUITest'
    }

    testLogging {
        // set options for log level LIFECYCLE
        events = ["FAILED"]
        exceptionFormat "full"
    }
}

// Test result tasks
tasks.register('copyTestResources', Copy) {
    from "${projectDir}/src/test/resources"
    into "${buildDir}/classes/test"
}
processTestResources.dependsOn copyTestResources

tasks.withType(Test) {
    reports.html.outputLocation.set(file("${reporting.baseDir}/${name}"))
}

tasks.register('jacocoPrepare') {
    doFirst {
        // Ignore failures of tests
        tasks.withType(Test).tap {
            configureEach {
                ignoreFailures = true
            }
        }
    }
}
test.mustRunAfter jacocoPrepare
databaseTest.mustRunAfter jacocoPrepare
fetcherTest.mustRunAfter jacocoPrepare

jacocoTestReport {
    executionData files(
            "$buildDir/jacoco/test.exec",
            "$buildDir/jacoco/databaseTest.exec",
            "$buildDir/jacoco/fetcherTest.exec").filter { it.exists() }
    dependsOn jacocoPrepare, test, databaseTest, fetcherTest

    reports {
        csv.getRequired().set(true)
        html.getRequired().set(true)
        xml.getRequired().set(true) // coveralls plugin depends on xml format report
    }
}

// Code quality tasks
checkstyle {
    // will only run when called explicitly from the command line
    sourceSets = []
}

rewrite {
    activeRecipe(
        'org.jabref.config.rewrite.cleanup'
    )
    exclusion (
        "build.gradle",
        "buildSrc/build.gradle",
        "eclipse.gradle",
        "settings.gradle",
        "src-gen/**",
        "src/main/resources/**",
        "src/test/resources/**",
        "**/module-info.java",
        "**/*.py",
        "**/*.xml",
        "**/*.yml"
    )
    plainTextMask("**/*.md")
    failOnDryRunResults = true
}

modernizer {
    failOnViolations = false
    includeTestClasses = true
    exclusions = [
        'java/util/Optional.get:()Ljava/lang/Object;'
    ]
}

// Release tasks
tasks.register('deleteInstallerTemp', Delete) {
    delete "$buildDir/installer"
}

jpackage.dependsOn deleteInstallerTemp
jlinkZip.dependsOn jpackage
jlink {
    addOptions('--strip-debug', '--compress', '2', '--no-header-files', '--no-man-pages')
    launcher {
        name = 'JabRef'
    }

    addOptions("--bind-services")

    // TODO: Remove the following as soon as the dependencies are fixed (upstream)
    // forceMerge is usually needed when some non-modular artifacts in the dependency graph use code that was previously part of the JDK
    // but it was removed in the newer releases.
    // The pom.xml associated with such a non-modular artifact does not mention that the artifact depends on the removed code
    // (because the artifact was published when this code was still available in the JDK).
    forceMerge "javafx"
    forceMerge "controlsfx", "bcprov", "jaxb", "istack", "stax", "log4j"

    // TODO: Remove the following correction to the merged module
    // The module descriptor automatically generated by the plugin for the merged module contained some invalid entries.
    // Execute ./gradlew suggestMergedModuleInfo and include the suggested directives here.
    mergedModule {
        requires 'java.compiler'
        requires 'java.datatransfer'
        requires 'java.desktop'
        requires 'java.logging'
        requires 'java.management'
        requires 'java.naming'
        requires 'java.net.http'
        requires 'java.scripting'
        requires 'java.security.jgss'
        requires 'java.security.sasl'
        requires 'java.sql'
        requires 'java.sql.rowset'
        requires 'java.transaction.xa'
        requires 'java.rmi'
        requires 'java.xml'
        requires 'jdk.jsobject'
        requires 'jdk.unsupported'
        requires 'jdk.unsupported.desktop'
        requires 'jdk.security.jgss'
        requires 'jdk.xml.dom'
        requires 'com.google.gson'
        requires 'org.slf4j'
        requires 'jakarta.xml.bind'
        uses 'org.mariadb.jdbc.credential.CredentialPlugin'
        uses 'org.mariadb.jdbc.authentication.AuthenticationPlugin'
        uses 'org.mariadb.jdbc.tls.TlsSocketPlugin'
        uses 'org.mariadb.jdbc.LocalInfileInterceptor'
        uses 'org.eclipse.jgit.transport.SshSessionFactory'
        uses 'org.eclipse.jgit.lib.GpgSigner'
        provides 'org.mariadb.jdbc.tls.TlsSocketPlugin' with 'org.mariadb.jdbc.internal.protocol.tls.DefaultTlsSocketPlugin'
        provides 'java.sql.Driver' with 'org.postgresql.Driver'
        provides 'org.mariadb.jdbc.authentication.AuthenticationPlugin' with 'org.mariadb.jdbc.internal.com.send.authentication.CachingSha2PasswordPlugin',
                'org.mariadb.jdbc.internal.com.send.authentication.ClearPasswordPlugin',
                'org.mariadb.jdbc.internal.com.send.authentication.Ed25519PasswordPlugin',
                'org.mariadb.jdbc.internal.com.send.authentication.NativePasswordPlugin',
                'org.mariadb.jdbc.internal.com.send.authentication.OldPasswordPlugin',
                'org.mariadb.jdbc.internal.com.send.authentication.SendGssApiAuthPacket',
                'org.mariadb.jdbc.internal.com.send.authentication.SendPamAuthPacket',
                'org.mariadb.jdbc.internal.com.send.authentication.Sha256PasswordPlugin'
        provides 'org.mariadb.jdbc.credential.CredentialPlugin' with 'org.mariadb.jdbc.credential.aws.AwsIamCredentialPlugin',
                'org.mariadb.jdbc.credential.env.EnvCredentialPlugin',
                'org.mariadb.jdbc.credential.system.PropertiesCredentialPlugin'
        provides 'java.security.Provider' with 'org.bouncycastle.jce.provider.BouncyCastleProvider',
                'org.bouncycastle.pqc.jcajce.provider.BouncyCastlePQCProvider'
    }

    jpackage {
        outputDir = "distribution"

        if (OperatingSystem.current().isWindows()) {
            // This requires WiX to be installed: https://github.com/wixtoolset/wix3/releases
            installerType = "msi"
            imageOptions = [
                    '--icon', "${projectDir}/src/main/resources/icons/jabref.ico",
            ]
            installerOptions = [
                    '--vendor', 'JabRef',
                    '--app-version', "${project.version}",
                    '--verbose',
                    '--win-upgrade-uuid', 'd636b4ee-6f10-451e-bf57-c89656780e36',
                    '--win-dir-chooser',
                    '--win-shortcut',
                    '--win-menu',
                    '--win-menu-group', "JabRef",
                    '--temp', "$buildDir/installer",
                    '--resource-dir', "${projectDir}/buildres/windows",
                    '--license-file', "${projectDir}/buildres/LICENSE_with_Privacy.md",
                    '--file-associations', "${projectDir}/buildres/windows/bibtexAssociations.properties"
            ]
        }

        if (OperatingSystem.current().isLinux()) {
            imageOptions = [
                    '--icon', "${projectDir}/src/main/resources/icons/JabRef-icon-64.png",
                    '--app-version', "${project.version}",
            ]
            installerOptions = [
                    '--verbose',
                    '--vendor', 'JabRef',
                    '--app-version', "${project.version}",
                    // '--temp', "$buildDir/installer",
                    '--resource-dir', "${projectDir}/buildres/linux",
                    '--linux-menu-group', 'Office;',
                    '--linux-rpm-license-type', 'MIT',
                    // '--license-file', "${projectDir}/LICENSE.md",
                    '--description', 'JabRef is an open source bibliography reference manager. The native file format used by JabRef is BibTeX, the standard LaTeX bibliography format.',
                    '--linux-shortcut',
                    '--file-associations', "${projectDir}/buildres/linux/bibtexAssociations.properties"
            ]
        }

        if (OperatingSystem.current().isMacOsX()) {
            imageOptions = [
                    '--icon', "${projectDir}/src/main/resources/icons/jabref.icns",
                    '--resource-dir', "${projectDir}/buildres/mac"
            ]
            // Notarized mac images and packages are built on the pipeline only
            skipInstaller = true
            installerOptions = [
                    '--verbose',
                    '--vendor', 'JabRef',
                    '--mac-package-identifier', "JabRef",
                    '--mac-package-name', "JabRef",
                    '--app-version', "${project.version}",
                    '--file-associations', "${projectDir}/buildres/mac/bibtexAssociations.properties",
                    '--resource-dir', "${projectDir}/buildres/mac"
            ]
        }
    }
}

if (OperatingSystem.current().isWindows()) {
    tasks.jpackageImage.doLast {
        copy {
            from("${projectDir}/buildres/windows") {
                include "jabref-firefox.json", "jabref-chrome.json", "JabRefHost.bat", "JabRefHost.ps1"
            }
            into "$buildDir/distribution/JabRef"
        }
    }
}

if (OperatingSystem.current().isLinux()) {
    tasks.jpackageImage.doLast {
        copy {
            from("${projectDir}/buildres/linux") {
                include "native-messaging-host/**", "jabrefHost.py"
            }
            into "$buildDir/distribution/JabRef/lib"
        }
    }
}

if (OperatingSystem.current().isMacOsX()) {
    tasks.jpackageImage.doLast {
        copy {
            from("${projectDir}/buildres/mac") {
                include "native-messaging-host/**", "jabrefHost.py"
            }
            into "$buildDir/distribution/JabRef.app/Contents/Resources"
        }
    }
}

jmh {
    warmupIterations = 5
    iterations = 10
    fork = 2
}<|MERGE_RESOLUTION|>--- conflicted
+++ resolved
@@ -179,12 +179,8 @@
         exclude group: 'org.apache.logging.log4j'
     }
 
-<<<<<<< HEAD
-    implementation 'org.controlsfx:controlsfx:11.1.2'
+    implementation 'org.controlsfx:controlsfx:11.2.0'
     implementation 'com.github.Dansoftowner:jSystemThemeDetector:3.6'
-=======
-    implementation 'org.controlsfx:controlsfx:11.2.0'
->>>>>>> 0d8d9a0e
 
     implementation 'org.jsoup:jsoup:1.16.2'
     implementation 'com.konghq:unirest-java:3.14.5'
