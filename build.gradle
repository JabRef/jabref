import groovy.json.JsonSlurper
import org.gradle.internal.os.OperatingSystem
import org.jabref.build.JournalAbbreviationConverter
import org.jabref.build.xjc.XjcPlugin
import org.jabref.build.xjc.XjcTask

// to update the gradle wrapper, execute
// ./gradlew wrapper --gradle-version=6.0 --distribution-type=bin

plugins {
    id 'application'

    id "com.simonharrer.modernizer" version '2.1.0-1'

    id 'me.champeau.gradle.jmh' version '0.5.3'

    id 'com.github.ben-manes.versions' version '0.39.0'

    id 'org.javamodularity.moduleplugin' version '1.8.7'

    id 'org.openjfx.javafxplugin' version '0.0.10'

    id 'org.beryx.jlink' version '2.24.0'

    // nicer test outputs during running and completion
    // Homepage: https://github.com/radarsh/gradle-test-logger-plugin
    id 'com.adarshr.test-logger' version '3.0.0'

    id 'jacoco'

    id 'checkstyle'

    id 'project-report'

    id 'idea'
}

// Enable following for debugging
// gradle.startParameter.showStacktrace = org.gradle.api.logging.configuration.ShowStacktrace.

apply plugin: XjcPlugin

apply from: 'eclipse.gradle'

group = "org.jabref"
version = project.findProperty('projVersion') ?: '100.0.0'

java {
    sourceCompatibility = JavaVersion.VERSION_14
    targetCompatibility = JavaVersion.VERSION_14

    // Workaround needed for Eclipse, probably because of https://github.com/gradle/gradle/issues/16922
    // Should be removed as soon as Gradle 7.0.1 is released ( https://github.com/gradle/gradle/issues/16922#issuecomment-828217060 )
    modularity.inferModulePath.set(false)
}

application {
    mainClass.set('org.jabref.gui.JabRefLauncher')
    mainModule.set('org.jabref')
}

// TODO: Ugly workaround to temporarily ignore build errors to dependencies of latex2unicode
// These should be removed, as well as the files in the lib folder, as soon as they have valid module names
modularity.patchModule("test", "fastparse_2.12-1.0.0.jar")
modularity.patchModule("test2", "fastparse-utils_2.12-1.0.0.jar")
modularity.patchModule("test3", "sourcecode_2.12-0.1.4.jar")

// Workaround for https://github.com/openjfx/javafx-gradle-plugin/issues/89
// See also https://github.com/java9-modularity/gradle-modules-plugin/issues/165
modularity.disableEffectiveArgumentsAdjustment()

sourceSets {
    main {
        java {
            // src-gen reasoning: https://stackoverflow.com/a/64612308/873282
            srcDirs = ["src/main/java", "src-gen/main/java"]
        }
        resources {
            srcDirs = ["src/main/java", "src/main/resources"]
        }
    }
    test {
        java {
            srcDirs = ["src/test/java"]
        }
        resources {
            srcDirs = ["src/test/resources"]
        }
    }
}

repositories {
    mavenLocal()
    mavenCentral()
    maven { url 'https://oss.sonatype.org/content/groups/public' }
    maven { url 'https://repository.apache.org/snapshots' }
}

configurations {
    antlr3
    antlr4
    // TODO: Remove the following workaround for split error messages such as
    // error: module java.xml.bind reads package javax.annotation from both jsr305 and java.annotation
    compile {
        extendsFrom implementation
        exclude group: "javax.activation"
    }
}

javafx {
    version = "16"
    modules = [ 'javafx.controls', 'javafx.fxml', 'javafx.web', 'javafx.swing' ]
}

dependencies {
    // Include all jar-files in the 'lib' folder as dependencies
    implementation fileTree(dir: 'lib', includes: ['*.jar'])

    implementation 'org.apache.pdfbox:pdfbox:2.0.24'
    implementation 'org.apache.pdfbox:fontbox:2.0.24'
    implementation 'org.apache.pdfbox:xmpbox:2.0.24'

    implementation group: 'org.apache.commons', name: 'commons-csv', version: '1.8'
    implementation 'com.h2database:h2-mvstore:1.4.200'

    implementation group: 'org.apache.tika', name: 'tika-core', version: '1.26'

    // required for reading write-protected PDFs - see https://github.com/JabRef/jabref/pull/942#issuecomment-209252635
    implementation 'org.bouncycastle:bcprov-jdk15on:1.69'

    implementation 'commons-cli:commons-cli:1.4'

    implementation 'org.libreoffice:libreoffice:7.1.3'
    implementation 'org.libreoffice:unoloader:7.1.3'

    implementation 'io.github.java-diff-utils:java-diff-utils:4.10'
    implementation 'info.debatty:java-string-similarity:2.0.0'

    antlr3 'org.antlr:antlr:3.5.2'
    implementation 'org.antlr:antlr-runtime:3.5.2'

    antlr4 'org.antlr:antlr4:4.9.2'
    implementation 'org.antlr:antlr4-runtime:4.9.2'

    implementation (group: 'org.apache.lucene', name: 'lucene-queryparser', version: '8.8.2') {
        exclude group: 'org.apache.lucene', module: 'lucene-sandbox'
    }

    implementation group: 'org.eclipse.jgit', name: 'org.eclipse.jgit', version: '5.11.1.202105131744-r'

    implementation group: 'com.fasterxml.jackson.dataformat', name: 'jackson-dataformat-yaml', version: '2.12.3'
    implementation group: 'com.fasterxml.jackson.datatype', name: 'jackson-datatype-jsr310', version: '2.12.3'

    implementation group: 'org.mariadb.jdbc', name: 'mariadb-java-client', version: '2.7.3'

    implementation 'org.postgresql:postgresql:42.2.21'

    implementation ('com.oracle.ojdbc:ojdbc10:19.3.0.0') {
        // causing module issues
        exclude module: 'oraclepki'
    }

    implementation ('com.google.guava:guava:30.1.1-jre') {
        // TODO: Remove this as soon as https://github.com/google/guava/issues/2960 is fixed
        exclude module: "jsr305"
    }

    implementation group: 'jakarta.annotation', name: 'jakarta.annotation-api', version: '1.3.5'

    // JavaFX stuff
<<<<<<< HEAD
    compile 'com.airhacks:afterburner.fx:1.7.0'
    compile 'de.codecentric.centerdevice:javafxsvg:1.2.1'
    compile 'de.jensd:fontawesomefx-materialdesignfont:1.7.22-4'
    compile 'de.saxsys:mvvmfx-validation:1.7.0'
    compile 'org.fxmisc.easybind:easybind:1.0.3'
    compile 'org.fxmisc.flowless:flowless:0.6'
    compile 'org.fxmisc.richtext:richtextfx:0.8.1'

    // Cannot be updated to 9.*.* until Jabref works with Java 9
    compile 'org.controlsfx:controlsfx:8.40.15-SNAPSHOT'

    compile 'org.jsoup:jsoup:1.11.2'
    compile 'com.mashape.unirest:unirest-java:1.4.9'

	// >1.8.0-beta is required for java 9 compatibility
    compile 'org.slf4j:slf4j-api:1.8.0-beta0'
    compile 'org.apache.logging.log4j:log4j-slf4j-impl:2.10.0'
    compile 'org.apache.logging.log4j:log4j-jcl:2.10.0'
    compile 'org.apache.logging.log4j:log4j-api:2.10.0'
    compile 'org.apache.logging.log4j:log4j-core:2.10.0'

    // need to use snapshots as the stable version is from 2013 and doesn't support v1.0.1 CitationStyles
    compile 'org.citationstyles:styles:1.0.1-SNAPSHOT'
    compile 'org.citationstyles:locales:1.0.1-SNAPSHOT'
    compile 'de.undercouch:citeproc-java:1.0.1'

    compile 'com.github.tomtung:latex2unicode_2.12:0.2.2'

    compile group: 'com.microsoft.azure', name: 'applicationinsights-core', version: '1.0.9'
    compile group: 'com.microsoft.azure', name: 'applicationinsights-logging-log4j2', version: '1.0.9'

    compile 'org.apache.lucene:lucene-core:7.2.1'
    compile 'org.apache.lucene:lucene-queryparser:7.2.1'
    compile 'org.apache.lucene:lucene-queries:7.2.1'
    compile 'org.apache.lucene:lucene-analyzers-common:7.2.1'
    compile 'org.apache.lucene:lucene-backward-codecs:7.2.1'


    testCompile 'org.junit.jupiter:junit-jupiter-api:5.1.0-M1'
    testCompile 'org.junit.jupiter:junit-jupiter-params:5.1.0-M1'
    testRuntime 'org.junit.jupiter:junit-jupiter-engine:5.1.0-M1'
    testRuntime 'org.junit.vintage:junit-vintage-engine:5.1.0-M1'
    testCompile 'org.junit.platform:junit-platform-launcher:1.1.0-M1'
    testRuntime 'org.apache.logging.log4j:log4j-core:2.10.0'
    testRuntime 'org.apache.logging.log4j:log4j-jul:2.10.0'
    testCompile 'org.mockito:mockito-core:2.13.0'
    testCompile 'com.github.tomakehurst:wiremock:2.14.0'
    testCompile 'org.assertj:assertj-swing-junit:3.8.0'
    testCompile 'org.reflections:reflections:0.9.11'
    testCompile 'org.xmlunit:xmlunit-core:2.5.1'
    testCompile 'org.xmlunit:xmlunit-matchers:2.5.1'
    testCompile 'com.tngtech.archunit:archunit-junit:0.5.0'
    testCompile "org.testfx:testfx-core:4.0.+"
    testCompile "org.testfx:testfx-junit:4.0.+"

    checkstyle 'com.puppycrawl.tools:checkstyle:8.7'
=======
    implementation 'org.kordamp.ikonli:ikonli-javafx:12.2.0'
    implementation 'org.kordamp.ikonli:ikonli-materialdesign2-pack:12.2.0'
    implementation 'de.saxsys:mvvmfx-validation:1.9.0-SNAPSHOT'
    implementation 'de.saxsys:mvvmfx:1.8.0'
    implementation 'com.tobiasdiez:easybind:2.2'
    implementation 'org.fxmisc.flowless:flowless:0.6.3'
    implementation 'org.fxmisc.richtext:richtextfx:0.10.6'
    implementation group: 'org.glassfish.hk2.external', name: 'jakarta.inject', version: '2.6.1'
    implementation 'com.jfoenix:jfoenix:9.0.10'
    implementation 'org.controlsfx:controlsfx:11.1.0'

    implementation 'org.jsoup:jsoup:1.13.1'
    implementation 'com.konghq:unirest-java:3.11.11'

    implementation 'org.slf4j:slf4j-api:2.0.0-alpha1'
    implementation group: 'org.apache.logging.log4j', name: 'log4j-jcl', version: '3.0.0-SNAPSHOT'
    implementation group: 'org.apache.logging.log4j', name: 'log4j-slf4j18-impl', version: '3.0.0-SNAPSHOT'
    implementation group: 'org.apache.logging.log4j', name: 'log4j-plugins', version: '3.0.0-SNAPSHOT'
    implementation group: 'org.apache.logging.log4j', name: 'log4j-api', version: '3.0.0-SNAPSHOT'
    implementation group: 'org.apache.logging.log4j', name: 'log4j-core', version: '3.0.0-SNAPSHOT'
    annotationProcessor group: 'org.apache.logging.log4j', name: 'log4j-core', version: '3.0.0-SNAPSHOT'

    // SNAPSHOT is required because of plain-java support
    // See https://github.com/michel-kraemer/citeproc-java/issues/92 for details
    implementation 'de.undercouch:citeproc-java:3.0.0-SNAPSHOT'

    implementation group: 'jakarta.activation', name: 'jakarta.activation-api', version: '1.2.1'
    implementation group: 'jakarta.xml.bind', name: 'jakarta.xml.bind-api', version: '2.3.2'
    implementation group: 'org.glassfish.jaxb', name: 'jaxb-runtime', version: '2.3.2'

    implementation ('com.github.tomtung:latex2unicode_2.12:0.2.6') {
        exclude module: 'fastparse_2.12'
    }

    implementation group: 'com.microsoft.azure', name: 'applicationinsights-core', version: '2.4.1'
    implementation (group: 'com.microsoft.azure', name: 'applicationinsights-logging-log4j2', version: '2.4.1') {
        exclude module: "log4j-core"
    }

    implementation 'com.vladsch.flexmark:flexmark:0.62.2'
    implementation 'com.vladsch.flexmark:flexmark-ext-gfm-strikethrough:0.62.2'
    implementation 'com.vladsch.flexmark:flexmark-ext-gfm-tasklist:0.62.2'

    testImplementation 'io.github.classgraph:classgraph:4.8.108'
    testImplementation 'org.junit.jupiter:junit-jupiter:5.7.2'
    testRuntimeOnly 'org.junit.vintage:junit-vintage-engine:5.7.2'
    testImplementation 'org.junit.platform:junit-platform-launcher:1.7.2'

    testImplementation 'net.bytebuddy:byte-buddy-parent:1.11.2'
    testRuntimeOnly group: 'org.apache.logging.log4j', name: 'log4j-core', version: '3.0.0-SNAPSHOT'
    testRuntimeOnly group: 'org.apache.logging.log4j', name: 'log4j-jul', version: '3.0.0-SNAPSHOT'
    testImplementation 'org.mockito:mockito-core:3.11.1'
    testImplementation 'org.xmlunit:xmlunit-core:2.8.2'
    testImplementation 'org.xmlunit:xmlunit-matchers:2.8.2'
    testRuntimeOnly 'com.tngtech.archunit:archunit-junit5-engine:0.19.0'
    testImplementation 'com.tngtech.archunit:archunit-junit5-api:0.19.0'
    testImplementation "org.testfx:testfx-core:4.0.17-alpha-SNAPSHOT"
    testImplementation "org.testfx:testfx-junit5:4.0.17-alpha-SNAPSHOT"
    testImplementation "org.hamcrest:hamcrest-library:2.2"

    checkstyle 'com.puppycrawl.tools:checkstyle:8.43'
    xjc group: 'org.glassfish.jaxb', name: 'jaxb-xjc', version: '2.3.3'
>>>>>>> d80e1645
}

dependencyUpdates {
    outputFormatter = "json"
}

// We have some dependencies which cannot be updated due to various reasons.
dependencyUpdates.resolutionStrategy {
    componentSelection { rules ->
        rules.all { ComponentSelection selection ->
            boolean rejected = ['alpha', 'snapshot', 'beta', 'rc', 'cr', 'm', 'preview', 'b', 'ea'].any { qualifier ->
                selection.candidate.version ==~ /(?i).*[.-]$qualifier[.\d-+]*/
            }
            if (rejected) {
                selection.reject('Release candidate')
            }
        }
        rules.withModule("org.javamodularity.moduleplugin:org.javamodularity.moduleplugin.gradle.plugin") { ComponentSelection selection ->
            if (selection.candidate.version ==~ /1.6.0/) {
                selection.reject("Does not work due to bug, see https://github.com/JabRef/jabref/pull/5270")
            }
        }
        rules.withModule("com.microsoft.azure:applicationinsights-core") { ComponentSelection selection ->
            if (selection.candidate.version ==~ /2.5.0/ || selection.candidate.version ==~ /2.5.1/) {
                selection.reject("Does not work due to bug, see https://github.com/JabRef/jabref/pull/5596")
            }
        }
        rules.withModule("com.microsoft.azure:applicationinsights-logging-log4j2") { ComponentSelection selection ->
            if (selection.candidate.version ==~ /2.5.0/ || selection.candidate.version ==~ /2.5.1/) {
                selection.reject("Does not work due to bug, see https://github.com/JabRef/jabref/pull/5596")
            }
        }
    }
}

task checkOutdatedDependencies(dependsOn: dependencyUpdates) {
    doLast {
        def dependencyReport = new JsonSlurper().parseText(new File("build/dependencyUpdates/report.json").text)
        assert dependencyReport.outdated.count == 0: "There are outdated dependencies in build.gradle!\n Run ./gradlew dependencyUpdates to see which"
    }
}

clean {
    delete "src/main/generated"
    delete "src-gen"
}

processResources {
    gradle.taskGraph.whenReady {
        if (gradle.taskGraph.hasTask(":jpackage")) {
            logger.info('Adding buildres/csl to resources')
            from("buildres/csl")
            duplicatesStrategy = DuplicatesStrategy.EXCLUDE
        }
    }

    filteringCharset = 'UTF-8'

    filesMatching("build.properties") {
        expand(version: project.findProperty('projVersionInfo') ?: '100.0.0',
                "year": String.valueOf(Calendar.getInstance().get(Calendar.YEAR)),
                "maintainers": new File('MAINTAINERS').readLines().findAll { !it.startsWith("#") }.join(", "),
                "azureInstrumentationKey": System.getenv('AzureInstrumentationKey') ? System.getenv('AzureInstrumentationKey') : '',
                "springerNatureAPIKey": System.getenv('SpringerNatureAPIKey') ? System.getenv('SpringerNatureAPIKey') : '',
                "astrophysicsDataSystemAPIKey": System.getenv('AstrophysicsDataSystemAPIKey') ? System.getenv('AstrophysicsDataSystemAPIKey') : '',
                "ieeeAPIKey": System.getenv('IEEEAPIKey') ? System.getenv('IEEEAPIKey') : '',
                "scienceDirectApiKey": System.getenv('SCIENCEDIRECTAPIKEY') ? System.getenv('SCIENCEDIRECTAPIKEY') : ''
        )
        filteringCharset = 'UTF-8'
    }

    filesMatching(["resources/resource/ods/meta.xml", "resources/resource/openoffice/meta.xml"]) {
        expand version: project.version
    }
}

task generateSource(dependsOn: ["generateBstGrammarSource",
                                "generateSearchGrammarSource",
                                "generateMedlineSource",
                                "generateBibtexmlSource",
                                "generateEndnoteSource",
                                "generateModsSource"]) {
    group = 'JabRef'
    description 'Generates all necessary (Java) source files.'
}

tasks.register("generateBstGrammarSource", JavaExec) {
    main = "org.antlr.Tool"
    classpath = configurations.antlr3
    group = "JabRef"
    description = 'Generates BstLexer.java and BstParser.java from the Bst.g grammar file using antlr3.'

    inputs.dir('src/main/antlr3/org/jabref/bst/')
    outputs.dir("src-gen/main/java/org/jabref/logic/bst/")
    args = ["-o", "src-gen/main/java/org/jabref/logic/bst/" , "$projectDir/src/main/antlr3/org/jabref/bst/Bst.g" ]
}

tasks.register("generateSearchGrammarSource", JavaExec) {
    main = "org.antlr.v4.Tool"
    classpath = configurations.antlr4
    group = 'JabRef'
    description = "Generates java files for Search.g antlr4."

    inputs.dir("src/main/antlr4/org/jabref/search/")
    outputs.dir("src-gen/main/java/org/jabref/search/")
    args  = ["-o","src-gen/main/java/org/jabref/search" , "-visitor", "-no-listener", "-package", "org.jabref.search", "$projectDir/src/main/antlr4/org/jabref/search/Search.g4"]
}

task generateMedlineSource(type: XjcTask) {
    group = 'JabRef'
    description = "Generates java files for the medline importer."

    schemaFile = "src/main/resources/xjc/medline/medline.xsd"
    outputDirectory = "src-gen/main/java"
    javaPackage = "org.jabref.logic.importer.fileformat.medline"
}

task generateBibtexmlSource(type: XjcTask) {
    group = 'JabRef'
    description = "Generates java files for the bibtexml importer."

    schemaFile = "src/main/resources/xjc/bibtexml/bibtexml.xsd"
    outputDirectory = "src-gen/main/java/"
    javaPackage = "org.jabref.logic.importer.fileformat.bibtexml"
}

task generateEndnoteSource(type: XjcTask) {
    group = 'JabRef'
    description = "Generates java files for the endnote importer."

    schemaFile = "src/main/resources/xjc/endnote/endnote.xsd"
    outputDirectory = "src-gen/main/java/"
    javaPackage = "org.jabref.logic.importer.fileformat.endnote"
}

task generateModsSource(type: XjcTask) {
    group = 'JabRef'
    description = "Generates java files for the mods importer."

    schemaFile = "src/main/resources/xjc/mods/mods-3-7.xsd"
    bindingFile = "src/main/resources/xjc/mods/mods-binding.xjb"
    outputDirectory = "src-gen/main/java"
    javaPackage = "org.jabref.logic.importer.fileformat.mods"
    arguments = '-npa'
}

task generateJournalAbbreviationList(type: JournalAbbreviationConverter) {
    group = 'JabRef'
    description = "Converts the comma-separated journal abbreviation file to a H2 MVStore."

    // This directory is filled by "refresh-journal-lists.yml"
    // It takes the contents of https://github.com/JabRef/abbrv.jabref.org.git
    inputDir = file("build/journals")

    outputDir = file("src/main/resources/journals")
}

tasks.withType(JavaCompile) {
    options.encoding = 'UTF-8'
}

compileJava {
    options.compilerArgs << "-Xlint:none"
    dependsOn "generateSource"

    options.annotationProcessorGeneratedSourcesDirectory = file("src-gen/main/java")

    moduleOptions {
        // TODO: Remove access to internal api
        addExports = [
                'javafx.controls/com.sun.javafx.scene.control' : 'org.jabref',
                'org.controlsfx.controls/impl.org.controlsfx.skin' : 'org.jabref'
        ]
    }
}

run {
    // TODO: Remove access to internal api
    moduleOptions {
        addExports = [
                'javafx.controls/com.sun.javafx.scene.control' : 'org.jabref',
                'org.controlsfx.controls/impl.org.controlsfx.skin' : 'org.jabref',

                'javafx.controls/com.sun.javafx.scene.control.behavior' : 'com.jfoenix',

                // Not sure why we need to restate the controlfx exports
                // Taken from here: https://github.com/controlsfx/controlsfx/blob/9.0.0/build.gradle#L1
                'javafx.graphics/com.sun.javafx.scene' : 'org.controlsfx.controls',
                'javafx.graphics/com.sun.javafx.scene.traversal' : 'org.controlsfx.controls',
                'javafx.graphics/com.sun.javafx.css' : 'org.controlsfx.controls',
                'javafx.controls/com.sun.javafx.scene.control' : 'org.controlsfx.controls',
                'javafx.controls/com.sun.javafx.scene.control.behavior' : 'org.controlsfx.controls',
                'javafx.controls/com.sun.javafx.scene.control.inputmap' : 'org.controlsfx.controls',
                'javafx.base/com.sun.javafx.event' : 'org.controlsfx.controls',
                'javafx.base/com.sun.javafx.collections' : 'org.controlsfx.controls',
                'javafx.base/com.sun.javafx.runtime': 'org.controlsfx.controls',
                'javafx.web/com.sun.webkit' : 'org.controlsfx.controls',
        ]

        addOpens = [
                'javafx.controls/javafx.scene.control' : 'org.jabref',
                'org.controlsfx.controls/org.controlsfx.control.textfield' : 'org.jabref',
                'javafx.controls/com.sun.javafx.scene.control' : 'org.jabref',

                'javafx.controls/javafx.scene.control.skin' : 'org.controlsfx.controls',
                'javafx.graphics/javafx.scene' : 'org.controlsfx.controls',

                'javafx.controls/com.sun.javafx.scene.control.behavior' : 'com.jfoenix',
                'javafx.base/com.sun.javafx.binding' : 'com.jfoenix',
                'javafx.graphics/com.sun.javafx.stage' : 'com.jfoenix',
                'javafx.base/com.sun.javafx.event' : 'com.jfoenix'
        ]
    }
}

javadoc {
    options {
        encoding = 'UTF-8'
        version = true
        author = true
         addMultilineStringsOption("-add-exports").setValue([
            'javafx.controls/com.sun.javafx.scene.control=org.jabref',
            'org.controlsfx.controls/impl.org.controlsfx.skin=org.jabref'
        ])
    }
}

test {
    useJUnitPlatform {
        excludeTags 'DatabaseTest', 'FetcherTest', 'GUITest'
    }

    moduleOptions {
        // TODO: Remove this as soon as archunit is modularized
        runOnClasspath = true
    }

    testLogging {
        // set options for log level LIFECYCLE
        // for debugging tests: add "STANDARD_OUT", "STANDARD_ERROR"
        events = ["FAILED"]
        exceptionFormat "full"
    }
}

testlogger {
    showPassed false
}

task databaseTest(type: Test) {
    useJUnitPlatform {
        includeTags 'DatabaseTest'
    }

    testLogging {
        // set options for log level LIFECYCLE
        events = ["FAILED"]
        exceptionFormat "full"
    }
}

task fetcherTest(type: Test) {
    useJUnitPlatform {
        includeTags 'FetcherTest'
    }

    testLogging {
        // set options for log level LIFECYCLE
        events = ["FAILED"]
        exceptionFormat "full"
    }
}

task guiTest(type: Test) {
    useJUnitPlatform {
        includeTags 'GUITest'
    }

    testLogging {
        // set options for log level LIFECYCLE
        events = ["FAILED"]
        exceptionFormat "full"
    }
}

// Test result tasks
task copyTestResources(type: Copy) {
    from "${projectDir}/src/test/resources"
    into "${buildDir}/classes/test"
}
processTestResources.dependsOn copyTestResources

tasks.withType(Test) {
    reports.html.destination = file("${reporting.baseDir}/${name}")
}

task jacocoMergePrep() {
    doFirst {
        // Ignore failures of tests
        tasks.withType(Test) {
            ignoreFailures = true
        }
    }
}
test.mustRunAfter jacocoMergePrep
databaseTest.mustRunAfter jacocoMergePrep
fetcherTest.mustRunAfter jacocoMergePrep

task jacocoMerge(type: JacocoMerge) {
    executionData files(
            "$buildDir/jacoco/test.exec",
            "$buildDir/jacoco/databaseTest.exec",
            "$buildDir/jacoco/fetcherTest.exec").filter { it.exists() }
    dependsOn jacocoMergePrep, test, databaseTest, fetcherTest
}

jacocoTestReport {
    executionData jacocoMerge.destinationFile
    dependsOn jacocoMerge

    reports {
        csv.enabled = true
        html.enabled = true
        xml.enabled = true // coveralls plugin depends on xml format report
    }
}

// Code quality tasks
checkstyle {
    // will only run when called explicitly from the command line
    sourceSets = []
}

// Release tasks
task deleteInstallerTemp(type: Delete) {
    delete "$buildDir/installer"
}

jpackage.dependsOn deleteInstallerTemp
jlink {
    addOptions('--strip-debug', '--compress', '2', '--no-header-files', '--no-man-pages')
    launcher {
        name = 'JabRef'
    }

    addOptions("--bind-services")

    // TODO: Remove the following as soon as the dependencies are fixed (upstream)
    // forceMerge is usually needed when some non-modular artifacts in the dependency graph use code that was previously part of the JDK
    // but it was removed in the newer releases.
    // The pom.xml associated with such a non-modular artifact does not mention that the artifact depends on the removed code
    // (because the artifact was published when this code was still available in the JDK).
    forceMerge "javafx"
    forceMerge "controlsfx", "bcprov", "jaxb", "istack", "stax", "log4j"

    // TODO: Remove the following correction to the merged module
    // The module descriptor automatically generated by the plugin for the merged module contained some invalid entries.
    // Execute ./gradlew suggestMergedModuleInfo and include the suggested directives here.
    mergedModule {
        requires 'java.compiler'
        requires 'java.datatransfer'
        requires 'java.desktop'
        requires 'java.logging'
        requires 'java.management'
        requires 'java.naming'
        requires 'java.net.http'
        requires 'java.scripting'
        requires 'java.security.jgss'
        requires 'java.security.sasl'
        requires 'java.sql'
        requires 'java.sql.rowset'
        requires 'java.transaction.xa'
        requires 'java.rmi'
        requires 'java.xml'
        requires 'jdk.jfr'
        requires 'jdk.jsobject'
        requires 'jdk.unsupported'
        requires 'jdk.unsupported.desktop'
        requires 'jdk.security.jgss'
        requires 'jdk.xml.dom'
        requires 'com.google.gson'
        requires 'com.sun.xml.fastinfoset'
        requires 'com.sun.xml.txw2'
        requires 'org.slf4j'
        uses 'org.apache.logging.log4j.util.PropertySource'
        uses 'org.apache.logging.log4j.core.util.WatchEventService'
        uses 'org.apache.logging.log4j.plugins.processor.PluginService'
        uses 'org.controlsfx.glyphfont.GlyphFont'
        uses 'com.airhacks.afterburner.views.ResourceLocator'
        uses 'org.apache.logging.log4j.message.ThreadDumpMessage.ThreadInfoFactory'
        uses 'com.airhacks.afterburner.injection.PresenterFactory'
        uses 'org.apache.logging.log4j.spi.Provider'
        uses 'org.mariadb.jdbc.credential.CredentialPlugin'
        uses 'org.mariadb.jdbc.authentication.AuthenticationPlugin'
        uses 'org.mariadb.jdbc.tls.TlsSocketPlugin'
        uses 'org.mariadb.jdbc.LocalInfileInterceptor'
        uses 'org.eclipse.jgit.transport.SshSessionFactory'
        uses 'org.eclipse.jgit.lib.GpgSigner'
        uses 'javax.xml.bind.JAXBContextFactory'
        provides 'org.apache.lucene.codecs.DocValuesFormat' with 'org.apache.lucene.codecs.lucene80.Lucene80DocValuesFormat'
        provides 'javax.annotation.processing.Processor' with 'org.apache.logging.log4j.plugins.processor.PluginProcessor'
        provides 'org.controlsfx.glyphfont.GlyphFont' with 'org.controlsfx.glyphfont.FontAwesome'
        provides 'org.apache.logging.log4j.message.ThreadDumpMessage.ThreadInfoFactory' with 'org.apache.logging.log4j.core.message.ExtendedThreadInfoFactory'
        provides 'org.mariadb.jdbc.tls.TlsSocketPlugin' with 'org.mariadb.jdbc.internal.protocol.tls.DefaultTlsSocketPlugin'
        provides 'com.microsoft.applicationinsights.core.dependencies.io.grpc.ServerProvider' with 'com.microsoft.applicationinsights.core.dependencies.io.grpc.netty.shaded.io.grpc.netty.NettyServerProvider'
        provides 'com.microsoft.applicationinsights.core.dependencies.io.grpc.NameResolverProvider' with 'com.microsoft.applicationinsights.core.dependencies.io.grpc.internal.DnsNameResolverProvider'
        provides 'org.apache.logging.log4j.util.PropertySource' with 'org.apache.logging.log4j.util.EnvironmentPropertySource',
                'org.apache.logging.log4j.util.SystemPropertiesPropertySource'
        provides 'java.sql.Driver' with 'org.postgresql.Driver'
        provides 'org.apache.logging.log4j.plugins.processor.PluginService' with 'org.apache.logging.log4j.plugins.convert.plugins.Log4jPlugins'
        provides 'org.mariadb.jdbc.authentication.AuthenticationPlugin' with 'org.mariadb.jdbc.internal.com.send.authentication.CachingSha2PasswordPlugin',
                'org.mariadb.jdbc.internal.com.send.authentication.ClearPasswordPlugin',
                'org.mariadb.jdbc.internal.com.send.authentication.Ed25519PasswordPlugin',
                'org.mariadb.jdbc.internal.com.send.authentication.NativePasswordPlugin',
                'org.mariadb.jdbc.internal.com.send.authentication.OldPasswordPlugin',
                'org.mariadb.jdbc.internal.com.send.authentication.SendGssApiAuthPacket',
                'org.mariadb.jdbc.internal.com.send.authentication.SendPamAuthPacket',
                'org.mariadb.jdbc.internal.com.send.authentication.Sha256PasswordPlugin'
        provides 'org.mariadb.jdbc.credential.CredentialPlugin' with 'org.mariadb.jdbc.credential.aws.AwsIamCredentialPlugin',
                'org.mariadb.jdbc.credential.env.EnvCredentialPlugin',
                'org.mariadb.jdbc.credential.system.PropertiesCredentialPlugin'
        provides 'org.apache.commons.logging.LogFactory' with 'org.apache.logging.log4j.jcl.LogFactoryImpl'
        provides 'org.slf4j.spi.SLF4JServiceProvider' with 'org.apache.logging.slf4j.SLF4JServiceProvider'
        provides 'org.apache.logging.log4j.spi.Provider' with 'org.apache.logging.log4j.core.impl.Log4jProvider'
        provides 'java.security.Provider' with 'org.bouncycastle.jce.provider.BouncyCastleProvider',
                'org.bouncycastle.pqc.jcajce.provider.BouncyCastlePQCProvider'
        provides 'com.microsoft.applicationinsights.core.dependencies.io.grpc.ManagedChannelProvider' with 'com.microsoft.applicationinsights.core.dependencies.io.grpc.netty.shaded.io.grpc.netty.NettyChannelProvider'
    }

    jpackage {
        outputDir = "distribution"

        if (OperatingSystem.current().isWindows()) {
            // This requires WiX to be installed: https://github.com/wixtoolset/wix3/releases
            installerType = "msi"
            imageOptions = [
                    '--icon', "${projectDir}/src/main/resources/icons/jabref.ico",
            ]
            installerOptions = [
                    '--vendor', 'JabRef',
                    '--app-version', "${project.version}",
                    '--verbose',
                    '--win-upgrade-uuid', 'd636b4ee-6f10-451e-bf57-c89656780e36',
                    '--win-dir-chooser',
                    '--win-shortcut',
                    '--win-menu',
                    '--win-menu-group', "JabRef",
                    '--temp', "$buildDir/installer",
                    '--resource-dir', "${projectDir}/buildres/windows",
                    '--file-associations', "${projectDir}/buildres/windows/bibtexAssociations.properties"
            ]
        }

        if (OperatingSystem.current().isLinux()) {
            imageOptions = [
                    '--icon', "${projectDir}/src/main/resources/icons/JabRef-icon-64.png",
                    '--app-version', "${project.version}",
            ]
            installerOptions = [
                    '--verbose',
                    '--vendor', 'JabRef',
                    '--app-version', "${project.version}",
                    // '--temp', "$buildDir/installer",
                    '--resource-dir', "${projectDir}/buildres/linux",
                    '--linux-menu-group', 'Office;',
                    '--linux-rpm-license-type', 'MIT',
                    // '--license-file', "${projectDir}/LICENSE.md",
                    '--description', 'JabRef is an open source bibliography reference manager. The native file format used by JabRef is BibTeX, the standard LaTeX bibliography format.',
                    '--linux-shortcut',
                    '--file-associations', "${projectDir}/buildres/linux/bibtexAssociations.properties"
            ]
        }

        if (OperatingSystem.current().isMacOsX()) {
            imageOptions = [
                    '--icon', "${projectDir}/src/main/resources/icons/jabref.icns",
                    '--resource-dir', "${projectDir}/buildres/mac"
            ]
            // Due to a signing bug in jpackage we have to first resign the created app and therefore build the dmg manually
            // See https://bugs.openjdk.java.net/browse/JDK-8251892 for details
            skipInstaller = true
            installerOptions = [
                    '--verbose',
                    '--vendor', 'JabRef',
                    '--mac-package-identifier', "JabRef",
                    '--mac-package-name', "JabRef",
                    '--app-version', "${project.version}",
                    '--file-associations', "${projectDir}/buildres/mac/bibtexAssociations.properties",
                    '--resource-dir', "${projectDir}/buildres/mac"
            ]
        }
    }
}

if (OperatingSystem.current().isWindows()) {
    tasks.jpackageImage.doLast {
        copy {
            from("${projectDir}/buildres/windows") {
                include "jabref-firefox.json", "jabref-chrome.json", "JabRefHost.bat", "JabRefHost.ps1"
            }
            into "$buildDir/distribution/JabRef"
        }
    }
}

if (OperatingSystem.current().isLinux()) {
    tasks.jpackageImage.doLast {
        copy {
            from("${projectDir}/buildres/linux") {
                include "native-messaging-host/**", "jabrefHost.py"
            }
            into "$buildDir/distribution/JabRef/lib"
        }
    }
}

if (OperatingSystem.current().isMacOsX()) {
    tasks.jpackageImage.doLast {
        copy {
            from("${projectDir}/buildres/mac") {
                include "native-messaging-host/**", "jabrefHost.py"
            }
            into "$buildDir/distribution/JabRef.app/Contents/Resources"
        }
    }
}
jmh {
    warmupIterations = 5
    iterations = 10
    fork = 2
}

// Source: https://stackoverflow.com/a/44168582/873282
task downloadDependencies {
    description "Pre-downloads *most* dependencies"
    doLast {
        configurations.getAsMap().each { name, config ->
            println "Retrieving dependencies for $name"
            try {
                config.files
            } catch (e) {
                // some cannot be resolved, just log them
                project.logger.info e.message
            }
        }
    }
}<|MERGE_RESOLUTION|>--- conflicted
+++ resolved
@@ -142,10 +142,6 @@
     antlr4 'org.antlr:antlr4:4.9.2'
     implementation 'org.antlr:antlr4-runtime:4.9.2'
 
-    implementation (group: 'org.apache.lucene', name: 'lucene-queryparser', version: '8.8.2') {
-        exclude group: 'org.apache.lucene', module: 'lucene-sandbox'
-    }
-
     implementation group: 'org.eclipse.jgit', name: 'org.eclipse.jgit', version: '5.11.1.202105131744-r'
 
     implementation group: 'com.fasterxml.jackson.dataformat', name: 'jackson-dataformat-yaml', version: '2.12.3'
@@ -168,64 +164,6 @@
     implementation group: 'jakarta.annotation', name: 'jakarta.annotation-api', version: '1.3.5'
 
     // JavaFX stuff
-<<<<<<< HEAD
-    compile 'com.airhacks:afterburner.fx:1.7.0'
-    compile 'de.codecentric.centerdevice:javafxsvg:1.2.1'
-    compile 'de.jensd:fontawesomefx-materialdesignfont:1.7.22-4'
-    compile 'de.saxsys:mvvmfx-validation:1.7.0'
-    compile 'org.fxmisc.easybind:easybind:1.0.3'
-    compile 'org.fxmisc.flowless:flowless:0.6'
-    compile 'org.fxmisc.richtext:richtextfx:0.8.1'
-
-    // Cannot be updated to 9.*.* until Jabref works with Java 9
-    compile 'org.controlsfx:controlsfx:8.40.15-SNAPSHOT'
-
-    compile 'org.jsoup:jsoup:1.11.2'
-    compile 'com.mashape.unirest:unirest-java:1.4.9'
-
-	// >1.8.0-beta is required for java 9 compatibility
-    compile 'org.slf4j:slf4j-api:1.8.0-beta0'
-    compile 'org.apache.logging.log4j:log4j-slf4j-impl:2.10.0'
-    compile 'org.apache.logging.log4j:log4j-jcl:2.10.0'
-    compile 'org.apache.logging.log4j:log4j-api:2.10.0'
-    compile 'org.apache.logging.log4j:log4j-core:2.10.0'
-
-    // need to use snapshots as the stable version is from 2013 and doesn't support v1.0.1 CitationStyles
-    compile 'org.citationstyles:styles:1.0.1-SNAPSHOT'
-    compile 'org.citationstyles:locales:1.0.1-SNAPSHOT'
-    compile 'de.undercouch:citeproc-java:1.0.1'
-
-    compile 'com.github.tomtung:latex2unicode_2.12:0.2.2'
-
-    compile group: 'com.microsoft.azure', name: 'applicationinsights-core', version: '1.0.9'
-    compile group: 'com.microsoft.azure', name: 'applicationinsights-logging-log4j2', version: '1.0.9'
-
-    compile 'org.apache.lucene:lucene-core:7.2.1'
-    compile 'org.apache.lucene:lucene-queryparser:7.2.1'
-    compile 'org.apache.lucene:lucene-queries:7.2.1'
-    compile 'org.apache.lucene:lucene-analyzers-common:7.2.1'
-    compile 'org.apache.lucene:lucene-backward-codecs:7.2.1'
-
-
-    testCompile 'org.junit.jupiter:junit-jupiter-api:5.1.0-M1'
-    testCompile 'org.junit.jupiter:junit-jupiter-params:5.1.0-M1'
-    testRuntime 'org.junit.jupiter:junit-jupiter-engine:5.1.0-M1'
-    testRuntime 'org.junit.vintage:junit-vintage-engine:5.1.0-M1'
-    testCompile 'org.junit.platform:junit-platform-launcher:1.1.0-M1'
-    testRuntime 'org.apache.logging.log4j:log4j-core:2.10.0'
-    testRuntime 'org.apache.logging.log4j:log4j-jul:2.10.0'
-    testCompile 'org.mockito:mockito-core:2.13.0'
-    testCompile 'com.github.tomakehurst:wiremock:2.14.0'
-    testCompile 'org.assertj:assertj-swing-junit:3.8.0'
-    testCompile 'org.reflections:reflections:0.9.11'
-    testCompile 'org.xmlunit:xmlunit-core:2.5.1'
-    testCompile 'org.xmlunit:xmlunit-matchers:2.5.1'
-    testCompile 'com.tngtech.archunit:archunit-junit:0.5.0'
-    testCompile "org.testfx:testfx-core:4.0.+"
-    testCompile "org.testfx:testfx-junit:4.0.+"
-
-    checkstyle 'com.puppycrawl.tools:checkstyle:8.7'
-=======
     implementation 'org.kordamp.ikonli:ikonli-javafx:12.2.0'
     implementation 'org.kordamp.ikonli:ikonli-materialdesign2-pack:12.2.0'
     implementation 'de.saxsys:mvvmfx-validation:1.9.0-SNAPSHOT'
@@ -288,7 +226,6 @@
 
     checkstyle 'com.puppycrawl.tools:checkstyle:8.43'
     xjc group: 'org.glassfish.jaxb', name: 'jaxb-xjc', version: '2.3.3'
->>>>>>> d80e1645
 }
 
 dependencyUpdates {
