--- conflicted
+++ resolved
@@ -41,14 +41,10 @@
 
     id 'idea'
 
-<<<<<<< HEAD
-    id 'org.openrewrite.rewrite' version '6.3.18'
-
+    id 'org.openrewrite.rewrite' version '6.4.0'
+    
     // spotbugs plugin
     id "com.github.spotbugs" version "6.0.0-rc.2"
-=======
-    id 'org.openrewrite.rewrite' version '6.4.0'
->>>>>>> 082c1765
 }
 
 
