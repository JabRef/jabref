--- conflicted
+++ resolved
@@ -130,15 +130,9 @@
         exclude group: 'org.apache.lucene', module: 'lucene-sandbox'
     }
 
-<<<<<<< HEAD
-    implementation group: 'org.eclipse.jgit', name: 'org.eclipse.jgit', version: '5.9.0.202009080501-r'
-
-    implementation group: 'org.mariadb.jdbc', name: 'mariadb-java-client', version: '2.7.0'
-=======
     implementation group: 'org.eclipse.jgit', name: 'org.eclipse.jgit', version: '5.10.0.202012080955-r'
 
     implementation group: 'org.mariadb.jdbc', name: 'mariadb-java-client', version: '2.7.1'
->>>>>>> e9be3392
 
     implementation 'org.postgresql:postgresql:42.2.18'
 
