import org.gradle.internal.os.OperatingSystem
import org.gradle.nativeplatform.platform.internal.DefaultNativePlatform
import org.jabref.build.xjc.XjcPlugin
import org.jabref.build.xjc.XjcTask

plugins {
    id 'application'

    id 'com.github.andygoossens.modernizer' version '1.9.2'

    id 'me.champeau.jmh' version '0.7.2'

    id 'org.javamodularity.moduleplugin' version '1.8.15'

    id 'org.openjfx.javafxplugin' version '0.1.0'

    id 'org.beryx.jlink' version '3.0.1'

    // nicer test outputs during running and completion
    // Homepage: https://github.com/radarsh/gradle-test-logger-plugin
    id 'com.adarshr.test-logger' version '4.0.0'

    id 'jacoco'

    id 'checkstyle'

    id 'project-report'

    id 'idea'

    id 'org.openrewrite.rewrite' version '6.16.2'
}

// Enable following for debugging
// gradle.startParameter.showStacktrace = org.gradle.api.logging.configuration.ShowStacktrace.

apply plugin: XjcPlugin

apply from: 'eclipse.gradle'

group = "org.jabref"
version = project.findProperty('projVersion') ?: '100.0.0'

java {
    sourceCompatibility = JavaVersion.VERSION_22
    targetCompatibility = JavaVersion.VERSION_22
    // Workaround needed for Eclipse, probably because of https://github.com/gradle/gradle/issues/16922
    // Should be removed as soon as Gradle 7.0.1 is released ( https://github.com/gradle/gradle/issues/16922#issuecomment-828217060 )
    modularity.inferModulePath.set(false)

    toolchain {
        // If this is updated, also update
        // - .gitpod.Dockerfile
        // - .devcontainer/devcontainer.json#L34 and
        // - .github/workflows/deployment-jdk-ea.yml#L53
<<<<<<< HEAD
        languageVersion = JavaLanguageVersion.of(22)
=======
        languageVersion = JavaLanguageVersion.of(21)
        // See https://docs.gradle.org/current/javadoc/org/gradle/jvm/toolchain/JvmVendorSpec.html for a full list
        // vendor = JvmVendorSpec.AMAZON
>>>>>>> 72160e0c
    }
}

application {
    mainClass.set('org.jabref.Launcher')
    mainModule.set('org.jabref')

    applicationDefaultJvmArgs = [
        // On a change here, also adapt
        //   1. "run > moduleOptions"
        //   2. "deployment.yml" (macOS part)
        //   3. "deployment-arm64.yml"

        // Note that the arguments are cleared for the "run" task to avoid messages like "WARNING: Unknown module: org.jabref.merged.module specified to --add-exports"

        // Fix for https://github.com/JabRef/jabref/issues/11188
        '--add-exports=javafx.base/com.sun.javafx.event=org.jabref.merged.module',
        '--add-exports=javafx.controls/com.sun.javafx.scene.control=org.jabref.merged.module',

        // Fix for https://github.com/JabRef/jabref/issues/11198
        '--add-opens=javafx.graphics/javafx.scene=org.jabref.merged.module',
        '--add-opens=javafx.controls/javafx.scene.control=org.jabref.merged.module',
        '--add-opens=javafx.controls/com.sun.javafx.scene.control=org.jabref.merged.module',
        // fix for https://github.com/JabRef/jabref/issues/11426
        '--add-opens=javafx.controls/javafx.scene.control.skin=org.jabref.merged.module',

        // Fix for https://github.com/JabRef/jabref/issues/11225 on linux
        '--add-opens=javafx.controls/javafx.scene.control=org.jabref',
        '--add-exports=javafx.base/com.sun.javafx.event=org.jabref',
        '--add-exports=javafx.controls/com.sun.javafx.scene.control=org.jabref',
        '--add-opens=javafx.graphics/javafx.scene=org.jabref',
        '--add-opens=javafx.controls/javafx.scene.control=org.jabref',
        '--add-opens=javafx.controls/com.sun.javafx.scene.control=org.jabref'
    ]
}

// Workaround for https://github.com/openjfx/javafx-gradle-plugin/issues/89
// See also https://github.com/java9-modularity/gradle-modules-plugin/issues/165
modularity.disableEffectiveArgumentsAdjustment()

sourceSets {
    main {
        java {
            // src-gen reasoning: https://stackoverflow.com/a/64612308/873282
            srcDirs = ["src/main/java", "src-gen/main/java"]
        }
        resources {
            srcDirs = ["src/main/java", "src/main/resources"]
        }
    }
    test {
        java {
            srcDirs = ["src/test/java"]
        }
        resources {
            srcDirs = ["src/test/resources"]
        }
    }
}

repositories {
    mavenCentral()
    maven { url 'https://oss.sonatype.org/content/groups/public' }
    maven { url 'https://s01.oss.sonatype.org/content/repositories/snapshots/' }
    maven { url 'https://jitpack.io' }
    maven { url 'https://sandec.jfrog.io/artifactory/repo' }
}

configurations {
    antlr4
}

dependencyLocking {
    lockAllConfigurations()
}

javafx {
    version = "22.0.1"
    modules = [ 'javafx.controls', 'javafx.fxml', 'javafx.web', 'javafx.swing' ]
}

jacoco {
    toolVersion = "0.8.10"
}

dependencies {
    // Include all jar-files in the 'lib' folder as dependencies
    implementation fileTree(dir: 'lib', includes: ['*.jar'])

    def pdfbox = "3.0.2"
    implementation ("org.apache.pdfbox:pdfbox:$pdfbox") {
        exclude group: 'commons-logging'
    }
    implementation ("org.apache.pdfbox:fontbox:$pdfbox") {
        exclude group: 'commons-logging'
    }
    implementation ("org.apache.pdfbox:xmpbox:$pdfbox") {
        exclude group: 'org.junit.jupiter'
        exclude group: 'commons-logging'
    }

    def luceneVersion = "9.11.1"
    implementation "org.apache.lucene:lucene-core:$luceneVersion"
    implementation "org.apache.lucene:lucene-queryparser:$luceneVersion"
    implementation "org.apache.lucene:lucene-queries:$luceneVersion"
    implementation "org.apache.lucene:lucene-analysis-common:$luceneVersion"
    implementation "org.apache.lucene:lucene-highlighter:$luceneVersion"

    implementation group: 'org.apache.commons', name: 'commons-csv', version: '1.11.0'
    implementation group: 'org.apache.commons', name: 'commons-lang3', version: '3.14.0'
    implementation group: 'org.apache.commons', name: 'commons-text', version: '1.12.0'
    implementation 'commons-logging:commons-logging:1.3.2'
    implementation 'com.h2database:h2-mvstore:2.2.224'

    // required for reading write-protected PDFs - see https://github.com/JabRef/jabref/pull/942#issuecomment-209252635
    implementation 'org.bouncycastle:bcprov-jdk18on:1.78.1'

    implementation 'commons-cli:commons-cli:1.8.0'

    implementation 'org.libreoffice:unoloader:24.2.3'
    implementation 'org.libreoffice:libreoffice:24.2.3'

    implementation 'io.github.java-diff-utils:java-diff-utils:4.12'
    implementation 'info.debatty:java-string-similarity:2.0.0'
    implementation 'com.github.javakeyring:java-keyring:1.0.4'

    antlr4 'org.antlr:antlr4:4.13.1'
    implementation 'org.antlr:antlr4-runtime:4.13.1'

    implementation group: 'org.eclipse.jgit', name: 'org.eclipse.jgit', version: '6.10.0.202406032230-r'

    implementation group: 'com.fasterxml.jackson.dataformat', name: 'jackson-dataformat-yaml', version: '2.17.1'
    implementation group: 'com.fasterxml.jackson.datatype', name: 'jackson-datatype-jsr310', version: '2.17.1'

    implementation 'com.fasterxml:aalto-xml:1.3.3'

    implementation group: 'org.mariadb.jdbc', name: 'mariadb-java-client', version: '2.7.9'

    implementation 'org.postgresql:postgresql:42.7.3'

    // Support unix socket connection types
    implementation 'com.kohlschutter.junixsocket:junixsocket-core:2.9.1'
    implementation 'com.kohlschutter.junixsocket:junixsocket-mysql:2.9.1'

    implementation ('com.oracle.ojdbc:ojdbc10:19.3.0.0') {
        // causing module issues
        exclude module: 'oraclepki'
    }

    implementation ('com.google.guava:guava:33.1.0-jre') {
        // TODO: Remove this as soon as https://github.com/google/guava/issues/2960 is fixed
        exclude module: "jsr305"
    }

    implementation 'jakarta.annotation:jakarta.annotation-api:2.1.1'
    implementation 'jakarta.inject:jakarta.inject-api:2.0.1'

    implementation('org.jabref:afterburner.fx:2.0.0') {
        exclude group: 'org.openjfx'
    }
    implementation 'org.kordamp.ikonli:ikonli-javafx:12.3.1'
    implementation 'org.kordamp.ikonli:ikonli-materialdesign2-pack:12.3.1'
    implementation 'com.github.sialcasa.mvvmFX:mvvmfx-validation:f195849ca9' //jitpack
    implementation 'de.saxsys:mvvmfx:1.8.0'
    implementation('com.tobiasdiez:easybind:2.2.1-SNAPSHOT') {
        exclude group: 'org.openjfx'
    }
    implementation 'org.fxmisc.flowless:flowless:0.7.3'
    implementation 'org.fxmisc.richtext:richtextfx:0.11.3'
    implementation (group: 'com.dlsc.gemsfx', name: 'gemsfx', version: '2.32.0') {
        exclude module: 'javax.inject' // Split package, use only jakarta.inject
        exclude module: 'commons-lang3'
        exclude group: 'org.apache.commons.validator'
        exclude group: 'org.apache.commons.commons-logging'
        exclude group: 'org.openjfx'
        exclude group: 'org.apache.logging.log4j'
        exclude group: 'tech.units'
    }
    // Required by gemsfx
    implementation 'tech.units:indriya:2.2'

    implementation 'org.controlsfx:controlsfx:11.2.1'

    implementation 'org.jsoup:jsoup:1.17.2'
    implementation 'com.konghq:unirest-java-core:4.4.0'
    implementation 'com.konghq:unirest-modules-gson:4.4.0'
    implementation 'org.apache.httpcomponents.client5:httpclient5:5.3.1'

    implementation 'org.slf4j:slf4j-api:2.0.13'
    implementation 'org.tinylog:tinylog-api:2.7.0'
    implementation 'org.tinylog:slf4j-tinylog:2.7.0'
    implementation 'org.tinylog:tinylog-impl:2.7.0'

    // route all requests to java.util.logging to SLF4J (which in turn routes to tinylog)
    implementation 'org.slf4j:jul-to-slf4j:2.0.13'
    // route all requests to log4j to SLF4J
    implementation 'org.apache.logging.log4j:log4j-to-slf4j:2.23.1'

    implementation('de.undercouch:citeproc-java:3.1.0') {
        exclude group: 'org.antlr'
    }

    // jakarta.activation is already dependency of glassfish
    implementation group: 'jakarta.xml.bind', name: 'jakarta.xml.bind-api', version: '4.0.2'
    implementation group: 'org.glassfish.jaxb', name: 'jaxb-runtime', version: '4.0.3'

    implementation ('com.github.tomtung:latex2unicode_2.13:0.3.2') {
        exclude module: 'fastparse_2.13'
    }

    implementation "de.rototor.snuggletex:snuggletex:1.3.0"
    implementation ("de.rototor.snuggletex:snuggletex-jeuclid:1.3.0") {
        exclude group: "org.apache.xmlgraphics"
    }

    implementation 'com.vladsch.flexmark:flexmark:0.64.8'
    implementation 'com.vladsch.flexmark:flexmark-html2md-converter:0.64.8'

    implementation group: 'net.harawata', name: 'appdirs', version: '1.2.2'

    implementation group: 'org.jooq', name: 'jool', version: '0.9.15'
    // JAX-RS implemented by Jersey
    // API
    implementation 'jakarta.ws.rs:jakarta.ws.rs-api:4.0.0'
    // Implementation of the API
    implementation 'org.glassfish.jersey.core:jersey-server:3.1.7'
    // injection framework
    implementation 'org.glassfish.jersey.inject:jersey-hk2:3.1.7'
    implementation 'org.glassfish.hk2:hk2-api:3.1.0'
    // testImplementation 'org.glassfish.hk2:hk2-testing:3.0.4'
    // implementation 'org.glassfish.hk2:hk2-testing-jersey:3.0.4'
    // testImplementation 'org.glassfish.hk2:hk2-junitrunner:3.0.4'
    // HTTP server
    // implementation 'org.glassfish.jersey.containers:jersey-container-netty-http:3.1.1'
    implementation 'org.glassfish.jersey.containers:jersey-container-grizzly2-http:3.1.7'
    testImplementation 'org.glassfish.jersey.test-framework.providers:jersey-test-framework-provider-grizzly2:3.1.7'
    // Allow objects "magically" to be mapped to JSON using GSON
    // implementation 'org.glassfish.jersey.media:jersey-media-json-gson:3.1.1'

    // Because of GraalVM quirks, we need to ship that. See https://github.com/jspecify/jspecify/issues/389#issuecomment-1661130973 for details
    implementation 'org.jspecify:jspecify:0.3.0'

    // parse plist files
    implementation 'com.googlecode.plist:dd-plist:1.28'

    // Parse lnk files
    implementation 'com.github.vatbub:mslinks:1.0.6.2'

    // YAML formatting
    implementation 'org.yaml:snakeyaml:2.2'

    implementation 'commons-io:commons-io:2.16.1'

    testImplementation 'io.github.classgraph:classgraph:4.8.174'
    testImplementation 'org.junit.jupiter:junit-jupiter:5.10.3'
    testImplementation 'org.junit.platform:junit-platform-launcher:1.10.3'

    testImplementation 'org.mockito:mockito-core:5.12.0'
    testImplementation 'org.xmlunit:xmlunit-core:2.10.0'
    testImplementation 'org.xmlunit:xmlunit-matchers:2.10.0'
    testRuntimeOnly 'com.tngtech.archunit:archunit-junit5-engine:1.3.0'
    testImplementation 'com.tngtech.archunit:archunit-junit5-api:1.3.0'
    testImplementation "org.testfx:testfx-core:4.0.16-alpha"
    testImplementation "org.testfx:testfx-junit5:4.0.16-alpha"
    testImplementation "org.hamcrest:hamcrest-library:2.2"

    checkstyle 'com.puppycrawl.tools:checkstyle:10.17.0'
    // xjc needs the runtime as well for the ant task, otherwise it fails
    xjc group: 'org.glassfish.jaxb', name: 'jaxb-xjc', version: '3.0.2'
    xjc group: 'org.glassfish.jaxb', name: 'jaxb-runtime', version: '3.0.2'

    rewrite(platform("org.openrewrite.recipe:rewrite-recipe-bom:2.13.2"))
    rewrite("org.openrewrite.recipe:rewrite-static-analysis")
    rewrite("org.openrewrite.recipe:rewrite-logging-frameworks")
    rewrite("org.openrewrite.recipe:rewrite-testing-frameworks")
    rewrite("org.openrewrite.recipe:rewrite-migrate-java")

    configurations.checkstyle {
        resolutionStrategy.capabilitiesResolution.withCapability("com.google.collections:google-collections") {
            select("com.google.guava:guava:0")
        }
    }

    configurations
            .matching(c -> c.name.contains("downloadSources"))
            .configureEach {
                attributes {
                    attribute(Usage.USAGE_ATTRIBUTE, objects.named(Usage, Usage.JAVA_RUNTIME))
                    attribute(OperatingSystemFamily.OPERATING_SYSTEM_ATTRIBUTE, objects.named(OperatingSystemFamily, DefaultNativePlatform.getCurrentOperatingSystem().getName()))
                    attribute(MachineArchitecture.ARCHITECTURE_ATTRIBUTE, objects.named(MachineArchitecture, DefaultNativePlatform.getCurrentArchitecture().getName()))
                }
            }
}

clean {
    delete "src/main/generated"
    delete "src-gen"
}

processResources {
    filteringCharset = 'UTF-8'

    filesMatching("build.properties") {
        expand(version: project.findProperty('projVersionInfo') ?: '100.0.0',
                "year": String.valueOf(Calendar.getInstance().get(Calendar.YEAR)),
                "maintainers": new File('MAINTAINERS').readLines().findAll { !it.startsWith("#") }.join(", "),
                "azureInstrumentationKey": System.getenv('AzureInstrumentationKey') ? System.getenv('AzureInstrumentationKey') : '',
                "springerNatureAPIKey": System.getenv('SpringerNatureAPIKey') ? System.getenv('SpringerNatureAPIKey') : '',
                "astrophysicsDataSystemAPIKey": System.getenv('AstrophysicsDataSystemAPIKey') ? System.getenv('AstrophysicsDataSystemAPIKey') : '',
                "ieeeAPIKey": System.getenv('IEEEAPIKey') ? System.getenv('IEEEAPIKey') : '',
                "scienceDirectApiKey": System.getenv('SCIENCEDIRECTAPIKEY') ? System.getenv('SCIENCEDIRECTAPIKEY') : '',
                "biodiversityHeritageApiKey": System.getenv('BiodiversityHeritageApiKey') ? System.getenv('BiodiversityHeritageApiKey') : '',
                "semanticScholarApiKey": System.getenv('SemanticScholarApiKey') ? System.getenv("SemanticScholarApiKey") : ''
        )
        filteringCharset = 'UTF-8'
    }

    filesMatching(["resources/resource/ods/meta.xml", "resources/resource/openoffice/meta.xml"]) {
        expand version: project.version
    }
}

tasks.register('generateSource') {
    dependsOn("generateBstGrammarSource",
            "generateSearchGrammarSource",
            "generateCitaviSource")
    group = 'JabRef'
    description 'Generates all necessary (Java) source files.'
}

tasks.register("generateBstGrammarSource", JavaExec) {
    group = "JabRef"
    description = 'Generates BstLexer.java and BstParser.java from the Bst.g grammar file using antlr4.'
    classpath = configurations.antlr4
    mainClass = "org.antlr.v4.Tool"
    javaLauncher.set(javaToolchains.launcherFor(java.toolchain))

    inputs.dir('src/main/antlr4/org/jabref/bst/')
    outputs.dir("src-gen/main/java/org/jabref/logic/bst/")
    args = ["-o", "src-gen/main/java/org/jabref/logic/bst/", "-visitor", "-no-listener", "-package", "org.jabref.logic.bst", "$projectDir/src/main/antlr4/org/jabref/bst/Bst.g4"]
}

tasks.register("generateSearchGrammarSource", JavaExec) {
    group = 'JabRef'
    description = "Generates java files for Search.g antlr4."
    classpath = configurations.antlr4
    mainClass = "org.antlr.v4.Tool"
    javaLauncher.set(javaToolchains.launcherFor(java.toolchain))

    inputs.dir("src/main/antlr4/org/jabref/search/")
    outputs.dir("src-gen/main/java/org/jabref/search/")
    args  = ["-o","src-gen/main/java/org/jabref/search" , "-visitor", "-no-listener", "-package", "org.jabref.search", "$projectDir/src/main/antlr4/org/jabref/search/Search.g4"]
}

tasks.register("generateJournalListMV", JavaExec) {
    group = "JabRef"
    description = "Converts the comma-separated journal abbreviation file to a H2 MVStore"
    classpath = sourceSets.main.runtimeClasspath
    mainClass = "org.jabref.cli.JournalListMvGenerator"
    javaLauncher.set(javaToolchains.launcherFor(java.toolchain))
    onlyIf {
        !file("build/resources/main/journals/journal-list.mv").exists()
    }
}

jar.dependsOn("generateJournalListMV")
compileTestJava.dependsOn("generateJournalListMV")

tasks.register('generateCitaviSource', XjcTask) {
    group = 'JabRef'
    description = "Generates java files for the citavi importer."

    schemaFile = "src/main/resources/xjc/citavi/citavi.xsd"
    outputDirectory = "src-gen/main/java/"
    javaPackage = "org.jabref.logic.importer.fileformat.citavi"
}

tasks.withType(JavaCompile).configureEach {
    options.encoding = 'UTF-8'

    // hint by https://docs.gradle.org/current/userguide/performance.html#run_the_compiler_as_a_separate_process
    options.fork = true
}

compileJava {
    options.compilerArgs << "-Xlint:none"
    dependsOn "generateSource"

    options.generatedSourceOutputDirectory.set(file("src-gen/main/java"))

    moduleOptions {
        // TODO: Remove access to internal api
        addExports = [
                'javafx.controls/com.sun.javafx.scene.control' : 'org.jabref',
                'org.controlsfx.controls/impl.org.controlsfx.skin' : 'org.jabref'
        ]
    }
}

// Configures "application > run" task
run {
    doFirst {
        // Clear the default JVM arguments, to avoid messages like "WARNING: Unknown module: org.jabref.merged.module specified to --add-exports"
        application.applicationDefaultJvmArgs = []
    }

    // TODO: Remove access to internal api
    moduleOptions {
        // On a change here, also adapt "application > applicationDefaultJvmArgs"
        addExports = [
                'javafx.base/com.sun.javafx.event' : 'org.jabref.merged.module',
                'javafx.controls/com.sun.javafx.scene.control' : 'org.jabref',

                // We need to restate the ControlsFX exports, because we get following error otherwise:
                //   java.lang.IllegalAccessError:
                //     class org.controlsfx.control.textfield.AutoCompletionBinding (in module org.controlsfx.controls)
                //     cannot access class com.sun.javafx.event.EventHandlerManager (in module javafx.base) because
                //     module javafx.base does not export com.sun.javafx.event to module org.controlsfx.controls
                // Taken from here: https://github.com/controlsfx/controlsfx/blob/9.0.0/build.gradle#L1
                'javafx.graphics/com.sun.javafx.scene' : 'org.controlsfx.controls',
                'javafx.graphics/com.sun.javafx.scene.traversal' : 'org.controlsfx.controls',
                'javafx.graphics/com.sun.javafx.css' : 'org.controlsfx.controls',
                'javafx.controls/com.sun.javafx.scene.control' : 'org.controlsfx.controls',
                'javafx.controls/com.sun.javafx.scene.control.behavior' : 'org.controlsfx.controls',
                'javafx.controls/com.sun.javafx.scene.control.inputmap' : 'org.controlsfx.controls',
                'javafx.base/com.sun.javafx.event' : 'org.controlsfx.controls',
                'javafx.base/com.sun.javafx.collections' : 'org.controlsfx.controls',
                'javafx.base/com.sun.javafx.runtime': 'org.controlsfx.controls',
                'javafx.web/com.sun.webkit' : 'org.controlsfx.controls',
        ]

        addOpens = [
                'javafx.controls/javafx.scene.control' : 'org.jabref',
                'javafx.controls/com.sun.javafx.scene.control' : 'org.jabref',
                'org.controlsfx.controls/impl.org.controlsfx.skin' : 'org.jabref',
                'org.controlsfx.controls/org.controlsfx.control.textfield' : 'org.jabref',

                'javafx.controls/javafx.scene.control.skin' : 'org.controlsfx.controls',
                'javafx.graphics/javafx.scene' : 'org.controlsfx.controls'
        ]
    }

    if (project.hasProperty('component')){
        if (component == 'httpserver'){
            main = 'org.jabref.http.server.Server'
        }
    }
}

javadoc {
    options {
        encoding = 'UTF-8'
        version = false
        author = false
        addMultilineStringsOption("-add-exports").setValue([
            'javafx.controls/com.sun.javafx.scene.control=org.jabref'
        ])
    }
}

test {
    useJUnitPlatform {
        excludeTags 'DatabaseTest', 'FetcherTest', 'GUITest'
    }

    moduleOptions {
        // TODO: Remove this as soon as ArchUnit is modularized
        runOnClasspath = true
    }
}

testlogger {
    // See https://github.com/radarsh/gradle-test-logger-plugin#configuration for configuration options

    theme 'standard'

    showPassed false
    showSkipped false

    showCauses false
    showStackTraces false
}

tasks.withType(Test).configureEach {
    reports.html.outputLocation.set(file("${reporting.baseDir}/${name}"))
    // Enable parallel tests (on desktop).
    // See https://docs.gradle.org/8.1/userguide/performance.html#execute_tests_in_parallel for details.
    if (!providers.environmentVariable("CI").isPresent()) {
        maxParallelForks = Math.max(Runtime.runtime.availableProcessors() - 1, 1)
    }
}

tasks.register('databaseTest', Test) {
    useJUnitPlatform {
        includeTags 'DatabaseTest'
    }

    testLogging {
        // set options for log level LIFECYCLE
        events = ["FAILED"]
        exceptionFormat "full"
    }

    maxParallelForks = 1
}

tasks.register('fetcherTest', Test) {
    useJUnitPlatform {
        includeTags 'FetcherTest'
    }

    maxParallelForks = 1
}

tasks.register('guiTest', Test) {
    useJUnitPlatform {
        includeTags 'GUITest'
    }

    testLogging {
        // set options for log level LIFECYCLE
        events = ["FAILED"]
        exceptionFormat "full"
    }

    maxParallelForks = 1
}

// Test result tasks
tasks.register('copyTestResources', Copy) {
    from "${projectDir}/src/test/resources"
    into "${buildDir}/classes/test"
}
processTestResources.dependsOn copyTestResources

tasks.register('jacocoPrepare') {
    doFirst {
        // Ignore failures of tests
        tasks.withType(Test).tap {
            configureEach {
                ignoreFailures = true
            }
        }
    }
}
test.mustRunAfter jacocoPrepare
databaseTest.mustRunAfter jacocoPrepare
fetcherTest.mustRunAfter jacocoPrepare

jacocoTestReport {
    dependsOn jacocoPrepare, test, fetcherTest, databaseTest

    executionData files(
            layout.buildDirectory.file('jacoco/test.exec').get().asFile,
            layout.buildDirectory.file('jacoco/fetcherTest.exec').get().asFile,
            layout.buildDirectory.file('jacoco/databaseTest.exec').get().asFile)

    reports {
        csv.required = true
        html.required = true
        // coveralls plugin depends on xml format report
        xml.required = true
    }
}

// Code quality tasks
checkstyle {
    // will only run when called explicitly from the command line
    sourceSets = []
}

rewrite {
    activeRecipe(
        'org.jabref.config.rewrite.cleanup'
    )
    exclusion (
        "build.gradle",
        "buildSrc/build.gradle",
        "eclipse.gradle",
        "settings.gradle",
        "src-gen/**",
        "src/main/resources/**",
        "src/test/resources/**",
        "**/module-info.java",
        "**/*.py",
        "**/*.xml",
        "**/*.yml"
    )
    plainTextMask("**/*.md")
    failOnDryRunResults = true
}

modernizer {
    failOnViolations = false
    includeTestClasses = true
    exclusions = [
        'java/util/Optional.get:()Ljava/lang/Object;'
    ]
}

// Release tasks
tasks.register('deleteInstallerTemp', Delete) {
    delete "$buildDir/installer"
}

jpackage.dependsOn deleteInstallerTemp
jlinkZip.dependsOn jpackage
jlink {
    // https://github.com/beryx/badass-jlink-plugin/issues/61#issuecomment-504640018
    addExtraDependencies("javafx")

    addOptions('--strip-debug', '--compress', 'zip-6', '--no-header-files', '--no-man-pages')
    launcher {
        name = 'JabRef'
    }

    addOptions("--bind-services")

    // TODO: Remove the following as soon as the dependencies are fixed (upstream)
    // forceMerge is usually needed when some non-modular artifacts in the dependency graph use code that was previously part of the JDK
    // but it was removed in the newer releases.
    // The pom.xml associated with such a non-modular artifact does not mention that the artifact depends on the removed code
    // (because the artifact was published when this code was still available in the JDK).
    forceMerge "controlsfx", "bcprov", "jaxb", "istack", "stax"

    // TODO: Remove the following correction to the merged module
    // The module descriptor automatically generated by the plugin for the merged module contained some invalid entries.
    // This is based on ./gradlew suggestMergedModuleInfo, sort, strip ";"", comment non-used modules, and include the suggested directives here.
    //   However, we need to fine-tune this manually (non-alphabetic order)
    mergedModule {
        requires 'javafx.base'
        requires 'javafx.controls'
        requires 'javafx.fxml'
        requires 'javafx.graphics'
        requires 'javafx.media'
        requires 'javafx.swing'

        requires 'java.compiler'
        requires 'java.datatransfer'
        requires 'java.desktop'
        requires 'java.logging'
        requires 'java.management'
        requires 'java.naming'
        requires 'java.net.http'
        requires 'java.scripting'
        requires 'java.security.jgss'
        requires 'java.security.sasl'
        requires 'java.sql'
        requires 'java.sql.rowset'
        requires 'java.transaction.xa'
        requires 'java.rmi'
        requires 'java.xml'
        requires 'jdk.jsobject'
        requires 'jdk.unsupported'
        requires 'jdk.unsupported.desktop'
        requires 'jdk.security.jgss'
        requires 'jdk.xml.dom'
        requires 'com.google.gson'
        requires 'org.jsoup'
        requires 'org.slf4j'
        requires 'jakarta.xml.bind'
        requires 'org.apache.commons.lang3'
        requires 'org.apache.commons.text'
        requires 'org.apache.commons.logging';
        uses 'org.mariadb.jdbc.credential.CredentialPlugin'
        uses 'org.mariadb.jdbc.authentication.AuthenticationPlugin'
        uses 'org.mariadb.jdbc.tls.TlsSocketPlugin'
        uses 'org.mariadb.jdbc.LocalInfileInterceptor'
        uses 'org.eclipse.jgit.transport.SshSessionFactory'
        uses 'org.eclipse.jgit.lib.GpgSigner'
        uses 'kong.unirest.core.json.JsonEngine';
        provides 'org.mariadb.jdbc.tls.TlsSocketPlugin' with 'org.mariadb.jdbc.internal.protocol.tls.DefaultTlsSocketPlugin'
        provides 'java.sql.Driver' with 'org.postgresql.Driver'
        provides 'org.mariadb.jdbc.authentication.AuthenticationPlugin' with 'org.mariadb.jdbc.internal.com.send.authentication.CachingSha2PasswordPlugin',
                'org.mariadb.jdbc.internal.com.send.authentication.ClearPasswordPlugin',
                'org.mariadb.jdbc.internal.com.send.authentication.Ed25519PasswordPlugin',
                'org.mariadb.jdbc.internal.com.send.authentication.NativePasswordPlugin',
                'org.mariadb.jdbc.internal.com.send.authentication.OldPasswordPlugin',
                'org.mariadb.jdbc.internal.com.send.authentication.SendGssApiAuthPacket',
                'org.mariadb.jdbc.internal.com.send.authentication.SendPamAuthPacket',
                'org.mariadb.jdbc.internal.com.send.authentication.Sha256PasswordPlugin'
        provides 'org.mariadb.jdbc.credential.CredentialPlugin' with 'org.mariadb.jdbc.credential.aws.AwsIamCredentialPlugin',
                'org.mariadb.jdbc.credential.env.EnvCredentialPlugin',
                'org.mariadb.jdbc.credential.system.PropertiesCredentialPlugin'
        provides 'java.security.Provider' with 'org.bouncycastle.jce.provider.BouncyCastleProvider',
                'org.bouncycastle.pqc.jcajce.provider.BouncyCastlePQCProvider'
        provides 'kong.unirest.core.json.JsonEngine' with 'kong.unirest.modules.gson.GsonEngine';

    }

    jpackage {
        outputDir = "distribution"

        if (OperatingSystem.current().isWindows()) {
            // This requires WiX to be installed: https://github.com/wixtoolset/wix3/releases
            installerType = "msi"
            imageOptions = [
                    '--icon', "${projectDir}/src/main/resources/icons/jabref.ico",
            ]
            installerOptions = [
                    '--vendor', 'JabRef',
                    '--app-version', "${project.version}",
                    '--verbose',
                    '--win-upgrade-uuid', 'd636b4ee-6f10-451e-bf57-c89656780e36',
                    '--win-dir-chooser',
                    '--win-shortcut',
                    '--win-menu',
                    '--win-menu-group', "JabRef",
                    '--temp', "$buildDir/installer",
                    '--resource-dir', "${projectDir}/buildres/windows",
                    '--license-file', "${projectDir}/buildres/LICENSE_with_Privacy.md",
                    '--file-associations', "${projectDir}/buildres/windows/bibtexAssociations.properties"
            ]
        }

        if (OperatingSystem.current().isLinux()) {
            imageOptions = [
                    '--icon', "${projectDir}/src/main/resources/icons/JabRef-icon-64.png",
                    '--app-version', "${project.version}",
            ]
            installerOptions = [
                    '--verbose',
                    '--vendor', 'JabRef',
                    '--app-version', "${project.version}",
                    // '--temp', "$buildDir/installer",
                    '--resource-dir', "${projectDir}/buildres/linux",
                    '--linux-menu-group', 'Office;',
                    '--linux-rpm-license-type', 'MIT',
                    // '--license-file', "${projectDir}/LICENSE.md",
                    '--description', 'JabRef is an open source bibliography reference manager. The native file format used by JabRef is BibTeX, the standard LaTeX bibliography format.',
                    '--linux-shortcut',
                    '--file-associations', "${projectDir}/buildres/linux/bibtexAssociations.properties"
            ]
        }

        if (OperatingSystem.current().isMacOsX()) {
            imageOptions = [
                    '--icon', "${projectDir}/src/main/resources/icons/jabref.icns",
                    '--resource-dir', "${projectDir}/buildres/mac"
            ]
            // Notarized mac images and packages are built on the pipeline only
            skipInstaller = true
            installerOptions = [
                    '--verbose',
                    '--vendor', 'JabRef',
                    '--mac-package-identifier', "JabRef",
                    '--mac-package-name', "JabRef",
                    '--app-version', "${project.version}",
                    '--file-associations', "${projectDir}/buildres/mac/bibtexAssociations.properties",
                    '--resource-dir', "${projectDir}/buildres/mac"
            ]
        }
    }
}

if (OperatingSystem.current().isWindows()) {
    tasks.jpackageImage.doLast {
        copy {
            from("${projectDir}/buildres/windows") {
                include "jabref-firefox.json", "jabref-chrome.json", "JabRefHost.bat", "JabRefHost.ps1"
            }
            into "$buildDir/distribution/JabRef"
        }
    }
}

if (OperatingSystem.current().isLinux()) {
    tasks.jpackageImage.doLast {
        copy {
            from("${projectDir}/buildres/linux") {
                include "native-messaging-host/**", "jabrefHost.py"
            }
            into "$buildDir/distribution/JabRef/lib"
        }
    }
}

if (OperatingSystem.current().isMacOsX()) {
    tasks.jpackageImage.doLast {
        copy {
            from("${projectDir}/buildres/mac") {
                include "native-messaging-host/**", "jabrefHost.py"
            }
            into "$buildDir/distribution/JabRef.app/Contents/Resources"
        }
    }
}

jmh {
    warmupIterations = 5
    iterations = 10
    fork = 2
}<|MERGE_RESOLUTION|>--- conflicted
+++ resolved
@@ -53,13 +53,9 @@
         // - .gitpod.Dockerfile
         // - .devcontainer/devcontainer.json#L34 and
         // - .github/workflows/deployment-jdk-ea.yml#L53
-<<<<<<< HEAD
         languageVersion = JavaLanguageVersion.of(22)
-=======
-        languageVersion = JavaLanguageVersion.of(21)
         // See https://docs.gradle.org/current/javadoc/org/gradle/jvm/toolchain/JvmVendorSpec.html for a full list
         // vendor = JvmVendorSpec.AMAZON
->>>>>>> 72160e0c
     }
 }
 
