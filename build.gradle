import org.gradle.internal.os.OperatingSystem
import org.gradle.nativeplatform.platform.internal.DefaultNativePlatform
import org.jabref.build.xjc.XjcPlugin
import org.jabref.build.xjc.XjcTask

plugins {
    id 'application'

    id 'com.github.andygoossens.modernizer' version '1.10.0'

    id 'me.champeau.jmh' version '0.7.2'

    // This is https://github.com/java9-modularity/gradle-modules-plugin/pull/282
    id 'com.github.koppor.gradle-modules-plugin' version 'v1.8.15-cmd-1'

    id 'org.openjfx.javafxplugin' version '0.1.0'

    id 'org.beryx.jlink' version '3.1.0-rc-1'

    // nicer test outputs during running and completion
    // Homepage: https://github.com/radarsh/gradle-test-logger-plugin
    id 'com.adarshr.test-logger' version '4.0.0'

    id 'jacoco'

    id 'checkstyle'

    id 'project-report'

    id 'idea'

    id 'org.openrewrite.rewrite' version '6.27.0'

    id "org.itsallcode.openfasttrace" version "3.0.1"
}

// Enable following for debugging
// gradle.startParameter.showStacktrace = org.gradle.api.logging.configuration.ShowStacktrace.

apply plugin: XjcPlugin

apply from: 'eclipse.gradle'

group = "org.jabref"
version = project.findProperty('projVersion') ?: '100.0.0'

java {
    sourceCompatibility = JavaVersion.VERSION_23
    targetCompatibility = JavaVersion.VERSION_23

    // Workaround needed for Eclipse, probably because of https://github.com/gradle/gradle/issues/16922
    // Should be removed as soon as Gradle 7.0.1 is released ( https://github.com/gradle/gradle/issues/16922#issuecomment-828217060 )
    modularity.inferModulePath.set(false)

    toolchain {
        // If this is updated, also update
        // - .gitpod.Dockerfile
        // - .devcontainer/devcontainer.json#L34 and
        // - .github/workflows/deployment*.yml
        // - .github/workflows/tests*.yml
        // - .github/workflows/update-gradle-wrapper.yml
        // - docs/getting-into-the-code/guidelines-for-setting-up-a-local-workspace/intellij-12-build.md
        // - build.gradle -> jacoco -> toolVersion (because JaCoCo does not support newest JDK out of the box. Check versions at https://www.jacoco.org/jacoco/trunk/doc/changes.html)
        languageVersion = JavaLanguageVersion.of(23)
        // See https://docs.gradle.org/current/javadoc/org/gradle/jvm/toolchain/JvmVendorSpec.html for a full list
        // vendor = JvmVendorSpec.AMAZON
    }
}

application {
    mainClass.set('org.jabref.Launcher')
    mainModule.set('org.jabref')

    applicationDefaultJvmArgs = [
        // On a change here, also adapt
        //   1. "run > moduleOptions"
        //   2. "deployment.yml" (macOS part)
        //   3. "deployment-arm64.yml"

        // Note that the arguments are cleared for the "run" task to avoid messages like "WARNING: Unknown module: org.jabref.merged.module specified to --add-exports"

        // Fix for https://github.com/JabRef/jabref/issues/11188
        '--add-exports=javafx.base/com.sun.javafx.event=org.jabref.merged.module',
        '--add-exports=javafx.controls/com.sun.javafx.scene.control=org.jabref.merged.module',

        // Fix for https://github.com/JabRef/jabref/issues/11198
        '--add-opens=javafx.graphics/javafx.scene=org.jabref.merged.module',
        '--add-opens=javafx.controls/javafx.scene.control=org.jabref.merged.module',
        '--add-opens=javafx.controls/com.sun.javafx.scene.control=org.jabref.merged.module',
        // fix for https://github.com/JabRef/jabref/issues/11426
        '--add-opens=javafx.controls/javafx.scene.control.skin=org.jabref.merged.module',

        // Fix for https://github.com/JabRef/jabref/issues/11225 on linux
        '--add-opens=javafx.controls/javafx.scene.control=org.jabref',
        '--add-exports=javafx.base/com.sun.javafx.event=org.jabref',
        '--add-exports=javafx.controls/com.sun.javafx.scene.control=org.jabref',
        '--add-opens=javafx.graphics/javafx.scene=org.jabref',
        '--add-opens=javafx.controls/javafx.scene.control=org.jabref',
        '--add-opens=javafx.controls/com.sun.javafx.scene.control=org.jabref',

        '--add-opens=javafx.base/javafx.collections=org.jabref',
        '--add-opens=javafx.base/javafx.collections.transformation=org.jabref'
    ]
}

// Workaround for https://github.com/openjfx/javafx-gradle-plugin/issues/89
// See also https://github.com/java9-modularity/gradle-modules-plugin/issues/165
modularity.disableEffectiveArgumentsAdjustment()

sourceSets {
    main {
        java {
            // src-gen reasoning: https://stackoverflow.com/a/64612308/873282
            srcDirs = ["src/main/java", "src-gen/main/java"]
        }
        resources {
            srcDirs = ["src/main/java", "src/main/resources"]
        }
    }
    test {
        java {
            srcDirs = ["src/test/java"]
        }
        resources {
            srcDirs = ["src/test/resources"]
        }
    }
}

repositories {
    mavenCentral()
    maven { url 'https://s01.oss.sonatype.org/content/repositories/snapshots/' }
    maven { url 'https://oss.sonatype.org/content/repositories/snapshots' }
    maven { url 'https://jitpack.io' }
    maven { url 'https://oss.sonatype.org/content/groups/public' }

    // Required for one.jpro.jproutils:tree-showing
    maven { url 'https://sandec.jfrog.io/artifactory/repo' }
}

configurations {
    antlr4
}

dependencyLocking {
    lockAllConfigurations()
}

javafx {
    version = "23.0.1"
    modules = [ 'javafx.controls', 'javafx.fxml', 'javafx.web', 'javafx.swing' ]
}

jacoco {
    toolVersion = "0.8.13-SNAPSHOT"
}

dependencies {
    // Include all jar-files in the 'lib' folder as dependencies
    implementation fileTree(dir: 'lib', includes: ['*.jar'])

    def pdfbox = "3.0.3"
    implementation ("org.apache.pdfbox:pdfbox:$pdfbox") {
        exclude group: 'commons-logging'
    }
    implementation ("org.apache.pdfbox:fontbox:$pdfbox") {
        exclude group: 'commons-logging'
    }
    implementation ("org.apache.pdfbox:xmpbox:$pdfbox") {
        exclude group: 'org.junit.jupiter'
        exclude group: 'commons-logging'
    }

    def luceneVersion = "10.0.0"
    implementation "org.apache.lucene:lucene-core:$luceneVersion"
    implementation "org.apache.lucene:lucene-queryparser:$luceneVersion"
    implementation "org.apache.lucene:lucene-queries:$luceneVersion"
    implementation "org.apache.lucene:lucene-analysis-common:$luceneVersion"
    implementation "org.apache.lucene:lucene-highlighter:$luceneVersion"

    implementation group: 'org.apache.commons', name: 'commons-csv', version: '1.12.0'
    implementation group: 'org.apache.commons', name: 'commons-lang3', version: '3.17.0'
    implementation group: 'org.apache.commons', name: 'commons-text', version: '1.12.0'
    implementation 'commons-logging:commons-logging:1.3.4'
    implementation 'com.h2database:h2-mvstore:2.3.232'

    // required for reading write-protected PDFs - see https://github.com/JabRef/jabref/pull/942#issuecomment-209252635
    implementation 'org.bouncycastle:bcprov-jdk18on:1.79'

    implementation 'commons-cli:commons-cli:1.9.0'

    // region: LibreOffice
    implementation 'org.libreoffice:unoloader:24.2.3'
    implementation 'org.libreoffice:libreoffice:24.2.3'
    // Required for ID generation
    implementation 'io.github.thibaultmeyer:cuid:2.0.3'
    // endregion

    implementation 'io.github.java-diff-utils:java-diff-utils:4.12'
    implementation 'info.debatty:java-string-similarity:2.0.0'
    implementation 'com.github.javakeyring:java-keyring:1.0.4'

    antlr4 'org.antlr:antlr4:4.13.2'
    implementation 'org.antlr:antlr4-runtime:4.13.2'

    implementation group: 'org.eclipse.jgit', name: 'org.eclipse.jgit', version: '7.0.0.202409031743-r'

    implementation group: 'com.fasterxml.jackson.dataformat', name: 'jackson-dataformat-yaml', version: '2.18.1'
    implementation group: 'com.fasterxml.jackson.datatype', name: 'jackson-datatype-jsr310', version: '2.18.1'

    implementation 'com.fasterxml:aalto-xml:1.3.3'

    implementation group: 'org.mariadb.jdbc', name: 'mariadb-java-client', version: '2.7.9'

    implementation 'org.postgresql:postgresql:42.7.4'

    // Support unix socket connection types
    implementation 'com.kohlschutter.junixsocket:junixsocket-core:2.10.1'
    implementation 'com.kohlschutter.junixsocket:junixsocket-mysql:2.10.1'

    implementation ('com.oracle.ojdbc:ojdbc10:19.3.0.0') {
        // causing module issues
        exclude module: 'oraclepki'
    }

    implementation ('com.google.guava:guava:33.1.0-jre') {
        // TODO: Remove this as soon as https://github.com/google/guava/issues/2960 is fixed
        exclude module: "jsr305"
    }

    implementation 'jakarta.annotation:jakarta.annotation-api:2.1.1'
    implementation 'jakarta.inject:jakarta.inject-api:2.0.1'

    implementation('org.jabref:afterburner.fx:2.0.0') {
        exclude group: 'org.openjfx'
    }
    implementation 'org.kordamp.ikonli:ikonli-javafx:12.3.1'
    implementation 'org.kordamp.ikonli:ikonli-materialdesign2-pack:12.3.1'
    implementation 'com.github.sialcasa.mvvmFX:mvvmfx-validation:f195849ca9' //jitpack
    implementation 'de.saxsys:mvvmfx:1.8.0'
    implementation('org.jabref:easybind:2.2.1-SNAPSHOT') {
        exclude group: 'org.openjfx'
    }
    implementation 'org.fxmisc.flowless:flowless:0.7.3'
    implementation 'org.fxmisc.richtext:richtextfx:0.11.3'
    implementation (group: 'com.dlsc.gemsfx', name: 'gemsfx', version: '2.64.0') {
        exclude module: 'javax.inject' // Split package, use only jakarta.inject
        exclude module: 'commons-lang3'
        exclude group: 'org.apache.commons.validator'
        exclude group: 'org.apache.commons.commons-logging'
        exclude module: 'kotlin-stdlib-jdk8'
        exclude group: 'com.squareup.retrofit2'
        exclude group: 'org.openjfx'
        exclude group: 'org.apache.logging.log4j'
        exclude group: 'tech.units'
    }
    // Required by gemsfx
    implementation 'tech.units:indriya:2.2'
    // Required by gemsfx and langchain4j
    implementation ('com.squareup.retrofit2:retrofit:2.11.0') {
        exclude group: 'com.squareup.okhttp3'
    }

    implementation 'org.controlsfx:controlsfx:11.2.1'

    // region HTTP clients
    implementation 'org.jsoup:jsoup:1.18.1'
    implementation 'com.konghq:unirest-java-core:4.4.4'
    implementation 'com.konghq:unirest-modules-gson:4.4.5'
    implementation 'org.apache.httpcomponents.client5:httpclient5:5.4'
    // endregion

    implementation 'org.slf4j:slf4j-api:2.0.16'
    implementation 'org.tinylog:tinylog-api:2.7.0'
    implementation 'org.tinylog:slf4j-tinylog:2.7.0'
    implementation 'org.tinylog:tinylog-impl:2.7.0'

    // route all requests to java.util.logging to SLF4J (which in turn routes to tinylog)
    implementation 'org.slf4j:jul-to-slf4j:2.0.16'
    // route all requests to log4j to SLF4J
    implementation 'org.apache.logging.log4j:log4j-to-slf4j:2.24.1'

    implementation('de.undercouch:citeproc-java:3.1.0') {
        exclude group: 'org.antlr'
    }

    // jakarta.activation is already dependency of glassfish
    implementation group: 'jakarta.xml.bind', name: 'jakarta.xml.bind-api', version: '4.0.2'
    implementation group: 'org.glassfish.jaxb', name: 'jaxb-runtime', version: '4.0.3'

    implementation ('com.github.tomtung:latex2unicode_2.13:0.3.2') {
        exclude module: 'fastparse_2.13'
    }

    implementation "de.rototor.snuggletex:snuggletex:1.3.0"
    implementation ("de.rototor.snuggletex:snuggletex-jeuclid:1.3.0") {
        exclude group: "org.apache.xmlgraphics"
    }

    implementation 'com.vladsch.flexmark:flexmark:0.64.8'
    implementation 'com.vladsch.flexmark:flexmark-html2md-converter:0.64.8'

    implementation group: 'net.harawata', name: 'appdirs', version: '1.2.2'

    implementation group: 'org.jooq', name: 'jool', version: '0.9.15'
    // JAX-RS implemented by Jersey
    // API
    implementation 'jakarta.ws.rs:jakarta.ws.rs-api:4.0.0'
    // Implementation of the API
    implementation 'org.glassfish.jersey.core:jersey-server:3.1.9'
    // injection framework
    implementation 'org.glassfish.jersey.inject:jersey-hk2:3.1.9'
    implementation 'org.glassfish.hk2:hk2-api:3.1.1'
    // testImplementation 'org.glassfish.hk2:hk2-testing:3.0.4'
    // implementation 'org.glassfish.hk2:hk2-testing-jersey:3.0.4'
    // testImplementation 'org.glassfish.hk2:hk2-junitrunner:3.0.4'
    // HTTP server
    // implementation 'org.glassfish.jersey.containers:jersey-container-netty-http:3.1.1'
    implementation 'org.glassfish.jersey.containers:jersey-container-grizzly2-http:3.1.9'
    testImplementation 'org.glassfish.jersey.test-framework.providers:jersey-test-framework-provider-grizzly2:3.1.9'
    // Allow objects "magically" to be mapped to JSON using GSON
    // implementation 'org.glassfish.jersey.media:jersey-media-json-gson:3.1.1'

    // Because of GraalVM quirks, we need to ship that. See https://github.com/jspecify/jspecify/issues/389#issuecomment-1661130973 for details
    implementation 'org.jspecify:jspecify:1.0.0'

    // parse plist files
    implementation 'com.googlecode.plist:dd-plist:1.28'

    // Parse lnk files
    implementation 'com.github.vatbub:mslinks:1.0.6.2'

    // YAML formatting
    implementation 'org.yaml:snakeyaml:2.3'

    // region AI
    implementation 'dev.langchain4j:langchain4j:0.35.0'
    // Even though we use jvm-openai for LLM connection, we still need this package for tokenization.
    implementation('dev.langchain4j:langchain4j-open-ai:0.35.0') {
        exclude group: 'com.squareup.okhttp3'
        exclude group: 'com.squareup.retrofit2', module: 'retrofit'
        exclude group: 'org.jetbrains.kotlin'
    }
    implementation('dev.langchain4j:langchain4j-mistral-ai:0.35.0') {
        exclude group: 'com.squareup.okhttp3'
        exclude group: 'com.squareup.retrofit2', module: 'retrofit'
        exclude group: 'org.jetbrains.kotlin'
    }
    implementation('dev.langchain4j:langchain4j-google-ai-gemini:0.35.0') {
        exclude group: 'com.squareup.okhttp3'
        exclude group: 'com.squareup.retrofit2', module: 'retrofit'
    }
    implementation('dev.langchain4j:langchain4j-hugging-face:0.35.0') {
        exclude group: 'com.squareup.okhttp3'
        exclude group: 'com.squareup.retrofit2', module: 'retrofit'
        exclude group: 'org.jetbrains.kotlin'
    }

    implementation 'org.apache.velocity:velocity-engine-core:2.4.1'
    implementation platform('ai.djl:bom:0.30.0')
    implementation 'ai.djl:api'
    implementation 'ai.djl.huggingface:tokenizers'
    implementation 'ai.djl.pytorch:pytorch-model-zoo'
    implementation 'io.github.stefanbratanov:jvm-openai:0.11.0'
    // openai depends on okhttp, which needs kotlin - see https://github.com/square/okhttp/issues/5299 for details
    implementation ('com.squareup.okhttp3:okhttp:4.12.0') {
        exclude group: 'org.jetbrains.kotlin', module: 'kotlin-stdlib-jdk8'
    }
    // GemxFX also (transitively) depends on kotlin
    implementation 'org.jetbrains.kotlin:kotlin-stdlib-jdk8:2.0.21'
    // endregion

    implementation 'commons-io:commons-io:2.17.0'

    // Even if "compileOnly" is used, IntelliJ always adds to module-info.java. To avoid issues during committing, we use "implementation" instead of "compileOnly"
    implementation 'io.github.adr:e-adr:2.0.0-SNAPSHOT'

    implementation 'io.zonky.test:embedded-postgres:2.0.7'
    implementation enforcedPlatform('io.zonky.test.postgres:embedded-postgres-binaries-bom:17.0.0')

    testImplementation 'io.github.classgraph:classgraph:4.8.177'
    testImplementation 'org.junit.jupiter:junit-jupiter:5.11.0'
    testImplementation 'org.junit.platform:junit-platform-launcher:1.10.3'

    testImplementation 'org.mockito:mockito-core:5.14.2'
    testImplementation 'org.xmlunit:xmlunit-core:2.10.0'
    testImplementation 'org.xmlunit:xmlunit-matchers:2.10.0'
    testRuntimeOnly 'com.tngtech.archunit:archunit-junit5-engine:1.3.0'
    testImplementation 'com.tngtech.archunit:archunit-junit5-api:1.3.0'
    testImplementation "org.testfx:testfx-core:4.0.16-alpha"
    testImplementation "org.testfx:testfx-junit5:4.0.16-alpha"
    testImplementation "org.hamcrest:hamcrest-library:3.0"
    testImplementation "com.github.javaparser:javaparser-symbol-solver-core:3.26.2"

    // recommended by https://github.com/wiremock/wiremock/issues/2149#issuecomment-1835775954
    testImplementation 'org.wiremock:wiremock-standalone:3.3.1'

    checkstyle 'com.puppycrawl.tools:checkstyle:10.20.1'
    // xjc needs the runtime as well for the ant task, otherwise it fails
    xjc group: 'org.glassfish.jaxb', name: 'jaxb-xjc', version: '3.0.2'
    xjc group: 'org.glassfish.jaxb', name: 'jaxb-runtime', version: '3.0.2'

    rewrite(platform("org.openrewrite.recipe:rewrite-recipe-bom:2.19.0"))
    rewrite("org.openrewrite.recipe:rewrite-static-analysis")
    rewrite("org.openrewrite.recipe:rewrite-logging-frameworks")
    rewrite("org.openrewrite.recipe:rewrite-testing-frameworks")
    rewrite("org.openrewrite.recipe:rewrite-migrate-java")

    configurations.checkstyle {
        resolutionStrategy.capabilitiesResolution.withCapability("com.google.collections:google-collections") {
            select("com.google.guava:guava:0")
        }
    }

    configurations
            .matching(c -> c.name.contains("downloadSources"))
            .configureEach {
                attributes {
                    attribute(Usage.USAGE_ATTRIBUTE, objects.named(Usage, Usage.JAVA_RUNTIME))
                    attribute(OperatingSystemFamily.OPERATING_SYSTEM_ATTRIBUTE, objects.named(OperatingSystemFamily, DefaultNativePlatform.getCurrentOperatingSystem().getName()))
                    attribute(MachineArchitecture.ARCHITECTURE_ATTRIBUTE, objects.named(MachineArchitecture, DefaultNativePlatform.getCurrentArchitecture().getName()))
                }
            }
}

clean {
    delete "src/main/generated"
    delete "src-gen"
}

processResources {
    filteringCharset = 'UTF-8'

    filesMatching("build.properties") {
        expand(version: project.findProperty('projVersionInfo') ?: '100.0.0',
                "year": String.valueOf(Calendar.getInstance().get(Calendar.YEAR)),
                "maintainers": new File('MAINTAINERS').readLines().findAll { !it.startsWith("#") }.join(", "),
                "azureInstrumentationKey": System.getenv('AzureInstrumentationKey') ? System.getenv('AzureInstrumentationKey') : '',
                "springerNatureAPIKey": System.getenv('SpringerNatureAPIKey') ? System.getenv('SpringerNatureAPIKey') : '',
                "astrophysicsDataSystemAPIKey": System.getenv('AstrophysicsDataSystemAPIKey') ? System.getenv('AstrophysicsDataSystemAPIKey') : '',
                "ieeeAPIKey": System.getenv('IEEEAPIKey') ? System.getenv('IEEEAPIKey') : '',
                "scienceDirectApiKey": System.getenv('SCIENCEDIRECTAPIKEY') ? System.getenv('SCIENCEDIRECTAPIKEY') : '',
                "biodiversityHeritageApiKey": System.getenv('BiodiversityHeritageApiKey') ? System.getenv('BiodiversityHeritageApiKey') : '',
                "semanticScholarApiKey": System.getenv('SemanticScholarApiKey') ? System.getenv("SemanticScholarApiKey") : ''
        )
        filteringCharset = 'UTF-8'
    }

    filesMatching(["resources/resource/ods/meta.xml", "resources/resource/openoffice/meta.xml"]) {
        expand version: project.version
    }
}

tasks.register('generateSource') {
    dependsOn("generateBstGrammarSource",
            "generateSearchGrammarSource",
            "generateCitaviSource")
    group = 'JabRef'
    description 'Generates all necessary (Java) source files.'
}

tasks.register("generateBstGrammarSource", JavaExec) {
    group = "JabRef"
    description = 'Generates BstLexer.java and BstParser.java from the Bst.g grammar file using antlr4.'
    classpath = configurations.antlr4
    mainClass = "org.antlr.v4.Tool"
    javaLauncher.set(javaToolchains.launcherFor(java.toolchain))

    inputs.dir('src/main/antlr4/org/jabref/bst/')
    outputs.dir("src-gen/main/java/org/jabref/logic/bst/")
    args = ["-o", "src-gen/main/java/org/jabref/logic/bst/", "-visitor", "-no-listener", "-package", "org.jabref.logic.bst", "$projectDir/src/main/antlr4/org/jabref/bst/Bst.g4"]
}

tasks.register("generateSearchGrammarSource", JavaExec) {
    group = 'JabRef'
    description = "Generates java files for Search.g antlr4."
    classpath = configurations.antlr4
    mainClass = "org.antlr.v4.Tool"
    javaLauncher.set(javaToolchains.launcherFor(java.toolchain))

    inputs.dir("src/main/antlr4/org/jabref/search/")
    outputs.dir("src-gen/main/java/org/jabref/search/")
    args  = ["-o","src-gen/main/java/org/jabref/search" , "-visitor", "-no-listener", "-package", "org.jabref.search", "$projectDir/src/main/antlr4/org/jabref/search/Search.g4"]
}

tasks.register("generateJournalListMV", JavaExec) {
    group = "JabRef"
    description = "Converts the comma-separated journal abbreviation file to a H2 MVStore"
    classpath = sourceSets.main.runtimeClasspath
    mainClass = "org.jabref.cli.JournalListMvGenerator"
    javaLauncher.set(javaToolchains.launcherFor(java.toolchain))
    onlyIf {
        !file("build/resources/main/journals/journal-list.mv").exists()
    }
}

jar.dependsOn("generateJournalListMV")
compileTestJava.dependsOn("generateJournalListMV")

tasks.register('generateCitaviSource', XjcTask) {
    group = 'JabRef'
    description = "Generates java files for the citavi importer."

    schemaFile = "src/main/resources/xjc/citavi/citavi.xsd"
    outputDirectory = "src-gen/main/java/"
    javaPackage = "org.jabref.logic.importer.fileformat.citavi"
}

tasks.withType(JavaCompile).configureEach {
    options.encoding = 'UTF-8'

    // hint by https://docs.gradle.org/current/userguide/performance.html#run_the_compiler_as_a_separate_process
    options.fork = true
}

compileJava {
    options.compilerArgs << "-Xlint:none"
    dependsOn "generateSource"

    options.generatedSourceOutputDirectory.set(file("src-gen/main/java"))

    moduleOptions {
        addExports = [
                // TODO: Remove access to internal api
                'javafx.controls/com.sun.javafx.scene.control' : 'org.jabref',
                'org.controlsfx.controls/impl.org.controlsfx.skin' : 'org.jabref'
        ]
    }
}

// Configures "application > run" task
run {
    doFirst {
        // Clear the default JVM arguments, to avoid messages like "WARNING: Unknown module: org.jabref.merged.module specified to --add-exports"
        application.applicationDefaultJvmArgs = []
    }

    moduleOptions {
        // On a change here, also adapt "application > applicationDefaultJvmArgs"
        addExports = [
                // TODO: Remove access to internal api
                'javafx.base/com.sun.javafx.event' : 'org.jabref.merged.module',
                'javafx.controls/com.sun.javafx.scene.control' : 'org.jabref',

                // We need to restate the ControlsFX exports, because we get following error otherwise:
                //   java.lang.IllegalAccessError:
                //     class org.controlsfx.control.textfield.AutoCompletionBinding (in module org.controlsfx.controls)
                //     cannot access class com.sun.javafx.event.EventHandlerManager (in module javafx.base) because
                //     module javafx.base does not export com.sun.javafx.event to module org.controlsfx.controls
                // Taken from here: https://github.com/controlsfx/controlsfx/blob/9.0.0/build.gradle#L1
                'javafx.graphics/com.sun.javafx.scene' : 'org.controlsfx.controls',
                'javafx.graphics/com.sun.javafx.scene.traversal' : 'org.controlsfx.controls',
                'javafx.graphics/com.sun.javafx.css' : 'org.controlsfx.controls',
                'javafx.controls/com.sun.javafx.scene.control' : 'org.controlsfx.controls',
                'javafx.controls/com.sun.javafx.scene.control.behavior' : 'org.controlsfx.controls',
                'javafx.controls/com.sun.javafx.scene.control.inputmap' : 'org.controlsfx.controls',
                'javafx.base/com.sun.javafx.event' : 'org.controlsfx.controls',
                'javafx.base/com.sun.javafx.collections' : 'org.controlsfx.controls',
                'javafx.base/com.sun.javafx.runtime': 'org.controlsfx.controls',
                'javafx.web/com.sun.webkit' : 'org.controlsfx.controls',
        ]

        addOpens = [
                'javafx.controls/javafx.scene.control' : 'org.jabref',
                'javafx.controls/com.sun.javafx.scene.control' : 'org.jabref',
                'org.controlsfx.controls/impl.org.controlsfx.skin' : 'org.jabref',
                'org.controlsfx.controls/org.controlsfx.control.textfield' : 'org.jabref',

                'javafx.controls/javafx.scene.control.skin' : 'org.controlsfx.controls',
                'javafx.graphics/javafx.scene' : 'org.controlsfx.controls',

                'javafx.base/javafx.collections' : 'org.jabref',
                'javafx.base/javafx.collections.transformation' : 'org.jabref'
        ]

        addModules = [
                'jdk.incubator.vector'
        ]

        createCommandLineArgumentFile = true
    }

    if (project.hasProperty('component')){
        if (component == 'httpserver'){
            main = 'org.jabref.http.server.Server'
        }
    }
}

javadoc {
    options {
        encoding = 'UTF-8'
        version = false
        author = false
        addMultilineStringsOption("-add-exports").setValue([
            'javafx.controls/com.sun.javafx.scene.control=org.jabref'
        ])
    }
}

test {
    useJUnitPlatform {
        excludeTags 'DatabaseTest', 'FetcherTest', 'GUITest'
    }

    moduleOptions {
        // TODO: Remove this as soon as ArchUnit is modularized
        runOnClasspath = true
    }
}

testlogger {
    // See https://github.com/radarsh/gradle-test-logger-plugin#configuration for configuration options

    theme 'standard'

    showPassed false
    showSkipped false

    showCauses false
    showStackTraces false
}

tasks.withType(Test).configureEach {
    reports.html.outputLocation.set(file("${reporting.baseDir}/${name}"))
    // Enable parallel tests (on desktop).
    // See https://docs.gradle.org/8.1/userguide/performance.html#execute_tests_in_parallel for details.
    if (!providers.environmentVariable("CI").isPresent()) {
        maxParallelForks = Math.max(Runtime.runtime.availableProcessors() - 1, 1)
    }
}

tasks.register('databaseTest', Test) {
    useJUnitPlatform {
        includeTags 'DatabaseTest'
    }

    testLogging {
        // set options for log level LIFECYCLE
        events = ["FAILED"]
        exceptionFormat "full"
    }

    maxParallelForks = 1
}

tasks.register('fetcherTest', Test) {
    useJUnitPlatform {
        includeTags 'FetcherTest'
    }

    maxParallelForks = 1
}

tasks.register('guiTest', Test) {
    useJUnitPlatform {
        includeTags 'GUITest'
    }

    testLogging {
        // set options for log level LIFECYCLE
        events = ["FAILED"]
        exceptionFormat "full"
    }

    maxParallelForks = 1
}

// Test result tasks
tasks.register('copyTestResources', Copy) {
    from "${projectDir}/src/test/resources"
    into "${buildDir}/classes/test"
}
processTestResources.dependsOn copyTestResources

tasks.register('jacocoPrepare') {
    doFirst {
        // Ignore failures of tests
        tasks.withType(Test).tap {
            configureEach {
                ignoreFailures = true
            }
        }
    }
}
test.mustRunAfter jacocoPrepare
databaseTest.mustRunAfter jacocoPrepare
fetcherTest.mustRunAfter jacocoPrepare

jacocoTestReport {
    dependsOn jacocoPrepare, test, fetcherTest, databaseTest

    executionData files(
            layout.buildDirectory.file('jacoco/test.exec').get().asFile,
            layout.buildDirectory.file('jacoco/fetcherTest.exec').get().asFile,
            layout.buildDirectory.file('jacoco/databaseTest.exec').get().asFile)

    reports {
        csv.required = true
        html.required = true
        // coveralls plugin depends on xml format report
        xml.required = true
    }
}

// Code quality tasks
checkstyle {
    // will only run when called explicitly from the command line
    sourceSets = []
}

rewrite {
    activeRecipe(
        'org.jabref.config.rewrite.cleanup'
    )
    exclusion (
        "build.gradle",
        "buildSrc/build.gradle",
        "eclipse.gradle",
        "settings.gradle",
        "src-gen/**",
        "src/main/resources/**",
        "src/test/resources/**",
        "**/module-info.java",
        "**/*.py",
        "**/*.xml",
        "**/*.yml"
    )
    plainTextMask("**/*.md")
    failOnDryRunResults = true
}

modernizer {
    failOnViolations = false
    includeTestClasses = true
    exclusions = [
        'java/util/Optional.get:()Ljava/lang/Object;'
    ]
}

// Release tasks
tasks.register('deleteInstallerTemp', Delete) {
    delete "$buildDir/installer"
}

jpackage.dependsOn deleteInstallerTemp
jlinkZip.dependsOn jpackage
jlink {
    // https://github.com/beryx/badass-jlink-plugin/issues/61#issuecomment-504640018
    addExtraDependencies("javafx")

    addOptions('--strip-debug', '--compress', 'zip-6', '--no-header-files', '--no-man-pages')
    launcher {
        name = 'JabRef'
    }

    addOptions("--bind-services")

    // TODO: Remove the following as soon as the dependencies are fixed (upstream)
    // forceMerge is usually needed when some non-modular artifacts in the dependency graph use code that was previously part of the JDK
    // but it was removed in the newer releases.
    // The pom.xml associated with such a non-modular artifact does not mention that the artifact depends on the removed code
    // (because the artifact was published when this code was still available in the JDK).
    forceMerge "controlsfx", "bcprov", "jaxb", "istack", "stax"

    // TODO: Remove the following correction to the merged module
    // The module descriptor automatically generated by the plugin for the merged module contained some invalid entries.
    // This is based on ./gradlew suggestMergedModuleInfo, sort, strip ";"", remove non-used modules, and include the suggested directives here.
    mergedModule {
        requires 'com.google.gson'
        requires 'com.fasterxml.jackson.annotation'
        requires 'com.fasterxml.jackson.databind'
        requires 'com.fasterxml.jackson.core'
        requires 'com.fasterxml.jackson.datatype.jdk8'
        requires 'jakarta.xml.bind'
        requires 'java.compiler'
        requires 'java.datatransfer'
        requires 'java.desktop'
        requires 'java.logging'
        requires 'java.management'
        requires 'java.naming'
        requires 'java.net.http'
        requires 'java.rmi'
        requires 'java.scripting'
        requires 'java.security.jgss'
        requires 'java.security.sasl'
        requires 'java.sql'
        requires 'java.sql.rowset'
        requires 'java.transaction.xa'
        requires 'java.xml'
        requires 'javafx.base'
        requires 'javafx.controls'
        requires 'javafx.fxml'
        requires 'javafx.graphics'
        requires 'javafx.media'
        requires 'javafx.swing'
        requires 'jdk.jsobject'
        requires 'jdk.security.jgss'
        requires 'jdk.unsupported'
        requires 'jdk.unsupported.desktop'
        requires 'jdk.xml.dom'
        requires 'org.apache.commons.lang3'
        requires 'org.apache.commons.logging'
        requires 'org.apache.commons.text'
        requires 'org.apache.commons.codec'
        requires 'org.apache.commons.io'
        requires 'org.apache.commons.compress'
        requires 'org.freedesktop.dbus'
        requires 'org.jsoup'
        requires 'org.slf4j'
        requires 'org.tukaani.xz';
        uses 'ai.djl.engine.EngineProvider'
        uses 'ai.djl.repository.RepositoryFactory'
        uses 'ai.djl.repository.zoo.ZooProvider'
        uses 'dev.langchain4j.spi.prompt.PromptTemplateFactory'
        uses 'kong.unirest.core.json.JsonEngine'
        uses 'org.eclipse.jgit.lib.Signer'
        uses 'org.eclipse.jgit.transport.SshSessionFactory'
        uses 'org.mariadb.jdbc.LocalInfileInterceptor'
        uses 'org.mariadb.jdbc.authentication.AuthenticationPlugin'
        uses 'org.mariadb.jdbc.credential.CredentialPlugin'
        uses 'org.mariadb.jdbc.tls.TlsSocketPlugin'
        uses 'org.postgresql.shaded.com.ongres.stringprep.Profile'

        provides 'org.mariadb.jdbc.tls.TlsSocketPlugin' with 'org.mariadb.jdbc.internal.protocol.tls.DefaultTlsSocketPlugin'
        provides 'java.sql.Driver' with 'org.postgresql.Driver'
        provides 'org.mariadb.jdbc.authentication.AuthenticationPlugin' with 'org.mariadb.jdbc.internal.com.send.authentication.CachingSha2PasswordPlugin',
                'org.mariadb.jdbc.internal.com.send.authentication.ClearPasswordPlugin',
                'org.mariadb.jdbc.internal.com.send.authentication.Ed25519PasswordPlugin',
                'org.mariadb.jdbc.internal.com.send.authentication.NativePasswordPlugin',
                'org.mariadb.jdbc.internal.com.send.authentication.OldPasswordPlugin',
                'org.mariadb.jdbc.internal.com.send.authentication.SendGssApiAuthPacket',
                'org.mariadb.jdbc.internal.com.send.authentication.SendPamAuthPacket',
                'org.mariadb.jdbc.internal.com.send.authentication.Sha256PasswordPlugin'
        provides 'org.mariadb.jdbc.credential.CredentialPlugin' with 'org.mariadb.jdbc.credential.aws.AwsIamCredentialPlugin',
                'org.mariadb.jdbc.credential.env.EnvCredentialPlugin',
                'org.mariadb.jdbc.credential.system.PropertiesCredentialPlugin'
        provides 'java.security.Provider' with 'org.bouncycastle.jce.provider.BouncyCastleProvider',
                'org.bouncycastle.pqc.jcajce.provider.BouncyCastlePQCProvider'
        provides 'kong.unirest.core.json.JsonEngine' with 'kong.unirest.modules.gson.GsonEngine';
        provides 'ai.djl.repository.zoo.ZooProvider' with 'ai.djl.engine.rust.zoo.RsZooProvider',
                                    'ai.djl.huggingface.zoo.HfZooProvider',
                                    'ai.djl.pytorch.zoo.PtZooProvider',
                                    'ai.djl.repository.zoo.DefaultZooProvider';
        provides 'ai.djl.engine.EngineProvider' with 'ai.djl.engine.rust.RsEngineProvider',
                                    'ai.djl.pytorch.engine.PtEngineProvider';
    }

    jpackage {
        outputDir = "distribution"

        if (OperatingSystem.current().isWindows()) {
            // This requires WiX to be installed: https://github.com/wixtoolset/wix3/releases
            installerType = "msi"
            imageOptions = [
                    '--icon', "${projectDir}/src/main/resources/icons/jabref.ico",
            ]
            installerOptions = [
                    '--vendor', 'JabRef',
                    '--app-version', "${project.version}",
                    '--verbose',
                    '--win-upgrade-uuid', 'd636b4ee-6f10-451e-bf57-c89656780e36',
                    '--win-dir-chooser',
                    '--win-shortcut',
                    '--win-menu',
                    '--win-menu-group', "JabRef",
                    '--temp', "$buildDir/installer",
                    '--resource-dir', "${projectDir}/buildres/windows",
                    '--license-file', "${projectDir}/buildres/LICENSE_with_Privacy.md",
                    '--file-associations', "${projectDir}/buildres/windows/bibtexAssociations.properties"
            ]
        }

        if (OperatingSystem.current().isLinux()) {
            imageOptions = [
                    '--icon', "${projectDir}/src/main/resources/icons/JabRef-icon-64.png",
                    '--app-version', "${project.version}",
            ]
            installerOptions = [
                    '--verbose',
                    '--vendor', 'JabRef',
                    '--app-version', "${project.version}",
                    // '--temp', "$buildDir/installer",
                    '--resource-dir', "${projectDir}/buildres/linux",
                    '--linux-menu-group', 'Office;',
                    '--linux-rpm-license-type', 'MIT',
                    // '--license-file', "${projectDir}/LICENSE.md",
                    '--description', 'JabRef is an open source bibliography reference manager. The native file format used by JabRef is BibTeX, the standard LaTeX bibliography format.',
                    '--linux-shortcut',
                    '--file-associations', "${projectDir}/buildres/linux/bibtexAssociations.properties"
            ]
        }

        if (OperatingSystem.current().isMacOsX()) {
            imageOptions = [
                    '--icon', "${projectDir}/src/main/resources/icons/jabref.icns",
                    '--resource-dir', "${projectDir}/buildres/mac"
            ]
            // Notarized mac images and packages are built on the pipeline only
            skipInstaller = true
            installerOptions = [
                    '--verbose',
                    '--vendor', 'JabRef',
                    '--mac-package-identifier', "JabRef",
                    '--mac-package-name', "JabRef",
                    '--app-version', "${project.version}",
                    '--file-associations', "${projectDir}/buildres/mac/bibtexAssociations.properties",
                    '--resource-dir', "${projectDir}/buildres/mac"
            ]
        }
    }
}

if (OperatingSystem.current().isWindows()) {
    tasks.jpackageImage.doLast {
        copy {
            from("${projectDir}/buildres/windows") {
                include "jabref-firefox.json", "jabref-chrome.json", "JabRefHost.bat", "JabRefHost.ps1"
            }
            into "$buildDir/distribution/JabRef"
        }
    }
}

if (OperatingSystem.current().isLinux()) {
    tasks.jpackageImage.doLast {
        copy {
            from("${projectDir}/buildres/linux") {
                include "native-messaging-host/**", "jabrefHost.py"
            }
            into "$buildDir/distribution/JabRef/lib"
        }
    }
}

if (OperatingSystem.current().isMacOsX()) {
    tasks.jpackageImage.doLast {
        copy {
            from("${projectDir}/buildres/mac") {
                include "native-messaging-host/**", "jabrefHost.py"
            }
            into "$buildDir/distribution/JabRef.app/Contents/Resources"
        }
    }
}

jmh {
    warmupIterations = 5
    iterations = 10
    fork = 2
}

<<<<<<< HEAD
//for warnings
=======
>>>>>>> 83c5841a
requirementTracing {
    inputDirectories = files('docs', 'src/main/java', 'src/test/java')
}<|MERGE_RESOLUTION|>--- conflicted
+++ resolved
@@ -949,11 +949,3 @@
     iterations = 10
     fork = 2
 }
-
-<<<<<<< HEAD
-//for warnings
-=======
->>>>>>> 83c5841a
-requirementTracing {
-    inputDirectories = files('docs', 'src/main/java', 'src/test/java')
-}