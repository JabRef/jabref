--- conflicted
+++ resolved
@@ -48,13 +48,9 @@
     modularity.inferModulePath.set(false)
 
     toolchain {
-<<<<<<< HEAD
-        // If this is updated, also update .devcontainer/devcontainer.json#L34
-=======
         // If this is updated, also update
         // - .devcontainer/devcontainer.json#L34 and
         // - .gitpod.Dockerfile
->>>>>>> dc2b649e
         languageVersion = JavaLanguageVersion.of(21)
     }
 }
