///usr/bin/env jbang "$0" "$@" ; exit $?

//DESCRIPTION jabls - start a bibtex languageserver

<<<<<<< HEAD
//JAVA 25
=======
//JAVA 24+
>>>>>>> e14d2dc6
//RUNTIME_OPTIONS --enable-native-access=ALL-UNNAMED

// raw is for https://github.com/unicode-org/icu/pull/2127
//REPOS mavencentral,mavencentralsnapshots=https://central.sonatype.com/repository/maven-snapshots/,raw=https://raw.githubusercontent.com/JabRef/jabref/refs/heads/main/jablib/lib/

//DEPS org.jabref:jablib:6.0-SNAPSHOT

// from jabls-cli
//DEPS info.picocli:picocli:4.7.7

// from jabls
//DEPS com.fasterxml.jackson.core:jackson-annotations:2.20
//DEPS info.picocli:picocli:4.7.7
//DEPS org.apache.logging.log4j:log4j-to-slf4j:2.25.2
//DEPS org.eclipse.lsp4j:org.eclipse.lsp4j:0.24.0
//DEPS org.slf4j:jul-to-slf4j:2.0.17
//DEPS org.slf4j:slf4j-api:2.0.17
//DEPS org.tinylog:slf4j-tinylog:2.7.0
//DEPS org.tinylog:tinylog-impl:2.7.0

//SOURCES ../jabls/src/main/java/org/jabref/languageserver/BibtexTextDocumentService.java
//SOURCES ../jabls/src/main/java/org/jabref/languageserver/BibtexWorkspaceService.java
//SOURCES ../jabls/src/main/java/org/jabref/languageserver/controller/LanguageServerController.java
//SOURCES ../jabls/src/main/java/org/jabref/languageserver/ExtensionSettings.java
//SOURCES ../jabls/src/main/java/org/jabref/languageserver/LspClientHandler.java
//SOURCES ../jabls/src/main/java/org/jabref/languageserver/LspLauncher.java
//SOURCES ../jabls/src/main/java/org/jabref/languageserver/util/LspConsistencyCheck.java
//SOURCES ../jabls/src/main/java/org/jabref/languageserver/util/LspDiagnosticBuilder.java
//SOURCES ../jabls/src/main/java/org/jabref/languageserver/util/LspDiagnosticHandler.java
//SOURCES ../jabls/src/main/java/org/jabref/languageserver/util/LspIntegrityCheck.java
//SOURCES ../jabls/src/main/java/org/jabref/languageserver/util/LspLinkHandler.java
//SOURCES ../jabls/src/main/java/org/jabref/languageserver/util/LspParserHandler.java
//SOURCES ../jabls/src/main/java/org/jabref/languageserver/util/LspRangeUtil.java
//SOURCES ../jabls/src/main/java/org/jabref/languageserver/util/definition/BibDefinitionProvider.java
//SOURCES ../jabls/src/main/java/org/jabref/languageserver/util/definition/DefinitionProvider.java
//SOURCES ../jabls/src/main/java/org/jabref/languageserver/util/definition/DefinitionProviderFactory.java
//SOURCES ../jabls/src/main/java/org/jabref/languageserver/util/definition/LatexDefinitionProvider.java
//SOURCES ../jabls/src/main/java/org/jabref/languageserver/util/definition/MarkdownDefinitionProvider.java

//FILES tinylog.properties=../jabls-cli/src/main/resources/tinylog.properties

// This is the main class - directly called by JBang
//SOURCES ../jabls-cli/src/main/java/org/jabref/languageserver/cli/ServerCli.java<|MERGE_RESOLUTION|>--- conflicted
+++ resolved
@@ -2,11 +2,7 @@
 
 //DESCRIPTION jabls - start a bibtex languageserver
 
-<<<<<<< HEAD
-//JAVA 25
-=======
-//JAVA 24+
->>>>>>> e14d2dc6
+//JAVA 25+
 //RUNTIME_OPTIONS --enable-native-access=ALL-UNNAMED
 
 // raw is for https://github.com/unicode-org/icu/pull/2127
