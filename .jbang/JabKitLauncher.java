--- conflicted
+++ resolved
@@ -33,12 +33,7 @@
 
 /// This class is required for [jbang](https://www.jbang.dev/)
 public class JabKitLauncher {
-<<<<<<< HEAD
     static void main(String[] args) {
-        org.jabref.JabKit.main(args);
-=======
-    public static void main(String[] args) {
         org.jabref.toolkit.JabKit.main(args);
->>>>>>> 69943ffc
     }
 }