--- conflicted
+++ resolved
@@ -7,16 +7,14 @@
 
 ## Checklist
 
-I went through the following checklist and checked all items. All items with `[ ]` are still a TODO. All items checked with `[x]` are done.
-
-I added new TODOs at the end of the list (if applicable).
+<!-- 
+- All items with `[ ]` are still a TODO.
+- All items checked with `[x]` are done.
+- Remove item not applicable
+-->
 
 - [ ] Change in CHANGELOG.md described (if applicable)
 - [ ] Tests created for changes (if applicable)
 - [ ] Manually tested changed features in running JabRef (always required)
 - [ ] Screenshots added in PR description (for bigger UI changes)
-<<<<<<< HEAD
-- [ ] Checked documentation status (issue created for outdated help page at [help.jabref.org](https://github.com/JabRef/help.jabref.org/issues)?)
-=======
-- [ ] [Checked documentation](https://docs.jabref.org/): Is the information available and up to date? If not: Issue created at <https://github.com/JabRef/user-documentation/issues>.
->>>>>>> 782953d0
+- [ ] [Checked documentation](https://docs.jabref.org/): Is the information available and up to date? If not: Issue created at <https://github.com/JabRef/user-documentation/issues>.