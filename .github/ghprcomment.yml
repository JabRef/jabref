--- conflicted
+++ resolved
@@ -91,17 +91,14 @@
 
     Please [merge `upstream/main`](https://docs.github.com/en/pull-requests/collaborating-with-pull-requests/working-with-forks/syncing-a-fork#syncing-a-fork-branch-from-the-command-line) with your code.
     For a step-by-step guide to resolve merge conflicts, see <https://docs.github.com/en/pull-requests/collaborating-with-pull-requests/addressing-merge-conflicts/resolving-a-merge-conflict-using-the-command-line>.
-<<<<<<< HEAD
 - jobName: 'No multiple consecutive empty lines'
   message: >
     Some files contain multiple consecutive empty lines.
 
 
     Please ensure that only one empty line is used as separation.
-=======
 - jobName: 'Submodules not modified'
   message: >
     Your pull request modified git submodules.
 
-    Please follow our [FAQ on submodules](https://devdocs.jabref.org/code-howtos/faq.html#submodules) to fix.
->>>>>>> 9ada73d8
+    Please follow our [FAQ on submodules](https://devdocs.jabref.org/code-howtos/faq.html#submodules) to fix.