--- conflicted
+++ resolved
@@ -556,7 +556,6 @@
     if: (github.actor != 'dependabot[bot]' && github.event_name == 'pull_request')
     runs-on: ubuntu-latest
     steps:
-<<<<<<< HEAD
       # No checkout -> the action uses GitHub's API (which is more reliable for submodule changes due to our submodule settings)
       - name: Get all submodule changes
         id: changes
@@ -568,14 +567,6 @@
             jablib/src/main/resources/csl-locales
       - name: Submodules modified
         if: steps.changes.outputs.any_changed == 'true'
-=======
-      - uses: actions/checkout@v4
-        with:
-          submodules: true
-          show-progress: 'false'
-      - name: Check for submodule modifications
-        id: check_submodule
->>>>>>> fbc1225d
         run: |
           echo "❌ Submodule modifications detected"
           exit 1
