name: Tests

on:
  push:
    branches:
      - master
  pull_request:
    # always run on pull requests

env:
  SpringerNatureAPIKey: ${{ secrets.SpringerNatureAPIKey }}
  AstrophysicsDataSystemAPIKey: ${{ secrets.AstrophysicsDataSystemAPIKey }}
  IEEEAPIKey: ${{ secrets.IEEEAPIKey }}

jobs:
  checkstyle:
    name: Checkstyle
    runs-on: ubuntu-latest
    steps:
      - name: Cancel Previous Runs
        uses: styfle/cancel-workflow-action@0.9.0
        with:
          access_token: ${{ github.token }}
      - name: Checkout source
        uses: actions/checkout@v2
      - name: Set up JDK
        uses: actions/setup-java@v2
        with:
          java-version: 14
<<<<<<< HEAD
      - name: Restore gradle cache
        uses: actions/cache@v2
=======
          distribution: 'adopt'
      - uses: actions/cache@v1
        name: Restore gradle cache
>>>>>>> e3094ac8
        with:
          path: |
            ~/.gradle/caches
            ~/.gradle/wrapper
          key: ${{ runner.os }}-gradle7-${{ hashFiles('**/*.gradle*', '**/gradle-wrapper.properties') }}
          restore-keys: |
            ${{ runner.os }}-gradle7-
      - name: Run check style reporter
        uses: nikitasavinov/checkstyle-action@master
        with:
          reporter: github-pr-check
          checkstyle_config: 'config/checkstyle/checkstyle_reviewdog.xml'
      - name: Run checkstyle gradle
        run: ./gradlew checkstyleMain checkstyleTest checkstyleJmh
      - name: Run markdown-lint
        uses: avto-dev/markdown-lint@v1
        with:
          args: CHANGELOG.md CONTRIBUTING.md README.md docs/
          config: '.markdownlint.yml'
  tests:
    name: Unit tests
    runs-on: ubuntu-latest
    steps:
      - name: Checkout source
        uses: actions/checkout@v2
      - name: Set up JDK
        uses: actions/setup-java@v2
        with:
          java-version: 14
<<<<<<< HEAD
      - uses: actions/cache@v2
=======
          distribution: 'adopt'
      - uses: actions/cache@v1
>>>>>>> e3094ac8
        name: Restore gradle cache
        with:
          path: |
            ~/.gradle/caches
            ~/.gradle/wrapper
          key: ${{ runner.os }}-gradle7-${{ hashFiles('**/*.gradle*', '**/gradle-wrapper.properties') }}
          restore-keys: |
            ${{ runner.os }}-gradle7-
      - name: Run tests
        run: xvfb-run --auto-servernum ./gradlew check -x checkstyleJmh -x checkstyleMain -x checkstyleTest
        env:
          CI: "true"
      - name: Format failed test results
        if: failure()
        run: |
          sudo apt-get install -qq -y xml-twig-tools xsltproc
          scripts/after-failure.sh
  databasetests:
    name: Database tests
    runs-on: ubuntu-latest
    services:
      postgres:
        image: postgres:13-alpine
        env:
          POSTGRES_USER: postgres
          POSTGRES_PASSWORD: postgres
          POSTGRES_DB: postgres
        ports:
          - 5432:5432
        # needed because the postgres container does not provide a healthcheck
        options: --health-cmd pg_isready --health-interval 10s --health-timeout 5s --health-retries 5
    steps:
      - name: Checkout source
        uses: actions/checkout@v2
      - name: Set up JDK
        uses: actions/setup-java@v2
        with:
          java-version: 14
<<<<<<< HEAD
      - name: Restore gradle cache
        uses: actions/cache@v2
=======
          distribution: 'adopt'
      - uses: actions/cache@v1
        name: Restore gradle cache
>>>>>>> e3094ac8
        with:
          path: |
            ~/.gradle/caches
            ~/.gradle/wrapper
          key: ${{ runner.os }}-gradle7-${{ hashFiles('**/*.gradle*', '**/gradle-wrapper.properties') }}
          restore-keys: |
            ${{ runner.os }}-gradle7-
      - name: Run tests on PostgreSQL
        run: ./gradlew databaseTest --rerun-tasks
        env:
          CI: "true"
          DBMS: "postgresql"
      - name: Shutdown Ubuntu MySQL
        run: sudo service mysql stop # Shutdown the Default MySQL, "sudo" is necessary, please not remove it
      - name: Start custom MySQL
        uses: mirromutth/mysql-action@v1.1
        with:
          host port: 3800
          container port: 3307
          character set server: 'utf8'
          collation server: 'utf8_general_ci'
          mysql version: '8.0'
          mysql database: 'jabref'
          mysql root password: 'root'
      - name: Run tests on MySQL
        run: ./gradlew databaseTest --rerun-tasks
        env:
          CI: "true"
          DBMS: "mysql"
  guitests:
    name: GUI tests
    runs-on: ubuntu-latest
    steps:
      - name: Checkout source
        uses: actions/checkout@v2
      - name: Set up JDK
        uses: actions/setup-java@v2
        with:
          java-version: 14
<<<<<<< HEAD
      - uses: actions/cache@v2
=======
          distribution: 'adopt'
      - uses: actions/cache@v1
>>>>>>> e3094ac8
        name: Restore gradle cache
        with:
          path: |
            ~/.gradle/caches
            ~/.gradle/wrapper
          key: ${{ runner.os }}-gradle7-${{ hashFiles('**/*.gradle*', '**/gradle-wrapper.properties') }}
          restore-keys: |
            ${{ runner.os }}-gradle7-
      - name: Run GUI tests
        run: xvfb-run --auto-servernum ./gradlew guiTest
        env:
          CI: "true"
  codecoverage:
    name: Code coverage
    runs-on: ubuntu-latest
    services:
      postgres:
        image: postgres:10.8
        env:
          POSTGRES_USER: postgres
          POSTGRES_PASSWORD: postgres
          POSTGRES_DB: postgres
        ports:
          - 5432:5432
        # needed because the postgres container does not provide a healthcheck
        options: --health-cmd pg_isready --health-interval 10s --health-timeout 5s --health-retries 5
    steps:
      - name: Check secrets presence
        id: checksecrets
        shell: bash
        run: |
          if [ "CODECOV_TOKEN" == "" ]; then
            echo ::set-output name=secretspresent::false
          else
            echo ::set-output name=secretspresent::true
          fi
        env:
          SNAPCRAFT_LOGIN_FILE: ${{ secrets.CODECOV_TOKEN }}
      - name: Checkout source
        uses: actions/checkout@v2
      - name: Set up JDK
        uses: actions/setup-java@v2
        with:
          java-version: 14
<<<<<<< HEAD
      - name: Restore gradle cache
        uses: actions/cache@v2
=======
          distribution: 'adopt'
      - uses: actions/cache@v1
        name: Restore gradle cache
>>>>>>> e3094ac8
        with:
          path: |
            ~/.gradle/caches
            ~/.gradle/wrapper
          key: ${{ runner.os }}-gradle7-${{ hashFiles('**/*.gradle*', '**/gradle-wrapper.properties') }}
          restore-keys: |
            ${{ runner.os }}-gradle7-
      - name: Update test coverage metrics
        if: ${{ steps.checksecrets.outputs.secretspresent }}
        run: xvfb-run --auto-servernum ./gradlew jacocoTestReport && bash <(curl -s https://codecov.io/bash);
        env:
          CI: "true"
          CODECOV_TOKEN: ${{ secrets.CODECOV_TOKEN }}
          DBMS: "postgresql"
  # This is https://github.com/marketplace/actions/gradle-wrapper-validation
  # It ensures that the jar file is from gradle and not by a strange third party.
  gradlevalidation:
    name: "Validate Gradle Wrapper"
    runs-on: ubuntu-latest
    steps:
      - uses: actions/checkout@v2
      - uses: gradle/wrapper-validation-action@v1<|MERGE_RESOLUTION|>--- conflicted
+++ resolved
@@ -27,14 +27,9 @@
         uses: actions/setup-java@v2
         with:
           java-version: 14
-<<<<<<< HEAD
+          distribution: 'adopt'
       - name: Restore gradle cache
         uses: actions/cache@v2
-=======
-          distribution: 'adopt'
-      - uses: actions/cache@v1
-        name: Restore gradle cache
->>>>>>> e3094ac8
         with:
           path: |
             ~/.gradle/caches
@@ -64,12 +59,8 @@
         uses: actions/setup-java@v2
         with:
           java-version: 14
-<<<<<<< HEAD
+          distribution: 'adopt'
       - uses: actions/cache@v2
-=======
-          distribution: 'adopt'
-      - uses: actions/cache@v1
->>>>>>> e3094ac8
         name: Restore gradle cache
         with:
           path: |
@@ -108,14 +99,9 @@
         uses: actions/setup-java@v2
         with:
           java-version: 14
-<<<<<<< HEAD
+          distribution: 'adopt'
       - name: Restore gradle cache
         uses: actions/cache@v2
-=======
-          distribution: 'adopt'
-      - uses: actions/cache@v1
-        name: Restore gradle cache
->>>>>>> e3094ac8
         with:
           path: |
             ~/.gradle/caches
@@ -155,12 +141,8 @@
         uses: actions/setup-java@v2
         with:
           java-version: 14
-<<<<<<< HEAD
+          distribution: 'adopt'
       - uses: actions/cache@v2
-=======
-          distribution: 'adopt'
-      - uses: actions/cache@v1
->>>>>>> e3094ac8
         name: Restore gradle cache
         with:
           path: |
@@ -205,14 +187,9 @@
         uses: actions/setup-java@v2
         with:
           java-version: 14
-<<<<<<< HEAD
+          distribution: 'adopt'
       - name: Restore gradle cache
         uses: actions/cache@v2
-=======
-          distribution: 'adopt'
-      - uses: actions/cache@v1
-        name: Restore gradle cache
->>>>>>> e3094ac8
         with:
           path: |
             ~/.gradle/caches
