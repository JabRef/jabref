name: Tests

on:
  push:
    branches:
      - main
      - main-release
  pull_request:
  merge_group:
  workflow_dispatch:

env:
  SpringerNatureAPIKey: ${{ secrets.SpringerNatureAPIKey }}
  AstrophysicsDataSystemAPIKey: ${{ secrets.AstrophysicsDataSystemAPIKey }}
  IEEEAPIKey: ${{ secrets.IEEEAPIKey }}
  BiodiversityHeritageApiKey: ${{ secrets.BiodiversityHeritageApiKey}}
  GRADLE_OPTS: -Xmx4g
  JAVA_OPTS: -Xmx4g

concurrency:
  group: tests-${{ github.head_ref }}
  cancel-in-progress: true

jobs:
  checkstyle:
    name: Checkstyle
    runs-on: ubuntu-latest
    steps:
      - name: Checkout source
        uses: actions/checkout@v4
        with:
          submodules: 'true'
          show-progress: 'false'
      - name: Set up JDK
        uses: actions/setup-java@v3
        with:
          java-version: 21.0.1
          distribution: 'liberica'
          cache: 'gradle'
      - name: Run checkstyle reporter
        uses: nikitasavinov/checkstyle-action@master
        with:
          reporter: github-pr-review
          github_token: ${{ secrets.GITHUB_TOKEN }}
          checkstyle_config: 'config/checkstyle/checkstyle_reviewdog.xml'
          checkstyle_version: '10.3'
      - name: Run checkstyle using gradle
        run: ./gradlew checkstyleMain checkstyleTest checkstyleJmh
      - name: Add comment on pull request
        if: ${{ failure() }}
        uses: thollander/actions-comment-pull-request@v2
        with:
          message: >
              Your code currently does not meet JabRef's code guidelines.
              We use [Checkstyle](https://checkstyle.sourceforge.io/) to identify issues.
              The tool reviewdog already placed comments on GitHub to indicate the places. See the tab "Files" in you PR.
              Please carefully follow [the setup guide for the codestyle](https://devdocs.jabref.org/getting-into-the-code/guidelines-for-setting-up-a-local-workspace/intellij-13-code-style.html).
              Afterwards, please run checkstyle locally and fix the issues.


              More information on code quality in JabRef is available at <https://devdocs.jabref.org/getting-into-the-code/development-strategy.html>.
          comment_tag: checkstyle
  openrewrite:
    name: OpenRewrite
    runs-on: ubuntu-latest
    steps:
      - name: Checkout source
        uses: actions/checkout@v4
        with:
          submodules: 'true'
          show-progress: 'false'
      - name: Set up JDK
        uses: actions/setup-java@v3
        with:
          java-version: 21.0.1
          distribution: 'liberica'
          cache: 'gradle'
      - name: Run OpenRewrite
        run: |
          ./gradlew rewriteDryRun
      - name: Add comment on pull request
        if: ${{ failure() }}
        uses: thollander/actions-comment-pull-request@v2
        with:
          message: >
              Your code currently does not meet JabRef's code guidelines.
              We use [OpenRewrite](https://docs.openrewrite.org/) to ensure "modern" Java coding practices.
              The issues found can be **automatically fixed**.
              Please execute the gradle task *`rewriteRun`*, check the results, commit, and push.


              You can check the detailed error output at the tab "Checks", section "Tests" (on the left), subsection "OpenRewrite".
          comment_tag: openrewrite
  modernizer:
    name: Modernizer
    runs-on: ubuntu-latest
    steps:
      - name: Checkout source
        uses: actions/checkout@v4
        with:
          submodules: 'true'
          show-progress: 'false'
      - name: Set up JDK
        uses: actions/setup-java@v3
        with:
          java-version: 21.0.1
          distribution: 'liberica'
          cache: 'gradle'
      - name: Run modernizer
        run: |
          # enable failing of this task if modernizer complains
          sed -i "s/failOnViolations = false/failOnViolations = true/" build.gradle
          ./gradlew modernizer
      - name: Add comment on pull request
        if: ${{ failure() }}
        uses: thollander/actions-comment-pull-request@v2
        with:
          message: >
              Your code currently does not meet JabRef's code guidelines.
              We use [Gradle Modernizer Plugin](https://github.com/andygoossens/gradle-modernizer-plugin#gradle-modernizer-plugin) to ensure "modern" Java coding practices.
              Please fix the detected errors, commit, and push.


              You can check the detailed error output at the tab "Checks", section "Tests" (on the left), subsection "Modernizer".
          comment_tag: modernizer
  markdown-checks:
    name: Markdown style check
    runs-on: ubuntu-latest
    steps:
      - name: Checkout source
        uses: actions/checkout@v4
        with:
          submodules: 'false'
          show-progress: 'false'
      - name: Run markdown-lint
        uses: avto-dev/markdown-lint@v1
        with:
          args: CHANGELOG.md CONTRIBUTING.md README.md
          config: '.markdownlint.yml'
      - name: Lint CHANGELOG.md
        run: |
          set -e
          curl -Ls https://sh.jbang.dev | bash -s - app setup
          source ~/.zshrc
<<<<<<< HEAD
          jbang .github/heylogs.java check CHANGELOG.md > heylogs.txt
          cat heylogs.txt
          # We have 7 "valid" issues in CHANGELOG.md
          grep -q "7 problems" heylogs.txt || exit 1
  changelog-non-frozen:
    name: Changelog right section
    runs-on: ubuntu-latest
    steps:
      - name: Checkout source
        uses: actions/checkout@v4
        with:
          submodules: 'false'
          show-progress: 'false'
          fetch-depth: 0
      - run: git remote -v
      - run: git show origin/main:CHANGELOG.md
      - run: git show HEAD:CHANGELOG.md
      - name: Check
        run: |
          curl -LO https://github.com/marcaddeo/clparse/releases/download/0.8.1/clparse_0.8.1_amd64.deb
          sudo dpkg -i clparse_0.8.1_amd64.deb
          diff \
            <(git show origin/main:CHANGELOG.md | clparse --format=json - | jq '.releases[] | select(.version != null)') \
            <(git show HEAD:CHANGELOG.md | clparse --format=json - | jq '.releases[] | select(.version != null)')
      - name: Add comment on pull request
        if: ${{ failure() }}
        uses: thollander/actions-comment-pull-request@v2
        with:
          message: >
              While the PR was in progress, JabRef released a new version.
              You have to merge `upstream/main` and move your entry in `CHANGELOG.md` to section `## [Unreleased]`.
          comment_tag: changelog
=======
          jbang .github/heylogs.java check CHANGELOG.md | tee heylogs.txt
          # We have 2 "valid" issue in CHANGELOG.md
          grep -q "2 problems" heylogs.txt || exit 1
>>>>>>> 936d7ecf
  tests:
    name: Unit tests
    runs-on: ubuntu-latest
    steps:
      - name: Checkout source
        uses: actions/checkout@v4
        with:
          submodules: 'true'
          show-progress: 'false'
      - name: Set up JDK
        uses: actions/setup-java@v3
        with:
          java-version: 21.0.1
          distribution: 'liberica'
          cache: 'gradle'
      - name: Run tests
        run: xvfb-run --auto-servernum ./gradlew check -x checkstyleJmh -x checkstyleMain -x checkstyleTest -x modernizer
        env:
          CI: "true"
      - name: Format failed test results
        if: failure()
        run: |
          sudo apt-get install -qq -y xml-twig-tools xsltproc
          scripts/after-failure.sh
  databasetests:
    name: Database tests
    runs-on: ubuntu-latest
    services:
      postgres:
        image: postgres:13-alpine
        env:
          POSTGRES_USER: postgres
          POSTGRES_PASSWORD: postgres
          POSTGRES_DB: postgres
        ports:
          - 5432:5432
        # needed because the postgres container does not provide a healthcheck
        options: --health-cmd pg_isready --health-interval 10s --health-timeout 5s --health-retries 5
    steps:
      - name: Checkout source
        uses: actions/checkout@v4
        with:
          submodules: 'true'
          show-progress: 'false'
      - name: Set up JDK
        uses: actions/setup-java@v3
        with:
          java-version: 21.0.1
          distribution: 'liberica'
          cache: 'gradle'
      - name: Run tests on PostgreSQL
        run: ./gradlew databaseTest --rerun-tasks
        env:
          CI: "true"
          DBMS: "postgresql"
      - name: Shutdown Ubuntu MySQL
        run: sudo service mysql stop # Shutdown the Default MySQL, "sudo" is necessary, please not remove it
      - name: Start custom MySQL
        uses: mirromutth/mysql-action@v1.1
        with:
          host port: 3800
          container port: 3307
          character set server: 'utf8'
          collation server: 'utf8_general_ci'
          mysql version: '8.0'
          mysql database: 'jabref'
          mysql root password: 'root'
      - name: Run tests on MySQL
        run: ./gradlew databaseTest --rerun-tasks
        env:
          CI: "true"
          DBMS: "mysql"
  guitests:
    name: GUI tests
    runs-on: ubuntu-latest
    steps:
      - name: Checkout source
        uses: actions/checkout@v4
        with:
          submodules: 'true'
          show-progress: 'false'
      - name: Set up JDK
        uses: actions/setup-java@v3
        with:
          java-version: 21.0.1
          distribution: 'liberica'
          cache: 'gradle'
      - name: Run GUI tests
        run: xvfb-run --auto-servernum ./gradlew guiTest
        env:
          CI: "true"
  codecoverage:
    name: Code coverage
    runs-on: ubuntu-latest
    services:
      postgres:
        image: postgres:10.8
        env:
          POSTGRES_USER: postgres
          POSTGRES_PASSWORD: postgres
          POSTGRES_DB: postgres
        ports:
          - 5432:5432
        # needed because the postgres container does not provide a healthcheck
        options: --health-cmd pg_isready --health-interval 10s --health-timeout 5s --health-retries 5
    steps:
      - name: Check secrets presence
        id: checksecrets
        shell: bash
        run: |
          if [ "$CODECOV_TOKEN" == "" ]; then
            echo "secretspresent=NO" >> $GITHUB_OUTPUT
          else
            echo "secretspresent=YES" >> $GITHUB_OUTPUT
          fi
        env:
          SNAPCRAFT_LOGIN_FILE: ${{ secrets.CODECOV_TOKEN }}
      - name: Checkout source
        uses: actions/checkout@v4
        with:
          submodules: 'true'
          show-progress: 'false'
      - name: Set up JDK
        uses: actions/setup-java@v3
        with:
          java-version: 21.0.1
          distribution: 'liberica'
          cache: 'gradle'
      - name: Update test coverage metrics
        if: steps.checksecrets.outputs.secretspresent == 'YES'
        run: xvfb-run --auto-servernum ./gradlew jacocoTestReport && bash <(curl -s https://codecov.io/bash);
        env:
          CI: "true"
          CODECOV_TOKEN: ${{ secrets.CODECOV_TOKEN }}
          DBMS: "postgresql"
  # This is https://github.com/marketplace/actions/gradle-wrapper-validation
  # It ensures that the jar file is from gradle and not by a strange third party.
  gradlevalidation:
    name: "Validate Gradle Wrapper"
    runs-on: ubuntu-latest
    steps:
      - uses: actions/checkout@v4
        with:
          show-progress: 'false'
      - uses: gradle/wrapper-validation-action@v1
  # This ensures that no git merge conflict markers (<<<, ...) are contained
  merge_conflict_job:
    name: Find merge conflicts
    runs-on: ubuntu-latest
    steps:
      - uses: actions/checkout@v4
        with:
          show-progress: 'false'
      - name: Merge Conflict finder
        uses: olivernybroe/action-conflict-finder@v4.0<|MERGE_RESOLUTION|>--- conflicted
+++ resolved
@@ -124,7 +124,7 @@
               You can check the detailed error output at the tab "Checks", section "Tests" (on the left), subsection "Modernizer".
           comment_tag: modernizer
   markdown-checks:
-    name: Markdown style check
+    name: Markdown
     runs-on: ubuntu-latest
     steps:
       - name: Checkout source
@@ -137,36 +137,24 @@
         with:
           args: CHANGELOG.md CONTRIBUTING.md README.md
           config: '.markdownlint.yml'
+  changelog-non-frozen:
+    name: CHANGELOG.md
+    runs-on: ubuntu-latest
+    steps:
+      - name: Checkout source
+        uses: actions/checkout@v4
+        with:
+          submodules: 'false'
+          show-progress: 'false'
+          fetch-depth: 0
       - name: Lint CHANGELOG.md
         run: |
           set -e
           curl -Ls https://sh.jbang.dev | bash -s - app setup
           source ~/.zshrc
-<<<<<<< HEAD
-          jbang .github/heylogs.java check CHANGELOG.md > heylogs.txt
-          cat heylogs.txt
-          # We have 7 "valid" issues in CHANGELOG.md
-          grep -q "7 problems" heylogs.txt || exit 1
-  changelog-non-frozen:
-    name: Changelog right section
-    runs-on: ubuntu-latest
-    steps:
-      - name: Checkout source
-        uses: actions/checkout@v4
-        with:
-          submodules: 'false'
-          show-progress: 'false'
-          fetch-depth: 0
-      - run: git remote -v
-      - run: git show origin/main:CHANGELOG.md
-      - run: git show HEAD:CHANGELOG.md
-      - name: Check
-        run: |
-          curl -LO https://github.com/marcaddeo/clparse/releases/download/0.8.1/clparse_0.8.1_amd64.deb
-          sudo dpkg -i clparse_0.8.1_amd64.deb
-          diff \
-            <(git show origin/main:CHANGELOG.md | clparse --format=json - | jq '.releases[] | select(.version != null)') \
-            <(git show HEAD:CHANGELOG.md | clparse --format=json - | jq '.releases[] | select(.version != null)')
+          jbang --repos jitpack,central -m nbbrd.heylogs.cli.HeylogsCommand com.github.koppor.heylogs:heylogs-cli:jitpack-SNAPSHOT check --debug CHANGELOG.md  --gitdiff main...add-changelog-diff-check | tee heylogs.txt
+          # We have 2 "valid" issues in CHANGELOG.md
+          grep -q "2 problems" heylogs.txt || exit 1
       - name: Add comment on pull request
         if: ${{ failure() }}
         uses: thollander/actions-comment-pull-request@v2
@@ -174,12 +162,11 @@
           message: >
               While the PR was in progress, JabRef released a new version.
               You have to merge `upstream/main` and move your entry in `CHANGELOG.md` to section `## [Unreleased]`.
+
+
+              It might also be that another CHANGELOG.md issue arose.
+              You can check the detailed error output at the tab "Checks", section "Tests" (on the left), subsection "CHANGELOG.md".
           comment_tag: changelog
-=======
-          jbang .github/heylogs.java check CHANGELOG.md | tee heylogs.txt
-          # We have 2 "valid" issue in CHANGELOG.md
-          grep -q "2 problems" heylogs.txt || exit 1
->>>>>>> 936d7ecf
   tests:
     name: Unit tests
     runs-on: ubuntu-latest
