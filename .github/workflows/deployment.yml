--- conflicted
+++ resolved
@@ -26,11 +26,7 @@
            archivePortable: brew install pigz && tar -c -C build/distribution JabRef.app | pigz --rsyncable > build/distribution/JabRef-portable_macos.tar.gz && rm -R build/distribution/JabRef.app
 
     runs-on: ${{ matrix.os }}
-<<<<<<< HEAD
-    name: Build for ${{ matrix.displayName }}
-=======
     name: Create installer and portable version for ${{ matrix.displayName }}
->>>>>>> be5fa3ab
 
     steps:
       - name: Checkout source
@@ -102,7 +98,6 @@
           export BADASS_JLINK_JPACKAGE_HOME="${GITHUB_WORKSPACE}${{ matrix.jdk14Path }}"
           ./gradlew -PprojVersion="${{ steps.gitversion.outputs.AssemblySemVer }}" -PprojVersionInfo="${{ steps.gitversion.outputs.InformationalVersion }}" jpackage
         shell: bash
-<<<<<<< HEAD
       - name: Save portable jar, fix and output filename of portable jar
         id: portablejar
         if: matrix.displayName == 'linux'
@@ -110,6 +105,12 @@
           mv build/distribution/JabRef/lib/app/mods/JabRef.merged*.jar JabRef-${{ steps.gitversion.outputs.Major }}.${{ steps.gitversion.outputs.Minor }}.jar
           echo "::set-output name=file::$(ls JabRef*.jar)"
         shell: bash
+      - name: Upload portable jar
+        if: matrix.displayName == 'linux'
+        uses: actions/upload-artifact@master
+        with:
+          name: JabRef-jar
+          path: ${{ steps.portablejar.outputs.file }}
       # In case the timestamp of a file changes, the tar archive changes, because tar also stores file meta such as the file name and the file creation date.
       # Therefore, the gzip file changes.
       # Therefore, data needs to be synced by rsync.
@@ -133,17 +134,11 @@
           find build -name "JabRef*.jar" | xargs rm
           find build -type f -exec touch -t ${{ steps.timestampforbuild.outputs.timestamp }}0000 {} \;
         shell: bash
-=======
->>>>>>> be5fa3ab
-      - name: Package application image
+     - name: Package application image
         run: ${{ matrix.archivePortable }}
         shell: bash
       - name: Build and publish snap
-<<<<<<< HEAD
-        if: matrix.os == 'ubuntu-latest' && github.ref == 'refs/heads/master'
-=======
         if: matrix.displayName == 'linux' && github.ref == 'refs/heads/master'
->>>>>>> be5fa3ab
         env:
           SNAPCRAFT_LOGIN_FILE: ${{ secrets.SNAPCRAFT_LOGIN_FILE }}
         run: |
@@ -155,18 +150,6 @@
           get-childitem -Path build/distribution/* | rename-item -NewName {$_.name -replace "${{ steps.gitversion.outputs.AssemblySemVer }}","${{ steps.gitversion.outputs.Major }}.${{ steps.gitversion.outputs.Minor }}"}
           get-childitem -Path build/distribution/* | rename-item -NewName {$_.name -replace "portable","${{ steps.gitversion.outputs.Major }}.${{ steps.gitversion.outputs.Minor }}-portable"}
         shell: pwsh
-<<<<<<< HEAD
-      - uses: actions/upload-artifact@master
-        with:
-          name: ${{ matrix.displayName }}
-          path: build/distribution/
-      - uses: actions/upload-artifact@master
-        if: matrix.displayName == 'linux'
-        with:
-          name: jar
-          path: ${{ steps.portablejar.outputs.file }}
-  deploy:
-=======
       - name: Upload to GitHub workflow artifacts store
         uses: actions/upload-artifact@master
         with:
@@ -174,7 +157,6 @@
           path: build/distribution
   deploy:
     name: Deploy binaries on builds.jabref.org
->>>>>>> be5fa3ab
     runs-on: ubuntu-latest
     needs: [build]
     steps:
@@ -200,24 +182,6 @@
       - name: Get linux binaries
         uses: actions/download-artifact@master
         with:
-<<<<<<< HEAD
-          name: linux
-          path: build/distribution/
-      - name: Get windows binaries
-        uses: actions/download-artifact@master
-        with:
-          name: windows
-          path: build/distribution/
-      - name: Get macOS binaries
-        uses: actions/download-artifact@master
-        with:
-          name: macOS
-          path: build/distribution/
-      - name: Get portable JAR
-        uses: actions/download-artifact@master
-        with:
-          name: jar
-=======
           name: JabRef-linux
           path: build/distribution
       - name: Get windows binaries
@@ -229,7 +193,11 @@
         uses: actions/download-artifact@master
         with:
           name: JabRef-macOS
->>>>>>> be5fa3ab
+          path: build/distribution/
+      - name: Get portable JAR
+        uses: actions/download-artifact@master
+        with:
+          name: JabRef-jar
           path: build/distribution/
       - name: Deploy to builds.jabref.org
         id: deploy
@@ -238,18 +206,8 @@
           DEPLOY_KEY: ${{ secrets.buildJabRefPrivateKey }}
           BRANCH: ${{ steps.gitversion.outputs.branchName }}
         with:
-<<<<<<< HEAD
-          flags: -vaz --itemize-changes --progress --stats --partial-dir=/tmp/partial --rsync-path="mkdir -p /var/www/builds.jabref.org/www/${{ steps.gitversion.outputs.branchName }} && rsync"
-          options: ''
-          ssh_options: '-p 9922'
-          src: 'build/distribution/'
-          dest: jrrsync@builds.jabref.org:/var/www/builds.jabref.org/www/${{ steps.gitversion.outputs.branchName }}/
-      - name: Display status from deploy
-        run: echo "${{ steps.deploy.outputs.status }}"
-=======
           flags: -vaz --itemize-changes --stats --partial-dir=/tmp/partial --rsync-path="mkdir -p /var/www/builds.jabref.org/www/${{ steps.gitversion.outputs.branchName }} && rsync"
           options: ''
           ssh_options: '-p 9922'
           src: 'build/distribution/'
-          dest: jrrsync@builds.jabref.org:/var/www/builds.jabref.org/www/${{ steps.gitversion.outputs.branchName }}/
->>>>>>> be5fa3ab
+          dest: jrrsync@builds.jabref.org:/var/www/builds.jabref.org/www/${{ steps.gitversion.outputs.branchName }}/