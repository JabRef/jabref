--- conflicted
+++ resolved
@@ -45,10 +45,7 @@
     - name: Set up JDK
       uses: actions/setup-java@v1
       with:
-<<<<<<< HEAD
         java-version: 13
-=======
-        java-version: 12.0.2
     - uses: actions/cache@v1
       with:
         path: ~/.gradle/caches
@@ -57,7 +54,6 @@
           ${{ runner.OS }}-gradle-${{ env.cache-name }}-
           ${{ runner.OS }}-gradle-
           ${{ runner.OS }}-
->>>>>>> de4a1ae8
     - name: Download jpackage
       # We need to download jpackage from https://jdk.java.net/jpackage/
       run: |
