name: Deployment

on: [push]

jobs:
  deploy:
    strategy:
      fail-fast: false
      matrix:
        os: [ubuntu-latest, windows-latest, macOS-latest]
        include:
         - os: ubuntu-latest
           displayName: linux
           jpackageDownload: https://download.java.net/java/early_access/jpackage/1/openjdk-14-jpackage+1-70_linux-x64_bin.tar.gz
           jdk14Path: /jdk-14
           archivePortable: tar -czf build/distribution/JabRef-portable_linux.tar.gz -C build/distribution JabRef && rm -R build/distribution/JabRef
         - os: windows-latest
           displayName: windows
           jpackageDownload: https://download.java.net/java/early_access/jpackage/1/openjdk-14-jpackage+1-70_windows-x64_bin.zip
           jdk14Path: /jdk-14
           archivePortable: 7z a -r build/distribution/JabRef-portable_windows.zip ./build/distribution/JabRef && rm -R build/distribution/JabRef
         - os: macOS-latest
           displayName: macOS
           jpackageDownload: https://download.java.net/java/early_access/jpackage/1/openjdk-14-jpackage+1-70_osx-x64_bin.tar.gz
           jdk14Path: /jdk-14.jdk/Contents/Home
           archivePortable: tar -czf build/distribution/JabRef-portable_macos.tar.gz -C build/distribution JabRef.app && rm -R build/distribution/JabRef.app

    runs-on: ${{ matrix.os }}
    name: Deploy on ${{ matrix.displayName }}

    steps:
    - name: Checkout source
      uses: actions/checkout@v2-beta
      with:
        fetch-depth: 0
    - name: Fetch tags and master for GitVersion
      run: |
        git fetch --tags origin
        git rev-parse --verify master
        if (-not $?) {
          git branch --force --create-reflog master origin/master
        }
      shell: pwsh
    - name: Install GitVersion
      uses: gittools/actions/setup-gitversion@v0.3
      with:
          versionSpec: '5.1.2'
    - name: Run GitVersion
      id: gitversion
      uses: gittools/actions/execute-gitversion@v0.3
    - name: Set up JDK
      uses: actions/setup-java@v1
      with:
        java-version: 13
    - uses: actions/cache@v1
      with:
        path: ~/.gradle/caches
        key: ${{ runner.os }}-gradle-${{ hashFiles('**/*.gradle') }}
        restore-keys: |
          ${{ runner.OS }}-gradle-${{ env.cache-name }}-
          ${{ runner.OS }}-gradle-
          ${{ runner.OS }}-
    - uses: actions/cache@v1
      name: Cache gradle wrapper
      with:
        path: ~/.gradle/wrapper
        key: ${{ runner.os }}-gradle-${{ hashFiles('gradle/wrapper/gradle-wrapper.properties') }}
    - name: Download jpackage
      # We need to download jpackage from https://jdk.java.net/jpackage/
      run: |
        import tarfile
        import zipfile
        import sys
        if sys.version_info[0] >= 3:
          from urllib.request import urlretrieve
        else:
          from urllib import urlretrieve

        url = "${{ matrix.jpackageDownload }}"
        tmpfile, headers = urlretrieve(url)
        if (url.endswith("tar.gz")):
          tar = tarfile.open(tmpfile)
          tar.extractall()
          tar.close()
        elif (url.endswith("zip")):
          zip = zipfile.ZipFile(tmpfile)
          zip.extractall()
          zip.close()
      shell: python
    - name: Build runtime image
<<<<<<< HEAD
      env:
        IS_DEV_VERSION: ${{ !contains(github.ref, 'tags') }}
      run: ./gradlew -Pdev="$IS_DEV_VERSION" jlinkZip
=======
      run: ./gradlew -PprojVersion="${{ steps.gitversion.outputs.AssemblySemVer }}" -PprojVersionInfo="${{ steps.gitversion.outputs.InformationalVersion }}" jlinkZip
>>>>>>> 38965d7a
    - name: Build installer
      env:
        IS_DEV_VERSION: ${{ !contains(github.ref, 'tags') }}
      run: |
        export BADASS_JLINK_JPACKAGE_HOME="${GITHUB_WORKSPACE}${{ matrix.jdk14Path }}"
<<<<<<< HEAD
        ./gradlew -Pdev="$IS_DEV_VERSION" jpackage
=======
        ./gradlew -PprojVersion="${{ steps.gitversion.outputs.AssemblySemVer }}" -PprojVersionInfo="${{ steps.gitversion.outputs.InformationalVersion }}" jpackage
>>>>>>> 38965d7a
      shell: bash
    - name: Add installer as artifact
      uses: actions/upload-artifact@master
      with:
        name: JabRef-${{ matrix.displayName }}
        path: build/distribution
    - name: Package application image
      run: ${{ matrix.archivePortable }}
      shell: bash
    - name: Build and publish snap
      if: matrix.os == 'ubuntu-latest' && steps.gitversion.outputs.branchName == 'master'
      env:
        SNAPCRAFT_LOGIN_FILE: ${{ secrets.SNAPCRAFT_LOGIN_FILE }}
      run: |
          mkdir .snapcraft && echo ${SNAPCRAFT_LOGIN_FILE} | base64 --decode --ignore-garbage > .snapcraft/snapcraft.cfg
          docker run -v $(pwd):$(pwd) -t lyzardking/snapcraft-bionic sh -c "apt update -qq && cd $(pwd) && snapcraft && mv jabref*.snap build/distribution/ && snapcraft push build/distribution/jabref*.snap --release edge || true"
      shell: bash
    - name: Rename files
      run: |
        get-childitem -Path build/distribution/* | rename-item -NewName {$_.name -replace "${{ steps.gitversion.outputs.AssemblySemVer }}","${{ steps.gitversion.outputs.Major }}.${{ steps.gitversion.outputs.Minor }}"}
        get-childitem -Path build/distribution/* | rename-item -NewName {$_.name -replace "portable","${{ steps.gitversion.outputs.Major }}.${{ steps.gitversion.outputs.Minor }}-portable"}
      shell: pwsh
    - name: Upload to builds.jabref.org
      uses: garygrossgarten/github-action-scp@release
      with:
        local: build/distribution
        remote: www/${{ steps.gitversion.outputs.branchName }}
        host: builds.jabref.org
        username: builds_jabref_org
        privateKey: ${{ secrets.buildJabRefPrivateKey }}
        port: 9922<|MERGE_RESOLUTION|>--- conflicted
+++ resolved
@@ -88,23 +88,11 @@
           zip.close()
       shell: python
     - name: Build runtime image
-<<<<<<< HEAD
-      env:
-        IS_DEV_VERSION: ${{ !contains(github.ref, 'tags') }}
-      run: ./gradlew -Pdev="$IS_DEV_VERSION" jlinkZip
-=======
       run: ./gradlew -PprojVersion="${{ steps.gitversion.outputs.AssemblySemVer }}" -PprojVersionInfo="${{ steps.gitversion.outputs.InformationalVersion }}" jlinkZip
->>>>>>> 38965d7a
     - name: Build installer
-      env:
-        IS_DEV_VERSION: ${{ !contains(github.ref, 'tags') }}
       run: |
         export BADASS_JLINK_JPACKAGE_HOME="${GITHUB_WORKSPACE}${{ matrix.jdk14Path }}"
-<<<<<<< HEAD
-        ./gradlew -Pdev="$IS_DEV_VERSION" jpackage
-=======
         ./gradlew -PprojVersion="${{ steps.gitversion.outputs.AssemblySemVer }}" -PprojVersionInfo="${{ steps.gitversion.outputs.InformationalVersion }}" jpackage
->>>>>>> 38965d7a
       shell: bash
     - name: Add installer as artifact
       uses: actions/upload-artifact@master
