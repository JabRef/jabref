name: Deployment

on:
  push:
    branches:
      - master
      - master-release
    paths-ignore:
      - 'docs/**'
      - 'src/test/**'
      - 'README.md'
  pull_request:
    paths-ignore:
      - 'docs/**'
      - 'src/test/**'
      - 'README.md'

env:
  SpringerNatureAPIKey: ${{ secrets.SpringerNatureAPIKey }}

jobs:
  build:
    strategy:
      fail-fast: false
      matrix:
        os: [ubuntu-latest, windows-latest, macOS-latest]
        include:
<<<<<<< HEAD
         - os: ubuntu-latest
           displayName: linux
           archivePortable: tar -c -C build/distribution JabRef | pigz --rsyncable > build/distribution/JabRef-portable_linux.tar.gz && rm -R build/distribution/JabRef
         - os: windows-latest
           displayName: windows
           archivePortable: 7z a -r build/distribution/JabRef-portable_windows.zip ./build/distribution/JabRef && rm -R build/distribution/JabRef
         - os: macOS-latest
           displayName: macOS
           archivePortable: brew install pigz && tar -c -C build/distribution JabRef.app | pigz --rsyncable > build/distribution/JabRef-portable_macos.tar.gz && rm -R build/distribution/JabRef.app
=======
          - os: ubuntu-latest
            displayName: linux
            jpackageDownload: https://download.java.net/java/early_access/jdk14/34/GPL/openjdk-14-ea+34_linux-x64_bin.tar.gz
            jdk14Path: /jdk-14
            archivePortable: tar -c -C build/distribution JabRef | pigz --rsyncable > build/distribution/JabRef-portable_linux.tar.gz && rm -R build/distribution/JabRef
          - os: windows-latest
            displayName: windows
            jpackageDownload: https://download.java.net/java/early_access/jdk14/34/GPL/openjdk-14-ea+34_windows-x64_bin.zip
            jdk14Path: /jdk-14
            archivePortable: 7z a -r build/distribution/JabRef-portable_windows.zip ./build/distribution/JabRef && rm -R build/distribution/JabRef
          - os: macOS-latest
            displayName: macOS
            jpackageDownload: https://download.java.net/java/early_access/jdk14/34/GPL/openjdk-14-ea+34_osx-x64_bin.tar.gz
            jdk14Path: /jdk-14.jdk/Contents/Home
            archivePortable: brew install pigz && tar -c -C build/distribution JabRef.app | pigz --rsyncable > build/distribution/JabRef-portable_macos.tar.gz && rm -R build/distribution/JabRef.app
>>>>>>> 497fcd78

    runs-on: ${{ matrix.os }}
    name: Create installer and portable version for ${{ matrix.displayName }}

    steps:
      - name: Checkout source
        uses: actions/checkout@v2
      - name: Fetch all history for all tags and branches
        run: git fetch --prune --unshallow
      - name: Install GitVersion
        uses: gittools/actions/gitversion/setup@v0.9.1
        with:
          versionSpec: '5.1.3'
      - name: Run GitVersion
        id: gitversion
        uses: gittools/actions/gitversion/execute@v0.9.1
      - name: Set up JDK
        uses: actions/setup-java@v1
        with:
          java-version: 14
      # configuration based on https://github.com/actions/cache/blob/master/examples.md#java---gradle
      - uses: actions/cache@v1
        name: Restore gradle cache
        with:
          path: ~/.gradle/caches
          key: ${{ runner.os }}-gradle-${{ hashFiles('**/*.gradle') }}
          restore-keys: |
            ${{ runner.OS }}-gradle-${{ env.cache-name }}-
            ${{ runner.OS }}-gradle-
            ${{ runner.OS }}-
      - uses: actions/cache@v1
        name: Cache gradle wrapper
        with:
          path: ~/.gradle/wrapper
          key: ${{ runner.os }}-gradle-${{ hashFiles('gradle/wrapper/gradle-wrapper.properties') }}
      - name: Build runtime image
        run: ./gradlew -PprojVersion="${{ steps.gitversion.outputs.AssemblySemVer }}" -PprojVersionInfo="${{ steps.gitversion.outputs.InformationalVersion }}" jlinkZip
      - name: Build installer
        run: ./gradlew -PprojVersion="${{ steps.gitversion.outputs.AssemblySemVer }}" -PprojVersionInfo="${{ steps.gitversion.outputs.InformationalVersion }}" jpackage
        shell: bash
      - name: Package application image
        run: ${{ matrix.archivePortable }}
        shell: bash
      - name: Rename files
        run: |
          get-childitem -Path build/distribution/*
          get-childitem -Path build/distribution/* | rename-item -NewName {$_.name -replace "${{ steps.gitversion.outputs.AssemblySemVer }}","${{ steps.gitversion.outputs.Major }}.${{ steps.gitversion.outputs.Minor }}"}
          get-childitem -Path build/distribution/* | rename-item -NewName {$_.name -replace "portable","${{ steps.gitversion.outputs.Major }}.${{ steps.gitversion.outputs.Minor }}-portable"}
        shell: pwsh
      - name: Upload to GitHub workflow artifacts store
        uses: actions/upload-artifact@master
        with:
          name: JabRef-${{ matrix.displayName }}
          path: build/distribution
  deploy:
    name: Deploy binaries on builds.jabref.org
    runs-on: ubuntu-latest
    needs: [build]
    steps:
      - name: Checkout source
        uses: actions/checkout@v2
      - name: Fetch all history for all tags and branches
        run: git fetch --prune --unshallow
      - name: Install GitVersion
        uses: gittools/actions/gitversion/setup@v0.9.1
        with:
          versionSpec: '5.1.3'
      - name: Run GitVersion
        id: gitversion
        uses: gittools/actions/gitversion/execute@v0.9.1
      - name: Get linux binaries
        uses: actions/download-artifact@master
        with:
          name: JabRef-linux
          path: build/distribution
      - name: Get windows binaries
        uses: actions/download-artifact@master
        with:
          name: JabRef-windows
          path: build/distribution
      - name: Get macOS binaries
        uses: actions/download-artifact@master
        with:
          name: JabRef-macOS
          path: build/distribution/
      - name: Deploy to builds.jabref.org
        id: deploy
        uses: Pendect/action-rsyncer@v1.1.0
        env:
          DEPLOY_KEY: ${{ secrets.buildJabRefPrivateKey }}
          BRANCH: ${{ steps.gitversion.outputs.branchName }}
        with:
          flags: -vaz --itemize-changes --stats --partial-dir=/tmp/partial --rsync-path="mkdir -p /var/www/builds.jabref.org/www/${{ steps.gitversion.outputs.branchName }} && rsync"
          options: ''
          ssh_options: '-p 9922'
          src: 'build/distribution/'
          dest: jrrsync@build-upload.jabref.org:/var/www/builds.jabref.org/www/${{ steps.gitversion.outputs.branchName }}/
<|MERGE_RESOLUTION|>--- conflicted
+++ resolved
@@ -25,7 +25,6 @@
       matrix:
         os: [ubuntu-latest, windows-latest, macOS-latest]
         include:
-<<<<<<< HEAD
          - os: ubuntu-latest
            displayName: linux
            archivePortable: tar -c -C build/distribution JabRef | pigz --rsyncable > build/distribution/JabRef-portable_linux.tar.gz && rm -R build/distribution/JabRef
@@ -35,23 +34,6 @@
          - os: macOS-latest
            displayName: macOS
            archivePortable: brew install pigz && tar -c -C build/distribution JabRef.app | pigz --rsyncable > build/distribution/JabRef-portable_macos.tar.gz && rm -R build/distribution/JabRef.app
-=======
-          - os: ubuntu-latest
-            displayName: linux
-            jpackageDownload: https://download.java.net/java/early_access/jdk14/34/GPL/openjdk-14-ea+34_linux-x64_bin.tar.gz
-            jdk14Path: /jdk-14
-            archivePortable: tar -c -C build/distribution JabRef | pigz --rsyncable > build/distribution/JabRef-portable_linux.tar.gz && rm -R build/distribution/JabRef
-          - os: windows-latest
-            displayName: windows
-            jpackageDownload: https://download.java.net/java/early_access/jdk14/34/GPL/openjdk-14-ea+34_windows-x64_bin.zip
-            jdk14Path: /jdk-14
-            archivePortable: 7z a -r build/distribution/JabRef-portable_windows.zip ./build/distribution/JabRef && rm -R build/distribution/JabRef
-          - os: macOS-latest
-            displayName: macOS
-            jpackageDownload: https://download.java.net/java/early_access/jdk14/34/GPL/openjdk-14-ea+34_osx-x64_bin.tar.gz
-            jdk14Path: /jdk-14.jdk/Contents/Home
-            archivePortable: brew install pigz && tar -c -C build/distribution JabRef.app | pigz --rsyncable > build/distribution/JabRef-portable_macos.tar.gz && rm -R build/distribution/JabRef.app
->>>>>>> 497fcd78
 
     runs-on: ${{ matrix.os }}
     name: Create installer and portable version for ${{ matrix.displayName }}
