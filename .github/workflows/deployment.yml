name: Deployment

on:
  workflow_dispatch:
    inputs:
      notarization:
        type: boolean
        required: false
        default: false
  push:
    branches:
      - main
      - main-release
    paths-ignore:
      - 'docs/**'
      - 'src/test/**'
      - 'README.md'
    tags:
       - '*'
  pull_request:
    paths-ignore:
      - 'docs/**'
      - 'src/test/**'
      - 'README.md'

env:
  SpringerNatureAPIKey: ${{ secrets.SpringerNatureAPIKey }}
  AstrophysicsDataSystemAPIKey: ${{ secrets.AstrophysicsDataSystemAPIKey }}
  IEEEAPIKey: ${{ secrets.IEEEAPIKey }}
  BiodiversityHeritageApiKey: ${{ secrets.BiodiversityHeritageApiKey}}
  OSXCERT: ${{ secrets.OSX_SIGNING_CERT }}
  GRADLE_OPTS: -Xmx4g -Dorg.gradle.daemon=false -Dorg.gradle.vfs.watch=false
  JAVA_OPTS: -Xmx4g
  JDK21: ""

concurrency:
  group: ${{ github.ref }}
  cancel-in-progress: true

jobs:
  build:
    strategy:
      fail-fast: false
      matrix:
        os: [ubuntu-latest, windows-latest, macos-latest]
        include:
          - os: ubuntu-latest
            displayName: linux
            archivePortable: tar -c -C build/distribution JabRef | pigz --rsyncable > build/distribution/JabRef-portable_linux.tar.gz && rm -R build/distribution/JabRef
            eaJdk: https://files.jabref.org/jdks/jdk-linux-x64.tar.gz
          - os: windows-latest
            displayName: windows
            archivePortable: 7z a -r build/distribution/JabRef-portable_windows.zip ./build/distribution/JabRef && rm -R build/distribution/JabRef
            eaJDK: https://files.jabref.org/jdks/jdk-windows-x64.zip
          - os: macos-latest
            displayName: macOS
            archivePortable: brew install pigz && tar -c -C build/distribution JabRef.app | pigz --rsyncable > build/distribution/JabRef-portable_macos.tar.gz && rm -R build/distribution/JabRef.app
            eaJDK: https://files.jabref.org/jdks/jdk-macos-x64.tar.gz
    runs-on: ${{ matrix.os }}
    name: Create installer and portable version for ${{ matrix.displayName }}
    steps:
      - name: Check secrets presence
        id: checksecrets
        shell: bash
        run: |
          if [ "$BUILDJABREFPRIVATEKEY" == "" ]; then
            echo "secretspresent=NO" >> $GITHUB_OUTPUT
          else
            echo "secretspresent=YES" >> $GITHUB_OUTPUT
          fi
        env:
          BUILDJABREFPRIVATEKEY: ${{ secrets.buildJabRefPrivateKey }}
      - name: Fetch all history for all tags and branches
        uses: actions/checkout@v3
        with:
          fetch-depth: 0
      - name: Install GitVersion
        uses: gittools/actions/gitversion/setup@v0.10.2
        with:
          versionSpec: "5.x"
      - name: Run GitVersion
        id: gitversion
        uses: gittools/actions/gitversion/execute@v0.10.2
      - name: Set up JDK
        uses: actions/setup-java@v3
        with:
          java-version: 20
          distribution: 'temurin'
          cache: 'gradle'
      - name: setup jdk JabRef-fix windows
        if: (matrix.os == 'windows-latest')
        shell: bash
        run: |
         mkdir ${{runner.temp}}\jdk
         curl -kLsS ${{matrix.eaJDK}} -o temp.zip && 7z x temp.zip -o"$(cygpath -u "$RUNNER_TEMP\jdk")"
         echo "JDK21=${{runner.temp}}\jdk\jdk-21" >> "$GITHUB_ENV"
         ls "$(cygpath -u "$RUNNER_TEMP\jdk\jdk-21")"

         echo "org.gradle.java.installations.paths=${{runner.temp}}\jdk\jdk-21" | sed "s/\\\\/\\\\\\\\/g" >> gradle.properties
         echo "org.gradle.java.installations.auto-detect=false" >> gradle.properties
         cat gradle.properties

         sed -i "s/JavaLanguageVersion.of(20)/JavaLanguageVersion.of(21)/" build.gradle
      - name: setup jdk JabRef-fix ubuntu
        if: (matrix.os == 'ubuntu-latest')
        shell: bash
        run: |
          mkdir ${{runner.temp}}/jdk
          wget -qO- ${{matrix.eaJDK}} | tar xz -C ${{runner.temp}}/jdk
          echo "JDK21=${{runner.temp}}/jdk/jdk-21" >> "$GITHUB_ENV"
          ls ${{runner.temp}}/jdk

          echo "org.gradle.java.installations.paths=${{runner.temp}}/jdk/jdk-21" >> gradle.properties
          echo "org.gradle.java.installations.auto-detect=false" >> gradle.properties
          cat gradle.properties

          sed -i "s/JavaLanguageVersion.of(20)/JavaLanguageVersion.of(21)/" build.gradle
      - name: setup jdk JabRef-fix mac
        if: (matrix.os == 'macos-latest')
        shell: bash
        run: |
          mkdir ${{runner.temp}}/jdk
          wget -qO- ${{matrix.eaJDK}} | tar xz -C ${{runner.temp}}/jdk
          mv ${{runner.temp}}/jdk/jdk-21.jdk ${{runner.temp}}/jdk/jdk-21
          echo "JDK21=${{runner.temp}}/jdk/jdk-21" >> "$GITHUB_ENV"
          ls ${{runner.temp}}/jdk

          echo "org.gradle.java.installations.paths=${{runner.temp}}/jdk/jdk-21" >> gradle.properties
          echo "org.gradle.java.installations.auto-detect=false" >> gradle.properties
          cat gradle.properties    

          sed -i'.bak' -e "s/JavaLanguageVersion.of(20)/JavaLanguageVersion.of(21)/" build.gradle
      - name: Setup OSX key chain on OSX
        if: (matrix.os == 'macos-latest') && (steps.checksecrets.outputs.secretspresent == 'YES')
        uses: apple-actions/import-codesign-certs@v2
        with:
          p12-file-base64: ${{ secrets.OSX_SIGNING_CERT }}
          p12-password: ${{ secrets.OSX_CERT_PWD }}
          keychain-password: jabref
      - name: Setup OSX key chain on OSX for app id cert
        if: (matrix.os == 'macos-latest') && (steps.checksecrets.outputs.secretspresent == 'YES')
        uses: apple-actions/import-codesign-certs@v2
        with:
          p12-file-base64: ${{ secrets.OSX_SIGNING_CERT_APPLICATION }}
          p12-password: ${{ secrets.OSX_CERT_PWD }}
          create-keychain: false
          keychain-password: jabref
<<<<<<< HEAD
      - name: Build runtime image (non-macos)
        if: (matrix.os != 'macos-latest')
        run: ./gradlew -Porg.gradle.java.installations.paths="${{env.JDK21}}" -i -PprojVersion="${{ steps.gitversion.outputs.AssemblySemVer }}" -PprojVersionInfo="${{ steps.gitversion.outputs.InformationalVersion }}" jlinkZip
      - name: Prepare merged jars and modules dir (macos)
        if: (matrix.os == 'macos-latest') && (steps.checksecrets.outputs.secretspresent == 'YES')
        run: ./gradlew  -Porg.gradle.java.installations.paths="${{env.JDK21}}" -i -PprojVersion="${{ steps.gitversion.outputs.AssemblySemVer }}" -PprojVersionInfo="${{ steps.gitversion.outputs.InformationalVersion }}" prepareModulesDir   
      - name: Build installer (non-macos)
        if: (matrix.os != 'macos-latest')
=======
      - name: Build runtime image
        if: (matrix.os != 'macos-latest') || (steps.checksecrets.outputs.secretspresent == 'YES')
        shell: bash
        run: ./gradlew -i -PprojVersion="${{ steps.gitversion.outputs.AssemblySemVer }}" -PprojVersionInfo="${{ steps.gitversion.outputs.InformationalVersion }}" jlinkZip
      - name: Build installer
        if: (matrix.os != 'macos-latest') || (steps.checksecrets.outputs.secretspresent == 'YES')
        run: ./gradlew -i -PprojVersion="${{ steps.gitversion.outputs.AssemblySemVer }}" -PprojVersionInfo="${{ steps.gitversion.outputs.InformationalVersion }}" jpackage
>>>>>>> 0b1813d2
        shell: bash
        run: ./gradlew  -Porg.gradle.java.installations.paths="${{env.JDK21}}" -i -PprojVersion="${{ steps.gitversion.outputs.AssemblySemVer }}" -PprojVersionInfo="${{ steps.gitversion.outputs.InformationalVersion }}" jpackage
      - name: Build dmg (macos)
        if: (matrix.os == 'macos-latest') && (steps.checksecrets.outputs.secretspresent == 'YES')
        shell: bash
        run: |
          ${{env.JDK21}}/Contents/Home/bin/jpackage \
          --module org.jabref/org.jabref.cli.Launcher \
          --module-path $JAVA_HOME/jmods/:build/jlinkbase/jlinkjars \
          --add-modules org.jabref,org.jabref.merged.module  \
          --dest build/distribution \
          --name JabRef \
          --app-version ${{ steps.gitversion.outputs.Major }}.${{ steps.gitversion.outputs.Minor }} \
          --verbose \
          --mac-sign \
          --vendor JabRef \
          --mac-package-identifier Jabref \
          --mac-package-name JabRef \
          --type dmg --mac-signing-key-user-name "JabRef e.V. (6792V39SK3)" \
          --mac-package-signing-prefix org.jabref \
          --mac-entitlements buildres/mac/jabref.entitlements \
          --icon src/main/resources/icons/jabref.icns \
          --resource-dir buildres/mac \
          --file-associations buildres/mac/bibtexAssociations.properties \
          --jlink-options --bind-services
      - name: Build pkg (macos)
        if: (matrix.os == 'macos-latest') && (steps.checksecrets.outputs.secretspresent == 'YES')
        shell: bash
        run: |
          ${{env.JDK21}}/Contents/Home/bin/jpackage \
          --module org.jabref/org.jabref.cli.Launcher \
          --module-path $JAVA_HOME/jmods/:build/jlinkbase/jlinkjars \
          --add-modules org.jabref,org.jabref.merged.module  \
          --dest build/distribution \
          --name JabRef \
          --app-version ${{ steps.gitversion.outputs.Major }}.${{ steps.gitversion.outputs.Minor }} \
          --verbose \
          --mac-sign \
          --vendor JabRef \
          --mac-package-identifier Jabref \
          --mac-package-name JabRef \
          --type pkg --mac-signing-key-user-name "JabRef e.V. (6792V39SK3)" \
          --mac-package-signing-prefix org.jabref \
          --mac-entitlements buildres/mac/jabref.entitlements \
          --icon src/main/resources/icons/jabref.icns \
          --resource-dir buildres/mac \
          --file-associations buildres/mac/bibtexAssociations.properties \
          --jlink-options --bind-services
      - name: Package application image (non-macos)
        if: (matrix.os != 'macos-latest')
        shell: bash
        run: ${{ matrix.archivePortable }}
      - name: Rename files
        if: (matrix.os != 'macos-latest') || (steps.checksecrets.outputs.secretspresent == 'YES')
        shell: pwsh
        run: |
          get-childitem -Path build/distribution/* | rename-item -NewName {$_.name -replace "${{ steps.gitversion.outputs.AssemblySemVer }}","${{ steps.gitversion.outputs.Major }}.${{ steps.gitversion.outputs.Minor }}"}
          get-childitem -Path build/distribution/* | rename-item -NewName {$_.name -replace "portable","${{ steps.gitversion.outputs.Major }}.${{ steps.gitversion.outputs.Minor }}-portable"}
      - name: Repack deb file for Debian (compression)
        if: (matrix.os == 'ubuntu-latest')
        shell: bash
        run: |
          cd build/distribution
          ar x jabref_${{ steps.gitversion.outputs.Major }}.${{ steps.gitversion.outputs.Minor }}_amd64.deb
          zstd -d < control.tar.zst | xz > control.tar.xz
          zstd -d < data.tar.zst | xz > data.tar.xz
          ar -m -c -a sdsd jabref_${{ steps.gitversion.outputs.Major }}.${{ steps.gitversion.outputs.Minor }}_amd64_repackaged.deb debian-binary control.tar.xz data.tar.xz
          rm debian-binary control.tar.* data.tar.*
          mv -f jabref_${{ steps.gitversion.outputs.Major }}.${{ steps.gitversion.outputs.Minor }}_amd64_repackaged.deb  jabref_${{ steps.gitversion.outputs.Major }}.${{ steps.gitversion.outputs.Minor }}_amd64.deb
      - name: Upload to GitHub workflow artifacts store (non-macos)
        if: (matrix.os != 'macos-latest')
        uses: actions/upload-artifact@v3
        with:
          name: JabRef-${{ matrix.displayName }}
          path: build/distribution
      - name: Upload to GitHub workflow artifacts store (macos)
        if: (matrix.os == 'macos-latest') && (steps.checksecrets.outputs.secretspresent == 'YES')
        uses: actions/upload-artifact@v3
        with:
          # tbn = to-be-notarized
          name: JabRef-macOS-tbn
          path: build/distribution
  notarize: # outsourced in a separate job to be able to rerun if this fails for timeouts
    name: Notarize and package Mac OS binaries
    runs-on: macos-latest
    needs: [build]
    steps:
      - name: Check secrets presence
        id: checksecrets
        shell: bash
        run: |
          if [ "$BUILDJABREFPRIVATEKEY" == "" ]; then
            echo "secretspresent=NO" >> $GITHUB_OUTPUT
          else
            echo "secretspresent=YES" >> $GITHUB_OUTPUT
          fi
        env:
          BUILDJABREFPRIVATEKEY: ${{ secrets.buildJabRefPrivateKey }}
      - name: Fetch all history for all tags and branches
        if: steps.checksecrets.outputs.secretspresent == 'YES'
        uses: actions/checkout@v3
        with:
          fetch-depth: 0
      - name: Install GitVersion
        uses: gittools/actions/gitversion/setup@v0.10.2
        with:
          versionSpec: "5.x"
      - name: Run GitVersion
        id: gitversion
        uses: gittools/actions/gitversion/execute@v0.10.2
      - name: Get macOS binaries
        if: steps.checksecrets.outputs.secretspresent == 'YES'
        uses: actions/download-artifact@master
        with:
          name: JabRef-macOS-tbn
          path: build/distribution/
      - name: Notarize dmg
        if: (startsWith(github.ref, 'refs/tags/') || (${{ inputs.notarization }})) && (steps.checksecrets.outputs.secretspresent == 'YES')
        shell: bash
        run: |
          xcrun notarytool store-credentials "notarytool-profile" --apple-id "vorstand@jabref.org" --team-id "6792V39SK3" --password "${{ secrets.OSX_NOTARIZATION_APP_PWD }}"
          xcrun notarytool submit build/distribution/JabRef-${{ steps.gitversion.outputs.Major }}.${{ steps.gitversion.outputs.Minor }}.dmg --keychain-profile "notarytool-profile" --wait
          xcrun stapler staple build/distribution/JabRef-${{ steps.gitversion.outputs.Major }}.${{ steps.gitversion.outputs.Minor }}.dmg
      - name: Notarize pkg
        if: (startsWith(github.ref, 'refs/tags/') || (${{ inputs.notarization }})) && (steps.checksecrets.outputs.secretspresent == 'YES')
        shell: bash
        run: |
          xcrun notarytool store-credentials "notarytool-profile" --apple-id "vorstand@jabref.org" --team-id "6792V39SK3" --password "${{ secrets.OSX_NOTARIZATION_APP_PWD }}"
          xcrun notarytool submit build/distribution/JabRef-${{ steps.gitversion.outputs.Major }}.${{ steps.gitversion.outputs.Minor }}.pkg --keychain-profile "notarytool-profile" --wait
          xcrun stapler staple build/distribution/JabRef-${{ steps.gitversion.outputs.Major }}.${{ steps.gitversion.outputs.Minor }}.pkg
      - name: Package application image
        if: (steps.checksecrets.outputs.secretspresent == 'YES')
        shell: bash
        run: ${{ matrix.archivePortable }}
      - name: Upload to GitHub workflow artifacts store
        if: (steps.checksecrets.outputs.secretspresent == 'YES')
        uses: actions/upload-artifact@v3
        with:
          name: JabRef-macOS
          path: build/distribution
  deploy:
    strategy:
      fail-fast: false
    name: Deploy binaries on builds.jabref.org
    runs-on: ubuntu-latest
    needs: [build, notarize]
    steps:
      - name: Check secrets presence
        id: checksecrets
        shell: bash
        run: |
          if [ "$BUILDJABREFPRIVATEKEY" == "" ]; then
            echo "secretspresent=NO" >> $GITHUB_OUTPUT
          else
            echo "secretspresent=YES" >> $GITHUB_OUTPUT
          fi
        env:
          BUILDJABREFPRIVATEKEY: ${{ secrets.buildJabRefPrivateKey }}
      - name: Checkout source
        if: steps.checksecrets.outputs.secretspresent == 'YES'
        uses: actions/checkout@v3
      - name: Fetch all history for all tags and branches
        if: steps.checksecrets.outputs.secretspresent == 'YES'
        run: git fetch --prune --unshallow
      - name: Install GitVersion
        if: steps.checksecrets.outputs.secretspresent == 'YES'
        uses: gittools/actions/gitversion/setup@v0.10.2
        with:
          versionSpec: '5.x'
      - name: Run GitVersion
        if: steps.checksecrets.outputs.secretspresent == 'YES'
        id: gitversion
        uses: gittools/actions/gitversion/execute@v0.10.2
      - name: Get linux binaries
        if: steps.checksecrets.outputs.secretspresent == 'YES'
        uses: actions/download-artifact@master
        with:
          name: JabRef-linux
          path: build/distribution
      - name: Get windows binaries
        if: steps.checksecrets.outputs.secretspresent == 'YES'
        uses: actions/download-artifact@master
        with:
          name: JabRef-windows
          path: build/distribution
      - name: Get macOS binaries unsigned
        if: steps.checksecrets.outputs.secretspresent == 'YES' && ! (${{ inputs.notarization }})) && ! (startsWith(github.ref, 'refs/tags/') 
        uses: actions/download-artifact@master
        with:
          name: JabRef-macOS-tbn
          path: build/distribution/
      - name: Get macOS binaries notarized
        if: (startsWith(github.ref, 'refs/tags/') || (${{ inputs.notarization }})) && (steps.checksecrets.outputs.secretspresent == 'YES')
        uses: actions/download-artifact@master
        with:
          name: JabRef-macOS
          path: build/distribution/
      - name: Deploy to builds.jabref.org
        id: deploy
        if: steps.checksecrets.outputs.secretspresent == 'YES'
        uses: Pendect/action-rsyncer@v2.0.0
        env:
          DEPLOY_KEY: ${{ secrets.buildJabRefPrivateKey }}
          BRANCH: ${{ steps.gitversion.outputs.branchName }}
        with:
          flags: -vaz --itemize-changes --stats --partial-dir=/tmp/partial --rsync-path="mkdir -p /var/www/builds.jabref.org/www/${{ steps.gitversion.outputs.branchName }} && rsync"
          options: ''
          ssh_options: '-p 9922'
          src: 'build/distribution/'
          dest: jrrsync@build-upload.jabref.org:/var/www/builds.jabref.org/www/${{ steps.gitversion.outputs.branchName }}/<|MERGE_RESOLUTION|>--- conflicted
+++ resolved
@@ -145,26 +145,16 @@
           p12-password: ${{ secrets.OSX_CERT_PWD }}
           create-keychain: false
           keychain-password: jabref
-<<<<<<< HEAD
       - name: Build runtime image (non-macos)
         if: (matrix.os != 'macos-latest')
-        run: ./gradlew -Porg.gradle.java.installations.paths="${{env.JDK21}}" -i -PprojVersion="${{ steps.gitversion.outputs.AssemblySemVer }}" -PprojVersionInfo="${{ steps.gitversion.outputs.InformationalVersion }}" jlinkZip
+        run: ./gradlew -i -PprojVersion="${{ steps.gitversion.outputs.AssemblySemVer }}" -PprojVersionInfo="${{ steps.gitversion.outputs.InformationalVersion }}" jlinkZip
       - name: Prepare merged jars and modules dir (macos)
         if: (matrix.os == 'macos-latest') && (steps.checksecrets.outputs.secretspresent == 'YES')
-        run: ./gradlew  -Porg.gradle.java.installations.paths="${{env.JDK21}}" -i -PprojVersion="${{ steps.gitversion.outputs.AssemblySemVer }}" -PprojVersionInfo="${{ steps.gitversion.outputs.InformationalVersion }}" prepareModulesDir   
+        run: ./gradlew -i -PprojVersion="${{ steps.gitversion.outputs.AssemblySemVer }}" -PprojVersionInfo="${{ steps.gitversion.outputs.InformationalVersion }}" prepareModulesDir
       - name: Build installer (non-macos)
         if: (matrix.os != 'macos-latest')
-=======
-      - name: Build runtime image
-        if: (matrix.os != 'macos-latest') || (steps.checksecrets.outputs.secretspresent == 'YES')
-        shell: bash
-        run: ./gradlew -i -PprojVersion="${{ steps.gitversion.outputs.AssemblySemVer }}" -PprojVersionInfo="${{ steps.gitversion.outputs.InformationalVersion }}" jlinkZip
-      - name: Build installer
-        if: (matrix.os != 'macos-latest') || (steps.checksecrets.outputs.secretspresent == 'YES')
+        shell: bash
         run: ./gradlew -i -PprojVersion="${{ steps.gitversion.outputs.AssemblySemVer }}" -PprojVersionInfo="${{ steps.gitversion.outputs.InformationalVersion }}" jpackage
->>>>>>> 0b1813d2
-        shell: bash
-        run: ./gradlew  -Porg.gradle.java.installations.paths="${{env.JDK21}}" -i -PprojVersion="${{ steps.gitversion.outputs.AssemblySemVer }}" -PprojVersionInfo="${{ steps.gitversion.outputs.InformationalVersion }}" jpackage
       - name: Build dmg (macos)
         if: (matrix.os == 'macos-latest') && (steps.checksecrets.outputs.secretspresent == 'YES')
         shell: bash
