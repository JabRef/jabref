--- conflicted
+++ resolved
@@ -51,14 +51,6 @@
       - name: Run GitVersion
         id: gitversion
         uses: gittools/actions/gitversion/execute@v0.9.4
-<<<<<<< HEAD
-      - name: Set up JDK
-        uses: joschi/setup-jdk@v2
-        with:
-          # reason: https://bugs.openjdk.java.net/browse/JDK-8238184
-          java-version: 15
-          release_type: ea
-=======
       - name: Set up Adotptopen JDK mac
         uses: joschi/setup-jdk@v2
         with:
@@ -71,7 +63,6 @@
         with:
           java-version: 15-ea
         if: matrix.os != 'macos-latest'
->>>>>>> 514a23aa
       - name: Restore gradle cache
         uses: actions/cache@master
         with:
@@ -117,7 +108,6 @@
           spctl -vvv --assess --type exec build/distribution/JabRef.app
           codesign -vvv --deep --strict "build/distribution/JabRef-${{ steps.gitversion.outputs.Major }}.${{ steps.gitversion.outputs.Minor }}.dmg"
           codesign -dvv "build/distribution/JabRef-${{ steps.gitversion.outputs.Major }}.${{ steps.gitversion.outputs.Minor }}.dmg"
-<<<<<<< HEAD
       - name: Build, sign and notarize pkg installer for OSX
         if: matrix.os == 'macos-latest'
         shell: bash
@@ -132,8 +122,6 @@
           xcrun stapler staple "build/distribution/JabRef-${{ steps.gitversion.outputs.Major }}.${{ steps.gitversion.outputs.Minor }}-signed.pkg"
           rm "build/distribution/JabRef-${{ steps.gitversion.outputs.Major }}.${{ steps.gitversion.outputs.Minor }}.pkg"
           mv "build/distribution/JabRef-${{ steps.gitversion.outputs.Major }}.${{ steps.gitversion.outputs.Minor }}-signed" "build/distribution/JabRef-${{ steps.gitversion.outputs.Major }}.${{ steps.gitversion.outputs.Minor }}.pkg"
-=======
->>>>>>> 514a23aa
       - name: Package application image
         shell: bash
         run: ${{ matrix.archivePortable }}
