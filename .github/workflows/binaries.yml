name: Binaries

on:
  push:
    branches:
      - main
      - main-release
    paths-ignore:
      - 'docs/**'
      - 'src/test/**'
      - 'README.md'
    tags:
      - '*'
  pull_request:
    types:
      - opened
      - synchronize
      - reopened
      - labeled
  merge_group:
  workflow_dispatch:
    inputs:
      notarization:
        description: "Notarize macOS DMG and PKG?"
        type: boolean
        required: false
        default: false
      eaJdk:
        description: "Use Early-Access JDK?"
        type: boolean
        required: false
        default: false

permissions:
  actions: write
  contents: read
  pull-requests: write

env:
  SpringerNatureAPIKey: ${{ secrets.SpringerNatureAPIKey }}
  AstrophysicsDataSystemAPIKey: ${{ secrets.AstrophysicsDataSystemAPIKey }}
  IEEEAPIKey: ${{ secrets.IEEEAPIKey }}
  BiodiversityHeritageApiKey: ${{ secrets.BiodiversityHeritageApiKey}}
  OSXCERT: ${{ secrets.OSX_SIGNING_CERT }}
  GRADLE_OPTS: -Xmx4g -Dorg.gradle.vfs.watch=false
  JAVA_OPTS: -Xmx4g

concurrency:
  group: "${{ github.workflow }}-${{ github.head_ref || github.ref }}-${{ github.event_name }}"
  cancel-in-progress: true

jobs:
  conditions:
    runs-on: ubuntu-latest
    outputs:
      upload-to-builds-jabref-org: ${{ steps.binary.outputs.upload-to-builds-jabref-org }}
      secretspresent: ${{ steps.binary.outputs.secretspresent }}
      tagbuild: ${{ steps.binary.outputs.tagbuild }}
      # required to avoid obsolete builds in case of labels != "dev: binaries"
      should-build: ${{ steps.binary.outputs.should-build }}
      should-notarize: ${{ steps.binary.outputs.should-notarize }}
      eaJdk:  ${{ steps.binary.outputs.eaJdk }}

    steps:
      - name: Determine conditions
        id: binary
        shell: bash
        env:
          BUILDJABREFPRIVATEKEY: ${{ secrets.buildJabRefPrivateKey }}
          GH_TOKEN: ${{ secrets.GITHUB_TOKEN }}
          EVENT_NAME: ${{ github.event_name }}
          LABEL_NAME: ${{ github.event.label.name }}
          REPO_OWNER: ${{ github.repository_owner }}
        run: |
          if [[ "$EVENT_NAME" != "labeled" || "$LABEL_NAME" == "automerge"  || "$LABEL_NAME" == "dev: binaries" ]]; then
            echo "📦 build enabled"
            echo "📦 build enabled" >> $GITHUB_STEP_SUMMARY
            echo "should-build=true" >> "$GITHUB_OUTPUT"
          else
            echo "⊘ build should be skipped"
            echo "⊘ build should be skipped" >> $GITHUB_STEP_SUMMARY
            echo "should-build=false" >> "$GITHUB_OUTPUT"
            exit 0
          fi

          if [[ "${{ inputs.eaJdk }}" == "true" ]]; then
            echo "🚀 JDK EA build enabled"
            echo "🚀 JDK EA build enabled" >> "$GITHUB_STEP_SUMMARY"
            echo "eaJdk=true" >> "$GITHUB_OUTPUT"
          else
            echo "🛡️ JDK stable version used"
            echo "🛡️ JDK stable version used" >> "$GITHUB_STEP_SUMMARY"
            echo "eaJdk=true" >> "$GITHUB_OUTPUT"
          fi

          if [ -z "$BUILDJABREFPRIVATEKEY" ]; then
            echo "⊘ Secret BUILDJABREFPRIVATEKEY not present – skipping upload"
            echo "⊘ Secret BUILDJABREFPRIVATEKEY not present – skipping upload"
            echo "upload-to-builds-jabref-org=false" >> "$GITHUB_OUTPUT"
            echo "secretspresent=false" >> "$GITHUB_OUTPUT"
            exit 0
          fi
          echo "secretspresent=true" >> "$GITHUB_OUTPUT"

          if [[ "$GITHUB_REF" == refs/heads/gh-readonly-queue* ]]; then
            echo "⊘ merge queue – skipping upload"
            echo "⊘ merge queue – skipping upload" >> $GITHUB_STEP_SUMMARY
            echo "upload-to-builds-jabref-org=false" >> "$GITHUB_OUTPUT"
            exit 0
          fi

          if [[ "${GITHUB_REF}" == refs/tags/* ]]; then
            echo "⊘ tag bulid" >> $GITHUB_STEP_SUMMARY
            echo "tagbuild=true" >> "$GITHUB_OUTPUT"
          else
            echo "⊘ no tag bulid" >> $GITHUB_STEP_SUMMARY
            echo "tagbuild=false" >> "$GITHUB_OUTPUT"
          fi

          if [[ "${GITHUB_REF}" == refs/tags/* ]] || [[ "${{ inputs.notarization }}" == "true" ]]; then
            # This workflow runs on ubuntu-latest even for notarization for macOS; need to check later if really on macOS
             echo "🧾 macOS notarization"
             echo "🧾 macOS notarization" >> $GITHUB_STEP_SUMMARY
             echo "should-notarize=true" >> "$GITHUB_OUTPUT"
             echo "☁️ will upload"
             echo "☁️ will upload" >> $GITHUB_STEP_SUMMARY
             echo "upload-to-builds-jabref-org=true" >> "$GITHUB_OUTPUT"
             exit 0;
          else
            echo "⊘ no macOS notarization"
            echo "⊘ no macOS notarization" >> $GITHUB_STEP_SUMMARY
            echo "should-notarize=false" >> "$GITHUB_OUTPUT"
          fi

          if [ "${{ github.event_name }}" != "pull_request" ]; then
            echo "☁️ Non-PR event – will upload"
            echo "☁️ Non-PR event – will upload" >> $GITHUB_STEP_SUMMARY
            echo "upload-to-builds-jabref-org=true" >> "$GITHUB_OUTPUT"
            exit 0
          fi

          LABELS=$(gh api repos/${{ github.repository }}/issues/${{ github.event.pull_request.number }}/labels --jq '.[].name')

          if echo "$LABELS" | grep -q "^dev: binaries$"; then
            echo "☁️ Label 'dev: binaries' found – will upload"
            echo "☁️ Label 'dev: binaries' found – will upload" >> $GITHUB_STEP_SUMMARY
            echo "upload-to-builds-jabref-org=true" >> "$GITHUB_OUTPUT"
          else
            echo "⊘ Label 'dev: binaries' not found – skipping upload"
            echo "⊘ Label 'dev: binaries' not found – skipping upload" >> $GITHUB_STEP_SUMMARY
            echo "upload-to-builds-jabref-org=false" >> "$GITHUB_OUTPUT"
          fi

  disk-space-check:
    needs: conditions
    runs-on: ubuntu-latest
    outputs:
      available: ${{ steps.diskspace.outputs.available }}
    steps:
      - name: No upload
        if: needs.conditions.outputs.upload-to-builds-jabref-org == 'false'
        shell: bash
        run: |
          echo "⊘ no upload – skipping upload"
          echo "⊘ no upload – skipping upload" >> $GITHUB_STEP_SUMMARY
          echo "available=false" >> "$GITHUB_OUTPUT"
      - name: Setup SSH key
        if: needs.conditions.outputs.upload-to-builds-jabref-org == 'true'
        run: |
          echo "${{ secrets.buildJabRefPrivateKey }}" > sshkey
          chmod 600 sshkey
      - name: Check disk space on builds.jabref.org
        if: needs.conditions.outputs.upload-to-builds-jabref-org == 'true'
        id: diskspace
        shell: bash
        run: |
          USAGE=$(ssh -p 9922 -i sshkey -o StrictHostKeyChecking=no jrrsync@build-upload.jabref.org \
            "df --output=pcent /var/www/builds.jabref.org | tail -n1 | tr -dc '0-9'")
          echo "Remote usage: ${USAGE}%"
          echo "Remote usage: ${USAGE}%" >> $GITHUB_STEP_SUMMARY

          if [ "$USAGE" -lt 80 ]; then
            echo "☁️ enough disk space available – will upload"
            echo "☁️ enough disk space available – will upload" >> $GITHUB_STEP_SUMMARY
            echo "available=true" >> "$GITHUB_OUTPUT"
          else
            echo "⛔ not enough disk space – skipping upload"
            echo "⛔ not enough disk space – skipping upload" >> $GITHUB_STEP_SUMMARY
            echo "available=false" >> "$GITHUB_OUTPUT"
          fi
      - name: Output URL
        if: steps.diskspace.outputs.available == 'true'
        shell: bash
        run: |
          echo "Link: https://builds.jabref.org/pull/${{ github.event.pull_request.number }}/merge"
          echo "Link: <https://builds.jabref.org/pull/${{ github.event.pull_request.number }}/merge>" >> $GITHUB_STEP_SUMMARY

  build:
    needs: [conditions, disk-space-check]
    if: ${{ needs.conditions.outputs.should-build == 'true' }}
    strategy:
      fail-fast: false
      matrix:
        include:
          # if you change the os version rename all other occurrences
          - os: ubuntu-22.04 # if this is adapted, also the next lines need to be adapted
            displayName: linux-amd64
            archivePortable: tar -c -C jabgui/build/packages/ubuntu-22.04 JabRef | pigz --rsyncable > jabgui/build/packages/ubuntu-22.04/JabRef-portable_linux.tar.gz && rm -R jabgui/build/packages/ubuntu-22.04/JabRef
            archivePortableJabKit: tar -c -C jabkit/build/packages/ubuntu-22.04 jabkit | pigz --rsyncable > jabkit/build/packages/ubuntu-22.04/jabkit-portable_linux.tar.gz && rm -R jabkit/build/packages/ubuntu-22.04/jabkit
            archivePortableJabLS: tar -c -C jabls-cli/build/packages/ubuntu-22.04 jabls | pigz --rsyncable > jabls-cli/build/packages/ubuntu-22.04/jabls-portable_linux.tar.gz && rm -R jabls-cli/build/packages/ubuntu-22.04/jabls
            suffix: ''
            archForDebianRepack: '_amd64'
            # Browse at https://gluonhq.com/products/javafx/ for latest version
            eaJdkJmodsUrl: https://download2.gluonhq.com/openjfx/26/openjfx-26-ea+14_linux-x64_bin-jmods.zip
          - os: ubuntu-22.04-arm # if this is adapted, also the next lines need to be adapted
            displayName: linux-arm
            archivePortable: tar -c -C jabgui/build/packages/ubuntu-22.04-arm JabRef | pigz --rsyncable > jabgui/build/packages/ubuntu-22.04-arm/JabRef-portable_linux_arm64.tar.gz && rm -R jabgui/build/packages/ubuntu-22.04-arm/JabRef
            archivePortableJabKit: tar -c -C jabkit/build/packages/ubuntu-22.04-arm jabkit | pigz --rsyncable > jabkit/build/packages/ubuntu-22.04-arm/jabkit-portable_linux_arm64.tar.gz && rm -R jabkit/build/packages/ubuntu-22.04-arm/jabkit
            archivePortableJabLS: tar -c -C jabls-cli/build/packages/ubuntu-22.04-arm jabls | pigz --rsyncable > jabls-cli/build/packages/ubuntu-22.04-arm/jabls-portable_linux_arm64.tar.gz && rm -R jabls-cli/build/packages/ubuntu-22.04-arm/jabls
            suffix: '_arm64'
            archForDebianRepack: '_arm64'
            eaJdkJmodsUrl: https://download2.gluonhq.com/openjfx/26/openjfx-26-ea+14_linux-aarch64_bin-jmods.zip
          - os: windows-latest
            displayName: windows-amd64
            archivePortable: 7z a -r jabgui/build/packages/windows-latest/JabRef-portable_windows.zip ./jabgui/build/packages/windows-latest/JabRef && rm -R jabgui/build/packages/windows-latest/JabRef
            archivePortableJabKit: 7z a -r jabkit/build/packages/windows-latest/jabkit-portable_windows.zip ./jabkit/build/packages/windows-latest/jabkit && rm -R jabkit/build/packages/windows-latest/jabkit
            archivePortableJabLS: 7z a -r jabls-cli/build/packages/windows-latest/jabls-portable_windows.zip ./jabls-cli/build/packages/windows-latest/jabls && rm -R jabls-cli/build/packages/windows-latest/jabls
            suffix: ''
            archForDebianRepack: ''
            eaJdkJmodsUrl: https://download2.gluonhq.com/openjfx/26/openjfx-26-ea+14_windows-x64_bin-jmods.zip
          - os: macos-15-intel
            displayName: macOS-intel
            archivePortable: 7z a -r jabgui/build/packages/macos-15-intel/JabRef-portable_macos-intel.zip ./jabgui/build/packages/macos-15-intel/JabRef.app && rm -R jabgui/build/packages/macos-15-intel/JabRef.app
            archivePortableJabKit: 7z a -r jabkit/build/packages/macos-15-intel/jabkit-portable_macos-intel.zip ./jabkit/build/packages/macos-15-intel/jabkit.app && rm -R jabkit/build/packages/macos-15-intel/jabkit.app
            archivePortableJabLS: 7z a -r jabls-cli/build/packages/macos-15-intel/jabls-portable_macos-intel.zip ./jabls-cli/build/packages/macos-15-intel/jabls.app && rm -R jabls-cli/build/packages/macos-15-intel/jabls.app
            suffix: '_intel'
            archForDebianRepack: ''
            eaJdkJmodsUrl: https://download2.gluonhq.com/openjfx/26/openjfx-26-ea+14_osx-x64_bin-jmods.zip
          - os: macos-15
            displayName: macOS-silicon
            archivePortable: 7z a -r jabgui/build/packages/macos-15/JabRef-portable_macos-silicon.zip ./jabgui/build/packages/macos-15/JabRef.app && rm -R jabgui/build/packages/macos-15/JabRef.app
            archivePortableJabKit: 7z a -r jabkit/build/packages/macos-15/jabkit-portable_macos-silicon.zip ./jabkit/build/packages/macos-15/jabkit.app && rm -R jabkit/build/packages/macos-15/jabkit.app
            archivePortableJabLS: 7z a -r jabls-cli/build/packages/macos-15/jabls-portable_macos-silicon.zip ./jabls-cli/build/packages/macos-15/jabls.app && rm -R jabls-cli/build/packages/macos-15/jabls.app
            suffix: '_silicon'
            archForDebianRepack: ''
            eaJdkJmodsUrl: https://download2.gluonhq.com/openjfx/26/openjfx-26-ea+14_osx-aarch64_bin-jmods.zip
    runs-on: ${{ matrix.os }}
    outputs:
      major: ${{ steps.gitversion.outputs.Major }}
      minor: ${{ steps.gitversion.outputs.Minor }}
      branchname: ${{ steps.gitversion.outputs.branchName }}
    name: ${{ matrix.displayName }} installer and portable version
    steps:
      - name: Fetch all history for all tags and branches
        uses: actions/checkout@v6
        with:
          fetch-depth: 0
          submodules: 'true'
          show-progress: 'false'
      - name: Install pigz and cache (linux)
        if: startsWith(matrix.os, 'ubuntu')
        uses: awalsh128/cache-apt-pkgs-action@latest
        with:
          packages: pigz
          version: 1.0
      - name: Install GitVersion
        uses: gittools/actions/gitversion/setup@v3.2.1
        with:
          versionSpec: "5.x"
      - name: Run GitVersion
        id: gitversion
        uses: gittools/actions/gitversion/execute@v3.2.1

      # region setup-JDK
      - name: 'Set up latest JDK EA from jdk.java.net'
        if: ${{ needs.conditions.outputs.eaJdk == 'true' }}
        uses: oracle-actions/setup-java@v1
        with:
          website: jdk.java.net
          release: EA
          # use the next JDK, not the next-next
          version: stable
      - name: Tell gradle to use JDK 26 (macOS)
        if: ${{ needs.conditions.outputs.eaJdk == 'true' && (startsWith(matrix.os, 'macos')) }}
        run: |
          sed -i '' "s/JavaLanguageVersion.of(25)/JavaLanguageVersion.of(26)/" build-logic/src/main/kotlin/org.jabref.gradle.feature.compile.gradle.kts
          sed -i '' "s/AMAZON/ORACLE/" build-logic/src/main/kotlin/org.jabref.gradle.feature.compile.gradle.kts
      - name: Tell gradle to use JDK 26 (linux, Windows)
        if: ${{ needs.conditions.outputs.eaJdk == 'true' && (!startsWith(matrix.os, 'macos')) }}
        run: |
          sed -i "s/JavaLanguageVersion.of(25)/JavaLanguageVersion.of(26)/" build-logic/src/main/kotlin/org.jabref.gradle.feature.compile.gradle.kts
          sed -i "s/AMAZON/ORACLE/" build-logic/src/main/kotlin/org.jabref.gradle.feature.compile.gradle.kts
      - name: Download JavaFX JMODs (linux, macOS)
        if: ${{ (needs.conditions.outputs.eaJdk == 'true') && (matrix.os != 'windows-latest') }}
        uses: ethanjli/cached-download-action@v0.1.3
        with:
          url: ${{ matrix.eaJdkJmodsUrl }}
          destination: /tmp/jmods.zip
      - name: Download JavaFX JMODs (Windows)
        if: ${{ (needs.conditions.outputs.eaJdk == 'true') && (matrix.os == 'windows-latest') }}
        uses: ethanjli/cached-download-action@v0.1.3
        with:
          url: ${{ matrix.eaJdkJmodsUrl }}
          destination: "C:\\temp\\jmods.zip"
      - name: Extract JavaFX JMODs (linux, macOS)
        if: ${{ (needs.conditions.outputs.eaJdk == 'true') && (matrix.os != 'windows-latest') }}
        run: |
          cd /tmp
          unzip jmods.zip "javafx-jmods-26/jdk.jsobject.jmod"
      - name: Extract JavaFX JMODs (Windows)
        if: ${{ (needs.conditions.outputs.eaJdk == 'true') && (matrix.os == 'windows-latest') }}
        run: |
          cd C:\temp
          unzip jmods.zip "javafx-jmods-26/jdk.jsobject.jmod"
      - name: Setup JDK (runtime for gradle)
        uses: actions/setup-java@v5
        with:
          java-version: 25
          distribution: 'corretto'
          check-latest: true
      # endregion

      - name: Setup Gradle
        uses: gradle/actions/setup-gradle@v5
      - name: Generate JBang cache key
        id: cache-key
        shell: bash
        run: |
          echo "cache_key=jbang-$(date +%Y-%m)" >> $GITHUB_OUTPUT
      - name: Use cache
        uses: actions/cache/restore@v5
        with:
          path: ~/.jbang
          key: ${{ steps.cache-key.outputs.cache_key }}
          restore-keys:
            jbang-
      - name: Setup JBang
        uses: jbangdev/setup-jbang@main

      - name: Setup macOS key chain
        if: (startsWith(matrix.os, 'macos')) && (needs.conditions.outputs.secretspresent == 'true')
        uses: slidoapp/import-codesign-certs@1923310662e8682dd05b76b612b53301f431cd5d
        with:
          p12-file-base64: ${{ secrets.OSX_SIGNING_CERT }}
          p12-password: ${{ secrets.OSX_CERT_PWD }}
          keychain-password: tEmPoRaRY-PaeSWD
      - name: Setup macOS key chain for app id cert
        if: (startsWith(matrix.os, 'macos')) && (needs.conditions.outputs.secretspresent == 'true')
        uses: slidoapp/import-codesign-certs@1923310662e8682dd05b76b612b53301f431cd5d
        with:
          p12-file-base64: ${{ secrets.OSX_SIGNING_CERT_APPLICATION }}
          p12-password: ${{ secrets.OSX_CERT_PWD }}
          create-keychain: false
          keychain-password: tEmPoRaRY-PaeSWD
      - name: Build runtime image and installer
        shell: bash
        run: ./gradlew -i -PeaJdkBuild="${{ needs.conditions.outputs.eaJdk }}" -PprojVersion="${{ steps.gitversion.outputs.AssemblySemVer }}" -PprojVersionInfo="${{ steps.gitversion.outputs.InformationalVersion }}" :jabgui:jpackage
      - name: Smoke test JabGui
        shell: bash
        run: |
          ./gradlew :jabgui:run --args="--help"
      - name: Package JabGui application image
        shell: bash
        run: |
          set -e
          ${{ matrix.archivePortable }}
      - name: Rename files
        shell: pwsh
        run: |
          get-childitem -Path 'jabgui/build/packages/*/*' | rename-item -NewName {$_.name -replace "${{ steps.gitversion.outputs.AssemblySemVer }}","${{ steps.gitversion.outputs.Major }}.${{ steps.gitversion.outputs.Minor }}${{ matrix.suffix }}"}
      - name: Repack deb file for Debian
        if: (startsWith(matrix.os, 'ubuntu'))
        shell: bash
        run: |
          cd jabgui/build/packages/${{ matrix.os }}
          ls -l
          ar x jabref_${{ steps.gitversion.outputs.Major }}.${{ steps.gitversion.outputs.Minor }}${{ matrix.suffix }}${{ matrix.archForDebianRepack }}.deb
          rm jabref_${{ steps.gitversion.outputs.Major }}.${{ steps.gitversion.outputs.Minor }}${{ matrix.suffix }}${{ matrix.archForDebianRepack }}.deb
          zstd -d < control.tar.zst | xz > control.tar.xz
          zstd -d < data.tar.zst | xz > data.tar.xz
          ar -m -c -a sdsd jabref_${{ steps.gitversion.outputs.Major }}.${{ steps.gitversion.outputs.Minor }}${{ matrix.suffix }}${{ matrix.archForDebianRepack }}_repackaged.deb debian-binary control.tar.xz data.tar.xz
          rm debian-binary control.tar.* data.tar.*
          mv -f jabref_${{ steps.gitversion.outputs.Major }}.${{ steps.gitversion.outputs.Minor }}${{ matrix.suffix }}${{ matrix.archForDebianRepack }}_repackaged.deb jabref_${{ steps.gitversion.outputs.Major }}.${{ steps.gitversion.outputs.Minor }}${{ matrix.suffix }}.deb

      - name: Smoke test JabSrv-CLI
        shell: bash
        run: |
          ./gradlew :jabsrv-cli:run --args="--help"

      - name: Build JabKit
        shell: bash
        run: ./gradlew -i -PprojVersion="${{ steps.gitversion.outputs.AssemblySemVer }}" -PprojVersionInfo="${{ steps.gitversion.outputs.InformationalVersion }}" :jabkit:jpackage
      - name: Smoke test JabKit
        shell: bash
        run: |
          ./gradlew :jabkit:run --args="--help"
      - name: Package JabKit application image
        shell: bash
        run: |
          set -e
          ${{ matrix.archivePortableJabKit }}

      - name: Build JabLS-CLI
        shell: bash
        run: ./gradlew -i -PprojVersion="${{ steps.gitversion.outputs.AssemblySemVer }}" -PprojVersionInfo="${{ steps.gitversion.outputs.InformationalVersion }}" :jabls-cli:jpackage
      - name: Smoke test JabLs-CLI
        shell: bash
        run: |
          ./gradlew :jabls-cli:run --args="--help"
      - name: Package JabLS-CLI application image
        shell: bash
        run: |
          set -e
          ${{ matrix.archivePortableJabLS }}

      # region Upload to builds.jabref.org / GitHub artifacts store
      - name: Setup SSH key
        if: ${{ needs.disk-space-check.outputs.available == 'true' }}
        run: |
          echo "${{ secrets.buildJabRefPrivateKey }}" > sshkey
          chmod 600 sshkey
      - name: Setup rsync (macOS)
        if: ${{ (needs.disk-space-check.outputs.available == 'true') && (startsWith(matrix.os, 'macos') && (needs.conditions.outputs.upload-to-builds-jabref-org == 'true')) }}
        run: brew install rsync
      - name: Setup rsync (Windows)
        if: ${{ (needs.disk-space-check.outputs.available == 'true') && (matrix.os == 'windows-latest') }}
        # We want to have rsync available at this place to avoid uploading and downloading from GitHub artifact store (taking > 5 minutes in total)
        # We cannot use "action-rsyncer", because that requires Docker which is unavailable on Windows
        # We cannot use "setup-rsync", because that does not work on Windows
        # We do not use egor-tensin/setup-cygwin@v4, because it replaces the default shell
        # We need to use v6.4.4 as v6.4.5 misses "lib\rsync\tools\bin\ssh.exe"
        run: choco install rsync --version=6.4.4
      - name: Upload jabgui to builds.jabref.org (Windows)
        if: ${{ (needs.disk-space-check.outputs.available == 'true') && (matrix.os == 'windows-latest') }}
        shell: cmd
        # for rsync installed by chocolatey, we need the ssh.exe delivered with that installation
        run: |
          rsync -rt --chmod=Du=rwx,Dg=rx,Do=rx,Fu=rw,Fg=r,Fo=r --itemize-changes --stats --rsync-path="mkdir -p /var/www/builds.jabref.org/www/${{ steps.gitversion.outputs.branchName }} && rsync" -e 'C:\ProgramData\chocolatey\lib\rsync\tools\bin\ssh.exe -p 9922 -i sshkey -o StrictHostKeyChecking=no' jabgui/build/packages/${{ matrix.os }}/ jrrsync@build-upload.jabref.org:/var/www/builds.jabref.org/www/${{ steps.gitversion.outputs.branchName }}/ || true
      - name: Upload jabkkit to builds.jabref.org (Windows)
        if: ${{ (needs.disk-space-check.outputs.available == 'true') && (matrix.os == 'windows-latest') }}
        shell: cmd
        run: |
          rsync -rt --chmod=Du=rwx,Dg=rx,Do=rx,Fu=rw,Fg=r,Fo=r --itemize-changes --stats --rsync-path="mkdir -p /var/www/builds.jabref.org/www/${{ steps.gitversion.outputs.branchName }} && rsync" -e 'C:\ProgramData\chocolatey\lib\rsync\tools\bin\ssh.exe -p 9922 -i sshkey -o StrictHostKeyChecking=no' jabkit/build/packages/${{ matrix.os }}/ jrrsync@build-upload.jabref.org:/var/www/builds.jabref.org/www/${{ steps.gitversion.outputs.branchName }}/ || true
      - name: Upload jabls-cli to builds.jabref.org (Windows)
        if: ${{ (needs.disk-space-check.outputs.available == 'true') && (matrix.os == 'windows-latest') }}
        shell: cmd
        run: |
          rsync -rt --chmod=Du=rwx,Dg=rx,Do=rx,Fu=rw,Fg=r,Fo=r --itemize-changes --stats --rsync-path="mkdir -p /var/www/builds.jabref.org/www/${{ steps.gitversion.outputs.branchName }} && rsync" -e 'C:\ProgramData\chocolatey\lib\rsync\tools\bin\ssh.exe -p 9922 -i sshkey -o StrictHostKeyChecking=no' jabls-cli/build/packages/${{ matrix.os }}/ jrrsync@build-upload.jabref.org:/var/www/builds.jabref.org/www/${{ steps.gitversion.outputs.branchName }}/ || true
      - name: Upload jabgui to builds.jabref.org (linux, macOS)
        if: ${{ (needs.disk-space-check.outputs.available == 'true') && ((startsWith(matrix.os, 'macos') && (needs.conditions.outputs.should-notarize != 'true')) || startsWith(matrix.os, 'ubuntu')) }}
        shell: bash
        run: |
          rsync -rt --chmod=Du=rwx,Dg=rx,Do=rx,Fu=rw,Fg=r,Fo=r --itemize-changes --stats --rsync-path="mkdir -p /var/www/builds.jabref.org/www/${{ steps.gitversion.outputs.branchName }} && rsync" -e 'ssh -p 9922 -i sshkey -o StrictHostKeyChecking=no' jabgui/build/packages/${{ matrix.os }}/ jrrsync@build-upload.jabref.org:/var/www/builds.jabref.org/www/${{ steps.gitversion.outputs.branchName }}/ || true
      - name: Upload jabkit to builds.jabref.org (linux, macOS)
        if: ${{ (needs.disk-space-check.outputs.available == 'true') && (startsWith(matrix.os, 'macos') || startsWith(matrix.os, 'ubuntu')) }}
        shell: bash
        run: |
          rsync -rt --chmod=Du=rwx,Dg=rx,Do=rx,Fu=rw,Fg=r,Fo=r --itemize-changes --stats --rsync-path="mkdir -p /var/www/builds.jabref.org/www/${{ steps.gitversion.outputs.branchName }} && rsync" -e 'ssh -p 9922 -i sshkey -o StrictHostKeyChecking=no' jabkit/build/packages/${{ matrix.os }}/ jrrsync@build-upload.jabref.org:/var/www/builds.jabref.org/www/${{ steps.gitversion.outputs.branchName }}/ || true
      - name: Upload jabls-cli to builds.jabref.org (linux, macOS)
        if: ${{ (needs.disk-space-check.outputs.available == 'true') && (startsWith(matrix.os, 'macos') || startsWith(matrix.os, 'ubuntu')) }}
        shell: bash
        run: |
          rsync -rt --chmod=Du=rwx,Dg=rx,Do=rx,Fu=rw,Fg=r,Fo=r --itemize-changes --stats --rsync-path="mkdir -p /var/www/builds.jabref.org/www/${{ steps.gitversion.outputs.branchName }} && rsync" -e 'ssh -p 9922 -i sshkey -o StrictHostKeyChecking=no' jabls-cli/build/packages/${{ matrix.os }}/ jrrsync@build-upload.jabref.org:/var/www/builds.jabref.org/www/${{ steps.gitversion.outputs.branchName }}/ || true
      - name: Upload to GitHub workflow artifacts store (macOS)
        if: ${{ (startsWith(matrix.os, 'macos')) && (needs.conditions.outputs.should-notarize == 'true') }}
        uses: actions/upload-artifact@v6
        with:
          # tbn = to-be-notarized
          name: JabRef-${{ matrix.os }}-tbn
          path: |
            jabgui/build/packages/${{ matrix.os }}
            jabls-cli/build/packages/${{ matrix.os }}
          compression-level: 0 # no compression
      # endregion

  comment-on-issue-and-pr:
    # separate job, because it should wait until all binaries are available
    needs: [conditions, build]
    if: ${{ (github.event_name == 'pull_request') && (needs.conditions.outputs.upload-to-builds-jabref-org == 'true') }}
    runs-on: ubuntu-latest
    steps:
      - name: Comment PR
        uses: thollander/actions-comment-pull-request@v3
        with:
          message: |
            The build of this PR is available at <https://builds.jabref.org/pull/${{ github.event.pull_request.number }}/merge>.
          comment-tag: download-link
          mode: recreate
<<<<<<< HEAD
      - name: Create GitHub Summary
        run: echo "The build of this PR is available at <https://builds.jabref.org/pull/${{ github.event.pull_request.number }}/merge>." >> "$GITHUB_STEP_SUMMARY"
=======

  comment-on-issue:
    name: Comment on issue
    # separate job, because it should wait until all binaries are available
    needs: [conditions, build]
    if: ${{ (github.event_name == 'pull_request') && (needs.conditions.outputs.upload-to-builds-jabref-org == 'true') }}
    runs-on: ubuntu-latest
    permissions:
      issues: write
      pull-requests: read
    steps:
>>>>>>> 16937c21
      - name: echo PR data
        env:
          PR_NUMBER: ${{ github.event.pull_request.number }}
          PR_URL: ${{ github.event.pull_request.html_url }}
          PR_BODY: ${{ github.event.pull_request.body }}
        run: |
          echo "PR Number: $PR_NUMBER"
          echo "PR URL: $PR_URL"
          cat <<EOF
          PR Body:
          $PR_BODY
          EOF
      - name: Determine issue number
        id: get_issue_number
        uses: koppor/ticket-check-action@add-output
        with:
          token: ${{ secrets.GITHUB_TOKEN }}
          ticketLink: 'https://github.com/JabRef/jabref/issues/%ticketNumber%'
          ticketPrefix: '#'
          titleRegex: '^#(?<ticketNumber>\d+)'
          branchRegex: '^(?<ticketNumber>\d+)'
          # Matches GitHub's closes/fixes/resolves #{number}, but does not match our example `Closes #13109` in PULL_REQUEST_TEMPLATE
          bodyRegex: '(?<action>fixes|closes|resolves)\s+(?:https?:\/\/github\.com\/JabRef\/jabref\/issues\/)?#?(?<ticketNumber>(?!13109\b)\d+)'
          bodyRegexFlags: 'i'
          outputOnly: true
      - name: Comment on issue
        if: ${{ steps.get_issue_number.outputs.ticketNumber != '-1' }}
        uses: thollander/actions-comment-pull-request@v3
        with:
          pr-number: ${{ steps.get_issue_number.outputs.ticketNumber }}
          message: >
             A pull request addressing the issue has been created.
             The build of this PR is available at <https://builds.jabref.org/pull/${{ github.event.pull_request.number }}/merge>.


             For any feedback, add a comment to the pull request at ${{ github.event.pull_request.html_url }}.
          comment-tag: download-link
          mode: recreate

  notarize:
    # Outsourced in a separate job to be able to rerun if this fails for timeouts
    name: macOS notarization
    needs: [conditions, build]
    if: ${{ needs.conditions.outputs.should-notarize == 'true' }}
    strategy:
      # Ensure that calls to Apple are sequentially made
      max-parallel: 1
      matrix:
        include:
          - os: macos-15
            displayName: JabGui macOS (ARM64)
            path: 'jabgui'
            prefix: 'JabRef'
            suffix: '_silicon'
          - os: macos-15-intel
            displayName: JabGui macOS (intel)
            path: 'jabgui'
            prefix: 'JabRef'
            suffix: '_intel'
          - os: macos-15
            displayName: jabls macOS (ARM64)
            path: 'jabls'
            prefix: 'jabls'
            suffix: '_silicon'
          - os: macos-15-intel
            displayName: jabls macOS (intel)
            path: 'jabls'
            prefix: 'jabls'
            suffix: '_intel'
    runs-on: ${{ matrix.os }}
    steps:
      - name: Download from GitHub workflow artifacts store (macOS)
        uses: actions/download-artifact@v7
        with:
          name: JabRef-${{ matrix.os }}-tbn
      - name: Notarize dmg
        shell: bash
        run: |
          cd ${{ matrix.path }}
          find . -type f
          xcrun notarytool store-credentials "notarytool-profile" --apple-id "vorstand@jabref.org" --team-id "6792V39SK3" --password "${{ secrets.OSX_NOTARIZATION_APP_PWD }}"
          xcrun notarytool submit build/packages/${{ matrix.os }}/${{ matrix.prefix }}-${{ needs.build.outputs.major }}.${{ needs.build.outputs.minor }}${{ matrix.suffix}}.dmg --keychain-profile "notarytool-profile" --wait
          xcrun stapler staple build/packages/${{ matrix.os }}/${{ matrix.prefix }}-${{ needs.build.outputs.major }}.${{ needs.build.outputs.minor }}${{ matrix.suffix}}.dmg
      - name: Notarize pkg
        shell: bash
        run: |
          cd ${{ matrix.path }}
          xcrun notarytool store-credentials "notarytool-profile" --apple-id "vorstand@jabref.org" --team-id "6792V39SK3" --password "${{ secrets.OSX_NOTARIZATION_APP_PWD }}"
          xcrun notarytool submit build/packages/${{ matrix.os }}/${{ matrix.prefix }}-${{ needs.build.outputs.major }}.${{ needs.build.outputs.minor }}${{ matrix.suffix}}.pkg --keychain-profile "notarytool-profile" --wait
          xcrun stapler staple build/packages/${{ matrix.os }}/${{ matrix.prefix }}-${{ needs.build.outputs.major }}.${{ needs.build.outputs.minor }}${{ matrix.suffix}}.pkg
      - name: Upload to builds.jabref.org
        shell: bash
        run: |
          echo "${{ secrets.buildJabRefPrivateKey }}" > sshkey
          chmod 600 sshkey
          rsync -rt --chmod=Du=rwx,Dg=rx,Do=rx,Fu=rw,Fg=r,Fo=r --itemize-changes --stats --rsync-path="mkdir -p /var/www/builds.jabref.org/www/${{ needs.build.outputs.branchname }} && rsync" -e 'ssh -p 9922 -i sshkey -o StrictHostKeyChecking=no' ${{ matrix.path }}/build/packages/${{ matrix.os }}/ jrrsync@build-upload.jabref.org:/var/www/builds.jabref.org/www/${{ needs.build.outputs.branchname }}/<|MERGE_RESOLUTION|>--- conflicted
+++ resolved
@@ -477,6 +477,9 @@
     # separate job, because it should wait until all binaries are available
     needs: [conditions, build]
     if: ${{ (github.event_name == 'pull_request') && (needs.conditions.outputs.upload-to-builds-jabref-org == 'true') }}
+    permissions:
+      issues: write
+      pull-requests: read
     runs-on: ubuntu-latest
     steps:
       - name: Comment PR
@@ -486,22 +489,8 @@
             The build of this PR is available at <https://builds.jabref.org/pull/${{ github.event.pull_request.number }}/merge>.
           comment-tag: download-link
           mode: recreate
-<<<<<<< HEAD
       - name: Create GitHub Summary
         run: echo "The build of this PR is available at <https://builds.jabref.org/pull/${{ github.event.pull_request.number }}/merge>." >> "$GITHUB_STEP_SUMMARY"
-=======
-
-  comment-on-issue:
-    name: Comment on issue
-    # separate job, because it should wait until all binaries are available
-    needs: [conditions, build]
-    if: ${{ (github.event_name == 'pull_request') && (needs.conditions.outputs.upload-to-builds-jabref-org == 'true') }}
-    runs-on: ubuntu-latest
-    permissions:
-      issues: write
-      pull-requests: read
-    steps:
->>>>>>> 16937c21
       - name: echo PR data
         env:
           PR_NUMBER: ${{ github.event.pull_request.number }}
