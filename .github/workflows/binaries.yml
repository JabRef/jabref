name: Binaries

on:
  push:
    branches:
      - main
      - main-release
    paths-ignore:
      - 'docs/**'
      - 'src/test/**'
      - 'README.md'
    tags:
      - '*'
  pull_request:
    types:
      - opened
      - synchronize
      - reopened
      - labeled
  merge_group:
  workflow_dispatch:
    inputs:
      notarization:
        type: boolean
        required: false
        default: false

permissions:
  actions: write
  contents: read
  pull-requests: write

env:
  SpringerNatureAPIKey: ${{ secrets.SpringerNatureAPIKey }}
  AstrophysicsDataSystemAPIKey: ${{ secrets.AstrophysicsDataSystemAPIKey }}
  IEEEAPIKey: ${{ secrets.IEEEAPIKey }}
  BiodiversityHeritageApiKey: ${{ secrets.BiodiversityHeritageApiKey}}
  OSXCERT: ${{ secrets.OSX_SIGNING_CERT }}
  GRADLE_OPTS: -Xmx4g -Dorg.gradle.vfs.watch=false
  JAVA_OPTS: -Xmx4g

concurrency:
  group: "${{ github.workflow }}-${{ github.head_ref || github.ref }}-${{ github.event_name }}"
  cancel-in-progress: true

jobs:
  conditions:
    runs-on: ubuntu-latest
    outputs:
      upload-to-builds-jabref-org: ${{ steps.binary.outputs.upload-to-builds-jabref-org }}
      secretspresent: ${{ steps.binary.outputs.secretspresent }}
      tagbuild: ${{ steps.binary.outputs.tagbuild }}
      # requried to avoid obsolete builds in case of labels != "dev: binaries"
      should-build: ${{ steps.binary.outputs.should-build }}
      should-notarize: ${{ steps.binary.outputs.should-notarize }}

    steps:
      - name: Determine conditions
        id: binary
        shell: bash
        env:
          BUILDJABREFPRIVATEKEY: ${{ secrets.buildJabRefPrivateKey }}
          GH_TOKEN: ${{ secrets.GITHUB_TOKEN }}
          EVENT_NAME: ${{ github.event_name }}
          LABEL_NAME: ${{ github.event.label.name }}
          REPO_OWNER: ${{ github.repository_owner }}
        run: |
          if [[ "$GITHUB_WORKFLOW" == *"early access"* && "$REPO_OWNER" != "JabRef" ]]; then
            echo "🚫 Early access workflow for JabRef disabled for non-JabRef owner"
            echo "should-build=false" >> "$GITHUB_OUTPUT"
            exit 0
          fi

          if [[ "$EVENT_NAME" != "labeled" || "$LABEL_NAME" == "automerge"  || "$LABEL_NAME" == "dev: binaries" ]]; then
            echo "📦 build enabled"
            echo "should-build=true" >> "$GITHUB_OUTPUT"
          else
            echo "🚫 build should be skipped"
            echo "should-build=false" >> "$GITHUB_OUTPUT"
            exit 0
          fi

          if [ -z "$BUILDJABREFPRIVATEKEY" ]; then
            echo "upload-to-builds-jabref-org=false" >> "$GITHUB_OUTPUT"
            echo "secretspresent=false" >> "$GITHUB_OUTPUT"
            echo "🚫 Secret BUILDJABREFPRIVATEKEY not present – skipping upload"
            exit 0
          fi
          echo "secretspresent=true" >> "$GITHUB_OUTPUT"

          if [[ "$GITHUB_REF" == refs/heads/gh-readonly-queue* ]]; then
            echo "upload-to-builds-jabref-org=false" >> "$GITHUB_OUTPUT"
            echo "🚫 merge queue – skipping upload"
            exit 0
          fi

          if [[ "${GITHUB_REF}" == refs/tags/* ]]; then
            echo "tagbuild=true" >> "$GITHUB_OUTPUT"
          else
            echo "tagbuild=false" >> "$GITHUB_OUTPUT"
          fi

          if [[ "${GITHUB_REF}" == refs/tags/* ]] || [[ "${{ inputs.notarization }}" == "true" ]]; then
            # This workflow runs on ubuntu-latest even for notarization for macOS; need to check later if really on macOS
             echo "🧾 macOS notarization"
             echo "should-notarize=true" >> "$GITHUB_OUTPUT"
             echo "☁️ will upload"
             echo "upload-to-builds-jabref-org=true" >> "$GITHUB_OUTPUT"
             exit 0;
          else
            echo "🚫 no macOS notarization"
            echo "should-notarize=false" >> "$GITHUB_OUTPUT"
          fi

          if [ "${{ github.event_name }}" != "pull_request" ]; then
            echo "upload-to-builds-jabref-org=true" >> "$GITHUB_OUTPUT"
            echo "☁️ Non-PR event – will upload"
            exit 0
          fi

          LABELS=$(gh api repos/${{ github.repository }}/issues/${{ github.event.pull_request.number }}/labels --jq '.[].name')

          if echo "$LABELS" | grep -q "^dev: binaries$"; then
            echo "upload-to-builds-jabref-org=true" >> "$GITHUB_OUTPUT"
            echo "☁️ Label 'dev: binaries' found – will upload"
          else
            echo "upload-to-builds-jabref-org=false" >> "$GITHUB_OUTPUT"
            echo "🚫 Label 'dev: binaries' not found – skipping upload"
          fi

  build:
    needs: [conditions]
    if: ${{ needs.conditions.outputs.should-build == 'true' }}
    strategy:
      fail-fast: false
      matrix:
        include:
          # if you change the os version rename all other occurrences
          - os: ubuntu-22.04
            displayName: linux
            archivePortable: tar -c -C jabgui/build/packages/ubuntu-22.04 JabRef | pigz --rsyncable > jabgui/build/packages/ubuntu-22.04/JabRef-portable_linux.tar.gz && rm -R jabgui/build/packages/ubuntu-22.04/JabRef
            archivePortableJabKit: tar -c -C jabkit/build/packages/ubuntu-22.04 jabkit | pigz --rsyncable > jabkit/build/packages/ubuntu-22.04/jabkit-portable_linux.tar.gz && rm -R jabkit/build/packages/ubuntu-22.04/jabkit
            archivePortableJabLS: tar -c -C jabls-cli/build/packages/ubuntu-22.04 jabls | pigz --rsyncable > jabls-cli/build/packages/ubuntu-22.04/jabls-portable_linux.tar.gz && rm -R jabls-cli/build/packages/ubuntu-22.04/jabls
            suffix: ''
            archForDebianRepack: '_amd64'
          - os: ubuntu-22.04-arm
            displayName: linux-arm
            archivePortable: tar -c -C jabgui/build/packages/ubuntu-22.04-arm JabRef | pigz --rsyncable > jabgui/build/packages/ubuntu-22.04-arm/JabRef-portable_linux_arm64.tar.gz && rm -R jabgui/build/packages/ubuntu-22.04-arm/JabRef
            archivePortableJabKit: tar -c -C jabkit/build/packages/ubuntu-22.04-arm jabkit | pigz --rsyncable > jabkit/build/packages/ubuntu-22.04-arm/jabkit-portable_linux_arm64.tar.gz && rm -R jabkit/build/packages/ubuntu-22.04-arm/jabkit
            archivePortableJabLS: tar -c -C jabls-cli/build/packages/ubuntu-22.04-arm jabls | pigz --rsyncable > jabls-cli/build/packages/ubuntu-22.04-arm/jabls-portable_linux_arm64.tar.gz && rm -R jabls-cli/build/packages/ubuntu-22.04-arm/jabls
            suffix: '_arm64'
            archForDebianRepack: '_arm64'
          - os: windows-latest
            displayName: windows
            archivePortable: 7z a -r jabgui/build/packages/windows-latest/JabRef-portable_windows.zip ./jabgui/build/packages/windows-latest/JabRef && rm -R jabgui/build/packages/windows-latest/JabRef
            archivePortableJabKit: 7z a -r jabkit/build/packages/windows-latest/jabkit-portable_windows.zip ./jabkit/build/packages/windows-latest/jabkit && rm -R jabkit/build/packages/windows-latest/jabkit
            archivePortableJabLS: 7z a -r jabls-cli/build/packages/windows-latest/jabls-portable_windows.zip ./jabls-cli/build/packages/windows-latest/jabls && rm -R jabls-cli/build/packages/windows-latest/jabls
            suffix: ''
            archForDebianRepack: ''
          - os: macos-15-intel  # intel image
            displayName: macOS
            archivePortable: 7z a -r jabgui/build/packages/macos-15-intel/JabRef-portable_macos.zip ./jabgui/build/packages/macos-15-intel/JabRef.app && rm -R jabgui/build/packages/macos-15-intel/JabRef.app
            archivePortableJabKit: 7z a -r jabkit/build/packages/macos-15-intel/jabkit-portable_macos.zip ./jabkit/build/packages/macos-15-intel/jabkit.app && rm -R jabkit/build/packages/macos-15-intel/jabkit.app
            archivePortableJabLS: 7z a -r jabls-cli/build/packages/macos-15-intel/jabls-portable_macos.zip ./jabls-cli/build/packages/macos-15-intel/jabls.app && rm -R jabls-cli/build/packages/macos-15-intel/jabls.app
            suffix: ''
            archForDebianRepack: ''
          - os: macos-15
            displayName: macOS-arm
            archivePortable: 7z a -r jabgui/build/packages/macos-15/JabRef-portable_macos-arm.zip ./jabgui/build/packages/macos-15/JabRef.app && rm -R jabgui/build/packages/macos-15/JabRef.app
            archivePortableJabKit: 7z a -r jabkit/build/packages/macos-15/jabkit-portable_macos-arm.zip ./jabkit/build/packages/macos-15/jabkit.app && rm -R jabkit/build/packages/macos-15/jabkit.app
            archivePortableJabLS: 7z a -r jabls-cli/build/packages/macos-15/jabls-portable_macos-arm.zip ./jabls-cli/build/packages/macos-15/jabls.app && rm -R jabls-cli/build/packages/macos-15/jabls.app
            suffix: '_arm64'
            archForDebianRepack: ''
    runs-on: ${{ matrix.os }}
    outputs:
      major: ${{ steps.gitversion.outputs.Major }}
      minor: ${{ steps.gitversion.outputs.Minor }}
      branchname: ${{ steps.gitversion.outputs.branchName }}
    name: ${{ matrix.displayName }} installer and portable version
    steps:
      - name: Fetch all history for all tags and branches
        uses: actions/checkout@v5
        with:
          fetch-depth: 0
          submodules: 'true'
          show-progress: 'false'
      - name: Install pigz and cache (linux)
        if: (startsWith(matrix.os, 'ubuntu'))
        uses: awalsh128/cache-apt-pkgs-action@latest
        with:
          packages: pigz
          version: 1.0
      - name: Install GitVersion
        uses: gittools/actions/gitversion/setup@v3.2.1
        with:
          versionSpec: "5.x"
      - name: Run GitVersion
        id: gitversion
        uses: gittools/actions/gitversion/execute@v3.2.1
      - name: Setup JDK
        uses: actions/setup-java@v5
        with:
          java-version: 25
          distribution: 'corretto'
          check-latest: true
      - name: Setup Gradle
        uses: gradle/actions/setup-gradle@v5
      - name: Generate JBang cache key
        id: cache-key
        shell: bash
        run: |
          echo "cache_key=jbang-$(date +%F)" >> $GITHUB_OUTPUT
      - name: Use cache
        uses: actions/cache@v4
        with:
          path: ~/.jbang
          key: ${{ steps.cache-key.outputs.cache_key }}
          restore-keys:
            jbang-
      - name: Setup JBang
        uses: jbangdev/setup-jbang@main

      - name: Setup macOS key chain
        if: (startsWith(matrix.os, 'macos')) && (needs.conditions.outputs.secretspresent == 'true')
        uses: slidoapp/import-codesign-certs@1923310662e8682dd05b76b612b53301f431cd5d
        with:
          p12-file-base64: ${{ secrets.OSX_SIGNING_CERT }}
          p12-password: ${{ secrets.OSX_CERT_PWD }}
          keychain-password: tEmPoRaRY-PaeSWD
      - name: Setup macOS key chain for app id cert
        if: (startsWith(matrix.os, 'macos')) && (needs.conditions.outputs.secretspresent == 'true')
        uses: slidoapp/import-codesign-certs@1923310662e8682dd05b76b612b53301f431cd5d
        with:
          p12-file-base64: ${{ secrets.OSX_SIGNING_CERT_APPLICATION }}
          p12-password: ${{ secrets.OSX_CERT_PWD }}
          create-keychain: false
          keychain-password: tEmPoRaRY-PaeSWD
      - name: Build runtime image and installer
        shell: bash
        run: ./gradlew -i -PprojVersion="${{ steps.gitversion.outputs.AssemblySemVer }}" -PprojVersionInfo="${{ steps.gitversion.outputs.InformationalVersion }}" :jabgui:jpackage
      - name: Package JabGui application image
        shell: bash
        run: |
          set -e
          ${{ matrix.archivePortable }}
      - name: Rename files
        shell: pwsh
        run: |
          get-childitem -Path 'jabgui/build/packages/*/*' | rename-item -NewName {$_.name -replace "${{ steps.gitversion.outputs.AssemblySemVer }}","${{ steps.gitversion.outputs.Major }}.${{ steps.gitversion.outputs.Minor }}${{ matrix.suffix }}"}
      - name: Repack deb file for Debian
        if: (startsWith(matrix.os, 'ubuntu'))
        shell: bash
        run: |
          cd jabgui/build/packages/${{ matrix.os }}
          ls -l
          ar x jabref_${{ steps.gitversion.outputs.Major }}.${{ steps.gitversion.outputs.Minor }}${{ matrix.suffix }}${{ matrix.archForDebianRepack }}.deb
          rm jabref_${{ steps.gitversion.outputs.Major }}.${{ steps.gitversion.outputs.Minor }}${{ matrix.suffix }}${{ matrix.archForDebianRepack }}.deb
          zstd -d < control.tar.zst | xz > control.tar.xz
          zstd -d < data.tar.zst | xz > data.tar.xz
          ar -m -c -a sdsd jabref_${{ steps.gitversion.outputs.Major }}.${{ steps.gitversion.outputs.Minor }}${{ matrix.suffix }}${{ matrix.archForDebianRepack }}_repackaged.deb debian-binary control.tar.xz data.tar.xz
          rm debian-binary control.tar.* data.tar.*
          mv -f jabref_${{ steps.gitversion.outputs.Major }}.${{ steps.gitversion.outputs.Minor }}${{ matrix.suffix }}${{ matrix.archForDebianRepack }}_repackaged.deb jabref_${{ steps.gitversion.outputs.Major }}.${{ steps.gitversion.outputs.Minor }}${{ matrix.suffix }}.deb

<<<<<<< HEAD
=======
      - name: Build JabKit
        shell: bash
        run: ./gradlew -i -PprojVersion="${{ steps.gitversion.outputs.AssemblySemVer }}" -PprojVersionInfo="${{ steps.gitversion.outputs.InformationalVersion }}" :jabkit:jpackage
      - name: Package JabKit application image
        shell: bash
        run: |
          set -e
          ${{ matrix.archivePortableJabKit }}

      - name: Build JabLS-CLI
        shell: bash
        run: ./gradlew -i -PprojVersion="${{ steps.gitversion.outputs.AssemblySemVer }}" -PprojVersionInfo="${{ steps.gitversion.outputs.InformationalVersion }}" :jabls-cli:jpackage
      - name: Package JabLS-CLI application image
        shell: bash
        run: |
          set -e
          ${{ matrix.archivePortableJabLS }}

>>>>>>> 733546bc
      # region Upload to builds.jabref.org / GitHub artifacts store
      - name: Setup SSH key
        if: (needs.conditions.outputs.upload-to-builds-jabref-org == 'true')
        run: |
          echo "${{ secrets.buildJabRefPrivateKey }}" > sshkey
          chmod 600 sshkey
      - name: Check disk space on builds.jabref.org
        if: (needs.conditions.outputs.upload-to-builds-jabref-org == 'true')
        id: diskspace
        shell: bash
        run: |
          USAGE=$(ssh -p 9922 -i sshkey -o StrictHostKeyChecking=no jrrsync@build-upload.jabref.org \
            "df --output=pcent /var/www/builds.jabref.org | tail -n1 | tr -dc '0-9'")
          echo "Remote usage: $USAGE%"
          if [ "$USAGE" -lt 90 ]; then
            echo "available=true" >> "$GITHUB_OUTPUT"
          else
            echo "available=false" >> "$GITHUB_OUTPUT"
          fi
      - name: Setup rsync (macOS)
        if: ${{ (steps.diskspace.outputs.available == 'true') && (startsWith(matrix.os, 'macos') && (needs.conditions.outputs.upload-to-builds-jabref-org == 'true')) }}
        run: brew install rsync
      - name: Setup rsync (Windows)
        if: ${{ (steps.diskspace.outputs.available == 'true') && (matrix.os == 'windows-latest') }}
        # We want to have rsync available at this place to avoid uploading and downloading from GitHub artifact store (taking > 5 minutes in total)
        # We cannot use "action-rsyncer", because that requires Docker which is unavailable on Windows
        # We cannot use "setup-rsync", because that does not work on Windows
        # We do not use egor-tensin/setup-cygwin@v4, because it replaces the default shell
        # We need to use v6.4.4 as v6.4.5 misses "lib\rsync\tools\bin\ssh.exe"
        run: choco install rsync --version=6.4.4
      - name: Upload jabgui to builds.jabref.org (Windows)
        if: ${{ (steps.diskspace.outputs.available == 'true') && (matrix.os == 'windows-latest') }}
        shell: cmd
        # for rsync installed by chocolatey, we need the ssh.exe delivered with that installation
        run: |
          rsync -rt --chmod=Du=rwx,Dg=rx,Do=rx,Fu=rw,Fg=r,Fo=r --itemize-changes --stats --rsync-path="mkdir -p /var/www/builds.jabref.org/www/${{ steps.gitversion.outputs.branchName }} && rsync" -e 'C:\ProgramData\chocolatey\lib\rsync\tools\bin\ssh.exe -p 9922 -i sshkey -o StrictHostKeyChecking=no' jabgui/build/packages/${{ matrix.os }}/ jrrsync@build-upload.jabref.org:/var/www/builds.jabref.org/www/${{ steps.gitversion.outputs.branchName }}/ || true
<<<<<<< HEAD
=======
      - name: Upload jabkkit to builds.jabref.org (Windows)
        if: ${{ (steps.diskspace.outputs.available == 'true') && (matrix.os == 'windows-latest') }}
        shell: cmd
        run: |
          rsync -rt --chmod=Du=rwx,Dg=rx,Do=rx,Fu=rw,Fg=r,Fo=r --itemize-changes --stats --rsync-path="mkdir -p /var/www/builds.jabref.org/www/${{ steps.gitversion.outputs.branchName }} && rsync" -e 'C:\ProgramData\chocolatey\lib\rsync\tools\bin\ssh.exe -p 9922 -i sshkey -o StrictHostKeyChecking=no' jabkit/build/packages/${{ matrix.os }}/ jrrsync@build-upload.jabref.org:/var/www/builds.jabref.org/www/${{ steps.gitversion.outputs.branchName }}/ || true
      - name: Upload jabls-cli to builds.jabref.org (Windows)
        if: ${{ (steps.diskspace.outputs.available == 'true') && (matrix.os == 'windows-latest') }}
        shell: cmd
        run: |
          rsync -rt --chmod=Du=rwx,Dg=rx,Do=rx,Fu=rw,Fg=r,Fo=r --itemize-changes --stats --rsync-path="mkdir -p /var/www/builds.jabref.org/www/${{ steps.gitversion.outputs.branchName }} && rsync" -e 'C:\ProgramData\chocolatey\lib\rsync\tools\bin\ssh.exe -p 9922 -i sshkey -o StrictHostKeyChecking=no' jabls-cli/build/packages/${{ matrix.os }}/ jrrsync@build-upload.jabref.org:/var/www/builds.jabref.org/www/${{ steps.gitversion.outputs.branchName }}/ || true
>>>>>>> 733546bc
      - name: Upload jabgui to builds.jabref.org (linux, macOS)
        if: ${{ (steps.diskspace.outputs.available == 'true') && (startsWith(matrix.os, 'macos') || startsWith(matrix.os, 'ubuntu')) }}
        shell: bash
        run: |
          rsync -rt --chmod=Du=rwx,Dg=rx,Do=rx,Fu=rw,Fg=r,Fo=r --itemize-changes --stats --rsync-path="mkdir -p /var/www/builds.jabref.org/www/${{ steps.gitversion.outputs.branchName }} && rsync" -e 'ssh -p 9922 -i sshkey -o StrictHostKeyChecking=no' jabgui/build/packages/${{ matrix.os }}/ jrrsync@build-upload.jabref.org:/var/www/builds.jabref.org/www/${{ steps.gitversion.outputs.branchName }}/ || true
<<<<<<< HEAD
=======
      - name: Upload jabkit to builds.jabref.org (linux, macOS)
        if: ${{ (steps.diskspace.outputs.available == 'true') && (startsWith(matrix.os, 'macos') || startsWith(matrix.os, 'ubuntu')) }}
        shell: bash
        run: |
          rsync -rt --chmod=Du=rwx,Dg=rx,Do=rx,Fu=rw,Fg=r,Fo=r --itemize-changes --stats --rsync-path="mkdir -p /var/www/builds.jabref.org/www/${{ steps.gitversion.outputs.branchName }} && rsync" -e 'ssh -p 9922 -i sshkey -o StrictHostKeyChecking=no' jabkit/build/packages/${{ matrix.os }}/ jrrsync@build-upload.jabref.org:/var/www/builds.jabref.org/www/${{ steps.gitversion.outputs.branchName }}/ || true
      - name: Upload jabls-cli to builds.jabref.org (linux, macOS)
        if: ${{ (steps.diskspace.outputs.available == 'true') && (startsWith(matrix.os, 'macos') || startsWith(matrix.os, 'ubuntu')) }}
        shell: bash
        run: |
          rsync -rt --chmod=Du=rwx,Dg=rx,Do=rx,Fu=rw,Fg=r,Fo=r --itemize-changes --stats --rsync-path="mkdir -p /var/www/builds.jabref.org/www/${{ steps.gitversion.outputs.branchName }} && rsync" -e 'ssh -p 9922 -i sshkey -o StrictHostKeyChecking=no' jabls-cli/build/packages/${{ matrix.os }}/ jrrsync@build-upload.jabref.org:/var/www/builds.jabref.org/www/${{ steps.gitversion.outputs.branchName }}/ || true
>>>>>>> 733546bc
      - name: Upload to GitHub workflow artifacts store (macOS)
        if: ${{ (startsWith(matrix.os, 'macos')) && (needs.conditions.outputs.should-notarize == 'true') }}
        uses: actions/upload-artifact@v5
        with:
          # tbn = to-be-notarized
          name: JabRef-${{ matrix.os }}-tbn
          path: |
            jabgui/build/packages/${{ matrix.os }}
          compression-level: 0 # no compression
      # endregion

  comment-on-pr:
    name: Comment on PR
    # separate job, because it should wait until all binaries are available
    needs: [conditions, build]
    if: ${{ (github.event_name == 'pull_request') && (needs.conditions.outputs.upload-to-builds-jabref-org == 'true') }}
    runs-on: ubuntu-latest
    steps:
      - name: Comment PR
        uses: thollander/actions-comment-pull-request@v3
        with:
          message: |
            The build of this PR is available at <https://builds.jabref.org/pull/${{ github.event.pull_request.number }}/merge>.
          comment-tag: download-link
          mode: recreate

  comment-on-issue:
    name: Comment on issue
    # separate job, because it should wait until all binaries are available
    needs: [conditions, build]
    if: ${{ (github.event_name == 'pull_request') && (needs.conditions.outputs.upload-to-builds-jabref-org == 'true') }}
    runs-on: ubuntu-latest
    steps:
      - name: echo PR data
        run: |
          echo "PR Number: ${{ github.event.pull_request.number }}"
          echo "PR URL: ${{ github.event.pull_request.html_url }}"
          cat <<EOF
          PR Body:
          ${{ github.event.pull_request.body }}
          EOF
      - name: Determine issue number
        id: get_issue_number
        uses: koppor/ticket-check-action@add-output
        with:
          token: ${{ secrets.GITHUB_TOKEN }}
          ticketLink: 'https://github.com/JabRef/jabref/issues/%ticketNumber%'
          ticketPrefix: '#'
          titleRegex: '^#(?<ticketNumber>\d+)'
          branchRegex: '^(?<ticketNumber>\d+)'
          # Matches GitHub's closes/fixes/resolves #{number}, but does not match our example `Closes #13109` in PULL_REQUEST_TEMPLATE
          bodyRegex: '(?<action>fixes|closes|resolves)\s+(?:https?:\/\/github\.com\/JabRef\/jabref\/issues\/)?#?(?<ticketNumber>(?!13109\b)\d+)'
          bodyRegexFlags: 'i'
          outputOnly: true
      - name: Comment on issue
        if: ${{ steps.get_issue_number.outputs.ticketNumber != '-1' }}
        uses: thollander/actions-comment-pull-request@v3
        with:
          pr-number: ${{ steps.get_issue_number.outputs.ticketNumber }}
          message: >
             A pull request addressing the issue has been created.
             The build of this PR is available at <https://builds.jabref.org/pull/${{ github.event.pull_request.number }}/merge>.


             For any feedback, add a comment to the pull request at ${{ github.event.pull_request.html_url }}.
          comment-tag: download-link
          mode: recreate

  notarize:
    # Outsourced in a separate job to be able to rerun if this fails for timeouts
    name: macOS notarization
    needs: [conditions, build]
    if: ${{ needs.conditions.outputs.should-notarize == 'true' }}
    strategy:
      # Ensure that calls to Apple are sequentially made
      max-parallel: 1
      matrix:
        include:
          - os: macos-15
            displayName: macOS (ARM64)
            suffix: '_arm64'
          - os: macos-15-intel  # intel image
            displayName: macOS
            suffix: ''
    runs-on: ${{ matrix.os }}
    steps:
      - name: Download from GitHub workflow artifacts store (macOS)
        uses: actions/download-artifact@v6
        with:
          name: JabRef-${{ matrix.os }}-tbn
          path: jabgui
      - name: Notarize dmg
        shell: bash
        run: |
          cd jabgui
          find . -type f
          xcrun notarytool store-credentials "notarytool-profile" --apple-id "vorstand@jabref.org" --team-id "6792V39SK3" --password "${{ secrets.OSX_NOTARIZATION_APP_PWD }}"
          xcrun notarytool submit JabRef-${{ needs.build.outputs.major }}.${{ needs.build.outputs.minor }}${{ matrix.suffix}}.dmg --keychain-profile "notarytool-profile" --wait
          xcrun stapler staple JabRef-${{ needs.build.outputs.major }}.${{ needs.build.outputs.minor }}${{ matrix.suffix}}.dmg
      - name: Notarize pkg
        shell: bash
        run: |
          cd jabgui
          xcrun notarytool store-credentials "notarytool-profile" --apple-id "vorstand@jabref.org" --team-id "6792V39SK3" --password "${{ secrets.OSX_NOTARIZATION_APP_PWD }}"
          xcrun notarytool submit JabRef-${{ needs.build.outputs.major }}.${{ needs.build.outputs.minor }}${{ matrix.suffix}}.pkg --keychain-profile "notarytool-profile" --wait
          xcrun stapler staple JabRef-${{ needs.build.outputs.major }}.${{ needs.build.outputs.minor }}${{ matrix.suffix}}.pkg
      - name: Upload to builds.jabref.org
        shell: bash
        run: |
          echo "${{ secrets.buildJabRefPrivateKey }}" > sshkey
          chmod 600 sshkey
          rsync -rt --chmod=Du=rwx,Dg=rx,Do=rx,Fu=rw,Fg=r,Fo=r --itemize-changes --stats --rsync-path="mkdir -p /var/www/builds.jabref.org/www/${{ needs.build.outputs.branchname }} && rsync" -e 'ssh -p 9922 -i sshkey -o StrictHostKeyChecking=no' jabgui/ jrrsync@build-upload.jabref.org:/var/www/builds.jabref.org/www/${{ needs.build.outputs.branchname }}/<|MERGE_RESOLUTION|>--- conflicted
+++ resolved
@@ -261,8 +261,6 @@
           rm debian-binary control.tar.* data.tar.*
           mv -f jabref_${{ steps.gitversion.outputs.Major }}.${{ steps.gitversion.outputs.Minor }}${{ matrix.suffix }}${{ matrix.archForDebianRepack }}_repackaged.deb jabref_${{ steps.gitversion.outputs.Major }}.${{ steps.gitversion.outputs.Minor }}${{ matrix.suffix }}.deb
 
-<<<<<<< HEAD
-=======
       - name: Build JabKit
         shell: bash
         run: ./gradlew -i -PprojVersion="${{ steps.gitversion.outputs.AssemblySemVer }}" -PprojVersionInfo="${{ steps.gitversion.outputs.InformationalVersion }}" :jabkit:jpackage
@@ -281,7 +279,6 @@
           set -e
           ${{ matrix.archivePortableJabLS }}
 
->>>>>>> 733546bc
       # region Upload to builds.jabref.org / GitHub artifacts store
       - name: Setup SSH key
         if: (needs.conditions.outputs.upload-to-builds-jabref-org == 'true')
@@ -318,37 +315,21 @@
         # for rsync installed by chocolatey, we need the ssh.exe delivered with that installation
         run: |
           rsync -rt --chmod=Du=rwx,Dg=rx,Do=rx,Fu=rw,Fg=r,Fo=r --itemize-changes --stats --rsync-path="mkdir -p /var/www/builds.jabref.org/www/${{ steps.gitversion.outputs.branchName }} && rsync" -e 'C:\ProgramData\chocolatey\lib\rsync\tools\bin\ssh.exe -p 9922 -i sshkey -o StrictHostKeyChecking=no' jabgui/build/packages/${{ matrix.os }}/ jrrsync@build-upload.jabref.org:/var/www/builds.jabref.org/www/${{ steps.gitversion.outputs.branchName }}/ || true
-<<<<<<< HEAD
-=======
-      - name: Upload jabkkit to builds.jabref.org (Windows)
+      - name: Upload jabls to builds.jabref.org (Windows)
         if: ${{ (steps.diskspace.outputs.available == 'true') && (matrix.os == 'windows-latest') }}
         shell: cmd
         run: |
-          rsync -rt --chmod=Du=rwx,Dg=rx,Do=rx,Fu=rw,Fg=r,Fo=r --itemize-changes --stats --rsync-path="mkdir -p /var/www/builds.jabref.org/www/${{ steps.gitversion.outputs.branchName }} && rsync" -e 'C:\ProgramData\chocolatey\lib\rsync\tools\bin\ssh.exe -p 9922 -i sshkey -o StrictHostKeyChecking=no' jabkit/build/packages/${{ matrix.os }}/ jrrsync@build-upload.jabref.org:/var/www/builds.jabref.org/www/${{ steps.gitversion.outputs.branchName }}/ || true
-      - name: Upload jabls-cli to builds.jabref.org (Windows)
-        if: ${{ (steps.diskspace.outputs.available == 'true') && (matrix.os == 'windows-latest') }}
-        shell: cmd
-        run: |
           rsync -rt --chmod=Du=rwx,Dg=rx,Do=rx,Fu=rw,Fg=r,Fo=r --itemize-changes --stats --rsync-path="mkdir -p /var/www/builds.jabref.org/www/${{ steps.gitversion.outputs.branchName }} && rsync" -e 'C:\ProgramData\chocolatey\lib\rsync\tools\bin\ssh.exe -p 9922 -i sshkey -o StrictHostKeyChecking=no' jabls-cli/build/packages/${{ matrix.os }}/ jrrsync@build-upload.jabref.org:/var/www/builds.jabref.org/www/${{ steps.gitversion.outputs.branchName }}/ || true
->>>>>>> 733546bc
       - name: Upload jabgui to builds.jabref.org (linux, macOS)
         if: ${{ (steps.diskspace.outputs.available == 'true') && (startsWith(matrix.os, 'macos') || startsWith(matrix.os, 'ubuntu')) }}
         shell: bash
         run: |
           rsync -rt --chmod=Du=rwx,Dg=rx,Do=rx,Fu=rw,Fg=r,Fo=r --itemize-changes --stats --rsync-path="mkdir -p /var/www/builds.jabref.org/www/${{ steps.gitversion.outputs.branchName }} && rsync" -e 'ssh -p 9922 -i sshkey -o StrictHostKeyChecking=no' jabgui/build/packages/${{ matrix.os }}/ jrrsync@build-upload.jabref.org:/var/www/builds.jabref.org/www/${{ steps.gitversion.outputs.branchName }}/ || true
-<<<<<<< HEAD
-=======
-      - name: Upload jabkit to builds.jabref.org (linux, macOS)
+      - name: Upload jabls to builds.jabref.org (linux, macOS)
         if: ${{ (steps.diskspace.outputs.available == 'true') && (startsWith(matrix.os, 'macos') || startsWith(matrix.os, 'ubuntu')) }}
         shell: bash
         run: |
-          rsync -rt --chmod=Du=rwx,Dg=rx,Do=rx,Fu=rw,Fg=r,Fo=r --itemize-changes --stats --rsync-path="mkdir -p /var/www/builds.jabref.org/www/${{ steps.gitversion.outputs.branchName }} && rsync" -e 'ssh -p 9922 -i sshkey -o StrictHostKeyChecking=no' jabkit/build/packages/${{ matrix.os }}/ jrrsync@build-upload.jabref.org:/var/www/builds.jabref.org/www/${{ steps.gitversion.outputs.branchName }}/ || true
-      - name: Upload jabls-cli to builds.jabref.org (linux, macOS)
-        if: ${{ (steps.diskspace.outputs.available == 'true') && (startsWith(matrix.os, 'macos') || startsWith(matrix.os, 'ubuntu')) }}
-        shell: bash
-        run: |
           rsync -rt --chmod=Du=rwx,Dg=rx,Do=rx,Fu=rw,Fg=r,Fo=r --itemize-changes --stats --rsync-path="mkdir -p /var/www/builds.jabref.org/www/${{ steps.gitversion.outputs.branchName }} && rsync" -e 'ssh -p 9922 -i sshkey -o StrictHostKeyChecking=no' jabls-cli/build/packages/${{ matrix.os }}/ jrrsync@build-upload.jabref.org:/var/www/builds.jabref.org/www/${{ steps.gitversion.outputs.branchName }}/ || true
->>>>>>> 733546bc
       - name: Upload to GitHub workflow artifacts store (macOS)
         if: ${{ (startsWith(matrix.os, 'macos')) && (needs.conditions.outputs.should-notarize == 'true') }}
         uses: actions/upload-artifact@v5
@@ -357,6 +338,7 @@
           name: JabRef-${{ matrix.os }}-tbn
           path: |
             jabgui/build/packages/${{ matrix.os }}
+            jabkit/build/packages/${{ matrix.os }}
           compression-level: 0 # no compression
       # endregion
 
@@ -439,25 +421,24 @@
         uses: actions/download-artifact@v6
         with:
           name: JabRef-${{ matrix.os }}-tbn
-          path: jabgui
       - name: Notarize dmg
         shell: bash
         run: |
           cd jabgui
           find . -type f
           xcrun notarytool store-credentials "notarytool-profile" --apple-id "vorstand@jabref.org" --team-id "6792V39SK3" --password "${{ secrets.OSX_NOTARIZATION_APP_PWD }}"
-          xcrun notarytool submit JabRef-${{ needs.build.outputs.major }}.${{ needs.build.outputs.minor }}${{ matrix.suffix}}.dmg --keychain-profile "notarytool-profile" --wait
-          xcrun stapler staple JabRef-${{ needs.build.outputs.major }}.${{ needs.build.outputs.minor }}${{ matrix.suffix}}.dmg
+          xcrun notarytool submit packages/${{ matrix.os }}/JabRef-${{ needs.build.outputs.major }}.${{ needs.build.outputs.minor }}${{ matrix.suffix}}.dmg --keychain-profile "notarytool-profile" --wait
+          xcrun stapler staple packages/${{ matrix.os }}/JabRef-${{ needs.build.outputs.major }}.${{ needs.build.outputs.minor }}${{ matrix.suffix}}.dmg
       - name: Notarize pkg
         shell: bash
         run: |
           cd jabgui
           xcrun notarytool store-credentials "notarytool-profile" --apple-id "vorstand@jabref.org" --team-id "6792V39SK3" --password "${{ secrets.OSX_NOTARIZATION_APP_PWD }}"
-          xcrun notarytool submit JabRef-${{ needs.build.outputs.major }}.${{ needs.build.outputs.minor }}${{ matrix.suffix}}.pkg --keychain-profile "notarytool-profile" --wait
-          xcrun stapler staple JabRef-${{ needs.build.outputs.major }}.${{ needs.build.outputs.minor }}${{ matrix.suffix}}.pkg
+          xcrun notarytool submit packages/${{ matrix.os }}/JabRef-${{ needs.build.outputs.major }}.${{ needs.build.outputs.minor }}${{ matrix.suffix}}.pkg --keychain-profile "notarytool-profile" --wait
+          xcrun stapler staple packages/${{ matrix.os }}/JabRef-${{ needs.build.outputs.major }}.${{ needs.build.outputs.minor }}${{ matrix.suffix}}.pkg
       - name: Upload to builds.jabref.org
         shell: bash
         run: |
           echo "${{ secrets.buildJabRefPrivateKey }}" > sshkey
           chmod 600 sshkey
-          rsync -rt --chmod=Du=rwx,Dg=rx,Do=rx,Fu=rw,Fg=r,Fo=r --itemize-changes --stats --rsync-path="mkdir -p /var/www/builds.jabref.org/www/${{ needs.build.outputs.branchname }} && rsync" -e 'ssh -p 9922 -i sshkey -o StrictHostKeyChecking=no' jabgui/ jrrsync@build-upload.jabref.org:/var/www/builds.jabref.org/www/${{ needs.build.outputs.branchname }}/+          rsync -rt --chmod=Du=rwx,Dg=rx,Do=rx,Fu=rw,Fg=r,Fo=r --itemize-changes --stats --rsync-path="mkdir -p /var/www/builds.jabref.org/www/${{ needs.build.outputs.branchname }} && rsync" -e 'ssh -p 9922 -i sshkey -o StrictHostKeyChecking=no' jabgui/build/packages/${{ matrix.os }}/ jrrsync@build-upload.jabref.org:/var/www/builds.jabref.org/www/${{ needs.build.outputs.branchname }}/