--- conflicted
+++ resolved
@@ -376,10 +376,6 @@
         # for rsync installed by chocolatey, we need the ssh.exe delivered with that installation
         run: |
           rsync -rt --chmod=Du=rwx,Dg=rx,Do=rx,Fu=rw,Fg=r,Fo=r --itemize-changes --stats --rsync-path="mkdir -p /var/www/builds.jabref.org/www/${{ steps.gitversion.outputs.branchName }} && rsync" -e 'C:\ProgramData\chocolatey\lib\rsync\tools\bin\ssh.exe -p 9922 -i sshkey -o StrictHostKeyChecking=no' jabgui/build/packages/${{ matrix.os }}/ jrrsync@build-upload.jabref.org:/var/www/builds.jabref.org/www/${{ steps.gitversion.outputs.branchName }}/ || true
-<<<<<<< HEAD
-      - name: Upload jabls to builds.jabref.org (Windows)
-        if: ${{ (steps.diskspace.outputs.available == 'true') && (matrix.os == 'windows-latest') }}
-=======
       - name: Upload jabkkit to builds.jabref.org (Windows)
         if: ${{ (needs.disk-space-check.outputs.available == 'true') && (matrix.os == 'windows-latest') }}
         shell: cmd
@@ -387,7 +383,6 @@
           rsync -rt --chmod=Du=rwx,Dg=rx,Do=rx,Fu=rw,Fg=r,Fo=r --itemize-changes --stats --rsync-path="mkdir -p /var/www/builds.jabref.org/www/${{ steps.gitversion.outputs.branchName }} && rsync" -e 'C:\ProgramData\chocolatey\lib\rsync\tools\bin\ssh.exe -p 9922 -i sshkey -o StrictHostKeyChecking=no' jabkit/build/packages/${{ matrix.os }}/ jrrsync@build-upload.jabref.org:/var/www/builds.jabref.org/www/${{ steps.gitversion.outputs.branchName }}/ || true
       - name: Upload jabls-cli to builds.jabref.org (Windows)
         if: ${{ (needs.disk-space-check.outputs.available == 'true') && (matrix.os == 'windows-latest') }}
->>>>>>> 339f62f6
         shell: cmd
         run: |
           rsync -rt --chmod=Du=rwx,Dg=rx,Do=rx,Fu=rw,Fg=r,Fo=r --itemize-changes --stats --rsync-path="mkdir -p /var/www/builds.jabref.org/www/${{ steps.gitversion.outputs.branchName }} && rsync" -e 'C:\ProgramData\chocolatey\lib\rsync\tools\bin\ssh.exe -p 9922 -i sshkey -o StrictHostKeyChecking=no' jabls-cli/build/packages/${{ matrix.os }}/ jrrsync@build-upload.jabref.org:/var/www/builds.jabref.org/www/${{ steps.gitversion.outputs.branchName }}/ || true
@@ -396,10 +391,6 @@
         shell: bash
         run: |
           rsync -rt --chmod=Du=rwx,Dg=rx,Do=rx,Fu=rw,Fg=r,Fo=r --itemize-changes --stats --rsync-path="mkdir -p /var/www/builds.jabref.org/www/${{ steps.gitversion.outputs.branchName }} && rsync" -e 'ssh -p 9922 -i sshkey -o StrictHostKeyChecking=no' jabgui/build/packages/${{ matrix.os }}/ jrrsync@build-upload.jabref.org:/var/www/builds.jabref.org/www/${{ steps.gitversion.outputs.branchName }}/ || true
-<<<<<<< HEAD
-      - name: Upload jabls to builds.jabref.org (linux, macOS)
-        if: ${{ (steps.diskspace.outputs.available == 'true') && (startsWith(matrix.os, 'macos') || startsWith(matrix.os, 'ubuntu')) }}
-=======
       - name: Upload jabkit to builds.jabref.org (linux, macOS)
         if: ${{ (needs.disk-space-check.outputs.available == 'true') && (startsWith(matrix.os, 'macos') || startsWith(matrix.os, 'ubuntu')) }}
         shell: bash
@@ -407,7 +398,6 @@
           rsync -rt --chmod=Du=rwx,Dg=rx,Do=rx,Fu=rw,Fg=r,Fo=r --itemize-changes --stats --rsync-path="mkdir -p /var/www/builds.jabref.org/www/${{ steps.gitversion.outputs.branchName }} && rsync" -e 'ssh -p 9922 -i sshkey -o StrictHostKeyChecking=no' jabkit/build/packages/${{ matrix.os }}/ jrrsync@build-upload.jabref.org:/var/www/builds.jabref.org/www/${{ steps.gitversion.outputs.branchName }}/ || true
       - name: Upload jabls-cli to builds.jabref.org (linux, macOS)
         if: ${{ (needs.disk-space-check.outputs.available == 'true') && (startsWith(matrix.os, 'macos') || startsWith(matrix.os, 'ubuntu')) }}
->>>>>>> 339f62f6
         shell: bash
         run: |
           rsync -rt --chmod=Du=rwx,Dg=rx,Do=rx,Fu=rw,Fg=r,Fo=r --itemize-changes --stats --rsync-path="mkdir -p /var/www/builds.jabref.org/www/${{ steps.gitversion.outputs.branchName }} && rsync" -e 'ssh -p 9922 -i sshkey -o StrictHostKeyChecking=no' jabls-cli/build/packages/${{ matrix.os }}/ jrrsync@build-upload.jabref.org:/var/www/builds.jabref.org/www/${{ steps.gitversion.outputs.branchName }}/ || true
