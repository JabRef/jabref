name: Binaries

on:
  push:
    branches:
      - main
      - main-release
    paths-ignore:
      - 'docs/**'
      - 'src/test/**'
      - 'README.md'
    tags:
      - '*'
  pull_request:
    types:
      - opened
      - synchronize
      - reopened
      - labeled
  merge_group:
  workflow_dispatch:
    inputs:
      notarization:
        type: boolean
        required: false
        default: false

permissions:
  actions: write
  contents: read
  pull-requests: write

env:
  SpringerNatureAPIKey: ${{ secrets.SpringerNatureAPIKey }}
  AstrophysicsDataSystemAPIKey: ${{ secrets.AstrophysicsDataSystemAPIKey }}
  IEEEAPIKey: ${{ secrets.IEEEAPIKey }}
  BiodiversityHeritageApiKey: ${{ secrets.BiodiversityHeritageApiKey}}
  OSXCERT: ${{ secrets.OSX_SIGNING_CERT }}
  GRADLE_OPTS: -Xmx4g -Dorg.gradle.vfs.watch=false
  JAVA_OPTS: -Xmx4g

concurrency:
  group: "${{ github.workflow }}-${{ github.head_ref || github.ref }}-${{ github.event_name }}"
  cancel-in-progress: true

jobs:
  conditions:
    runs-on: ubuntu-latest
    outputs:
      upload-to-builds-jabref-org: ${{ steps.binary.outputs.upload-to-builds-jabref-org }}
      secretspresent: ${{ steps.binary.outputs.secretspresent }}
      tagbuild: ${{ steps.binary.outputs.tagbuild }}
      # required to avoid obsolete builds in case of labels != "dev: binaries"
      should-build: ${{ steps.binary.outputs.should-build }}
      should-notarize: ${{ steps.binary.outputs.should-notarize }}

    steps:
      - name: Determine conditions
        id: binary
        shell: bash
        env:
          BUILDJABREFPRIVATEKEY: ${{ secrets.buildJabRefPrivateKey }}
          GH_TOKEN: ${{ secrets.GITHUB_TOKEN }}
          EVENT_NAME: ${{ github.event_name }}
          LABEL_NAME: ${{ github.event.label.name }}
          REPO_OWNER: ${{ github.repository_owner }}
        run: |
          if [[ "$GITHUB_WORKFLOW" == *"early access"* && "$REPO_OWNER" != "JabRef" ]]; then
            echo "🚫 Early access workflow for JabRef disabled for non-JabRef owner"
            echo "should-build=false" >> "$GITHUB_OUTPUT"
            exit 0
          fi

          if [[ "$EVENT_NAME" != "labeled" || "$LABEL_NAME" == "automerge"  || "$LABEL_NAME" == "dev: binaries" ]]; then
            echo "📦 build enabled"
            echo "should-build=true" >> "$GITHUB_OUTPUT"
          else
            echo "🚫 build should be skipped"
            echo "should-build=false" >> "$GITHUB_OUTPUT"
            exit 0
          fi

          if [ -z "$BUILDJABREFPRIVATEKEY" ]; then
            echo "upload-to-builds-jabref-org=false" >> "$GITHUB_OUTPUT"
            echo "secretspresent=false" >> "$GITHUB_OUTPUT"
            echo "🚫 Secret BUILDJABREFPRIVATEKEY not present – skipping upload"
            exit 0
          fi
          echo "secretspresent=true" >> "$GITHUB_OUTPUT"

          if [[ "$GITHUB_REF" == refs/heads/gh-readonly-queue* ]]; then
            echo "upload-to-builds-jabref-org=false" >> "$GITHUB_OUTPUT"
            echo "🚫 merge queue – skipping upload"
            exit 0
          fi

          if [[ "${GITHUB_REF}" == refs/tags/* ]]; then
            echo "tagbuild=true" >> "$GITHUB_OUTPUT"
          else
            echo "tagbuild=false" >> "$GITHUB_OUTPUT"
          fi

          if [[ "${GITHUB_REF}" == refs/tags/* ]] || [[ "${{ inputs.notarization }}" == "true" ]]; then
            # This workflow runs on ubuntu-latest even for notarization for macOS; need to check later if really on macOS
             echo "🧾 macOS notarization"
             echo "should-notarize=true" >> "$GITHUB_OUTPUT"
             echo "☁️ will upload"
             echo "upload-to-builds-jabref-org=true" >> "$GITHUB_OUTPUT"
             exit 0;
          else
            echo "🚫 no macOS notarization"
            echo "should-notarize=false" >> "$GITHUB_OUTPUT"
          fi

          if [ "${{ github.event_name }}" != "pull_request" ]; then
            echo "upload-to-builds-jabref-org=true" >> "$GITHUB_OUTPUT"
            echo "☁️ Non-PR event – will upload"
            exit 0
          fi

          LABELS=$(gh api repos/${{ github.repository }}/issues/${{ github.event.pull_request.number }}/labels --jq '.[].name')

          if echo "$LABELS" | grep -q "^dev: binaries$"; then
            echo "upload-to-builds-jabref-org=true" >> "$GITHUB_OUTPUT"
            echo "☁️ Label 'dev: binaries' found – will upload"
          else
            echo "upload-to-builds-jabref-org=false" >> "$GITHUB_OUTPUT"
            echo "🚫 Label 'dev: binaries' not found – skipping upload"
          fi

  build:
    needs: [conditions]
    if: ${{ needs.conditions.outputs.should-build == 'true' }}
    strategy:
      fail-fast: false
      matrix:
        include:
          # if you change the os version rename all other occurrences
          - os: ubuntu-22.04
            displayName: linux
            archivePortable: tar -c -C jabgui/build/packages/ubuntu-22.04 JabRef | pigz --rsyncable > jabgui/build/packages/ubuntu-22.04/JabRef-portable_linux.tar.gz && rm -R jabgui/build/packages/ubuntu-22.04/JabRef
            archivePortableJabKit: tar -c -C jabkit/build/packages/ubuntu-22.04 jabkit | pigz --rsyncable > jabkit/build/packages/ubuntu-22.04/jabkit-portable_linux.tar.gz && rm -R jabkit/build/packages/ubuntu-22.04/jabkit
            archivePortableJabLS: tar -c -C jabls-cli/build/packages/ubuntu-22.04 jabls | pigz --rsyncable > jabls-cli/build/packages/ubuntu-22.04/jabls-portable_linux.tar.gz && rm -R jabls-cli/build/packages/ubuntu-22.04/jabls
            suffix: ''
            archForDebianRepack: '_amd64'
          - os: ubuntu-22.04-arm
            displayName: linux-arm
            archivePortable: tar -c -C jabgui/build/packages/ubuntu-22.04-arm JabRef | pigz --rsyncable > jabgui/build/packages/ubuntu-22.04-arm/JabRef-portable_linux_arm64.tar.gz && rm -R jabgui/build/packages/ubuntu-22.04-arm/JabRef
            archivePortableJabKit: tar -c -C jabkit/build/packages/ubuntu-22.04-arm jabkit | pigz --rsyncable > jabkit/build/packages/ubuntu-22.04-arm/jabkit-portable_linux_arm64.tar.gz && rm -R jabkit/build/packages/ubuntu-22.04-arm/jabkit
            archivePortableJabLS: tar -c -C jabls-cli/build/packages/ubuntu-22.04-arm jabls | pigz --rsyncable > jabls-cli/build/packages/ubuntu-22.04-arm/jabls-portable_linux_arm64.tar.gz && rm -R jabls-cli/build/packages/ubuntu-22.04-arm/jabls
            suffix: '_arm64'
            archForDebianRepack: '_arm64'
          - os: windows-latest
            displayName: windows
            archivePortable: 7z a -r jabgui/build/packages/windows-latest/JabRef-portable_windows.zip ./jabgui/build/packages/windows-latest/JabRef && rm -R jabgui/build/packages/windows-latest/JabRef
            archivePortableJabKit: 7z a -r jabkit/build/packages/windows-latest/jabkit-portable_windows.zip ./jabkit/build/packages/windows-latest/jabkit && rm -R jabkit/build/packages/windows-latest/jabkit
            archivePortableJabLS: 7z a -r jabls-cli/build/packages/windows-latest/jabls-portable_windows.zip ./jabls-cli/build/packages/windows-latest/jabls && rm -R jabls-cli/build/packages/windows-latest/jabls
            suffix: ''
            archForDebianRepack: ''
          - os: macos-15-intel  # intel image
            displayName: macOS
            archivePortable: 7z a -r jabgui/build/packages/macos-15-intel/JabRef-portable_macos.zip ./jabgui/build/packages/macos-15-intel/JabRef.app && rm -R jabgui/build/packages/macos-15-intel/JabRef.app
            archivePortableJabKit: 7z a -r jabkit/build/packages/macos-15-intel/jabkit-portable_macos.zip ./jabkit/build/packages/macos-15-intel/jabkit.app && rm -R jabkit/build/packages/macos-15-intel/jabkit.app
            archivePortableJabLS: 7z a -r jabls-cli/build/packages/macos-15-intel/jabls-portable_macos.zip ./jabls-cli/build/packages/macos-15-intel/jabls.app && rm -R jabls-cli/build/packages/macos-15-intel/jabls.app
            suffix: ''
            archForDebianRepack: ''
          - os: macos-15
            displayName: macOS-arm
            archivePortable: 7z a -r jabgui/build/packages/macos-15/JabRef-portable_macos-arm.zip ./jabgui/build/packages/macos-15/JabRef.app && rm -R jabgui/build/packages/macos-15/JabRef.app
            archivePortableJabKit: 7z a -r jabkit/build/packages/macos-15/jabkit-portable_macos-arm.zip ./jabkit/build/packages/macos-15/jabkit.app && rm -R jabkit/build/packages/macos-15/jabkit.app
            archivePortableJabLS: 7z a -r jabls-cli/build/packages/macos-15/jabls-portable_macos-arm.zip ./jabls-cli/build/packages/macos-15/jabls.app && rm -R jabls-cli/build/packages/macos-15/jabls.app
            suffix: '_arm64'
            archForDebianRepack: ''
    runs-on: ${{ matrix.os }}
    outputs:
      major: ${{ steps.gitversion.outputs.Major }}
      minor: ${{ steps.gitversion.outputs.Minor }}
      branchname: ${{ steps.gitversion.outputs.branchName }}
    name: ${{ matrix.displayName }} installer and portable version
    steps:
      - name: Fetch all history for all tags and branches
        uses: actions/checkout@v5
        with:
          fetch-depth: 0
          submodules: 'true'
          show-progress: 'false'
      - name: Install pigz and cache (linux)
        if: (startsWith(matrix.os, 'ubuntu'))
        uses: awalsh128/cache-apt-pkgs-action@latest
        with:
          packages: pigz
          version: 1.0
      - name: Install GitVersion
        uses: gittools/actions/gitversion/setup@v3.2.1
        with:
          versionSpec: "5.x"
      - name: Run GitVersion
        id: gitversion
        uses: gittools/actions/gitversion/execute@v3.2.1
      - name: Setup JDK
        uses: actions/setup-java@v5
        with:
          java-version: 25
          distribution: 'corretto'
          check-latest: true
      - name: Setup Gradle
        uses: gradle/actions/setup-gradle@v5
      - name: Generate JBang cache key
        id: cache-key
        shell: bash
        run: |
          echo "cache_key=jbang-$(date +%F)" >> $GITHUB_OUTPUT
      - name: Use cache
        uses: actions/cache@v4
        with:
          path: ~/.jbang
          key: ${{ steps.cache-key.outputs.cache_key }}
          restore-keys:
            jbang-
      - name: Setup JBang
        uses: jbangdev/setup-jbang@main

      - name: Setup macOS key chain
        if: (startsWith(matrix.os, 'macos')) && (needs.conditions.outputs.secretspresent == 'true')
        uses: slidoapp/import-codesign-certs@1923310662e8682dd05b76b612b53301f431cd5d
        with:
          p12-file-base64: ${{ secrets.OSX_SIGNING_CERT }}
          p12-password: ${{ secrets.OSX_CERT_PWD }}
          keychain-password: tEmPoRaRY-PaeSWD
      - name: Setup macOS key chain for app id cert
        if: (startsWith(matrix.os, 'macos')) && (needs.conditions.outputs.secretspresent == 'true')
        uses: slidoapp/import-codesign-certs@1923310662e8682dd05b76b612b53301f431cd5d
        with:
          p12-file-base64: ${{ secrets.OSX_SIGNING_CERT_APPLICATION }}
          p12-password: ${{ secrets.OSX_CERT_PWD }}
          create-keychain: false
          keychain-password: tEmPoRaRY-PaeSWD
      - name: Build runtime image and installer
        shell: bash
        run: ./gradlew -i -PprojVersion="${{ steps.gitversion.outputs.AssemblySemVer }}" -PprojVersionInfo="${{ steps.gitversion.outputs.InformationalVersion }}" :jabgui:jpackage
      - name: Package JabGui application image
        shell: bash
        run: |
          set -e
          ${{ matrix.archivePortable }}
      - name: Rename files
        shell: pwsh
        run: |
          get-childitem -Path 'jabgui/build/packages/*/*' | rename-item -NewName {$_.name -replace "${{ steps.gitversion.outputs.AssemblySemVer }}","${{ steps.gitversion.outputs.Major }}.${{ steps.gitversion.outputs.Minor }}${{ matrix.suffix }}"}
      - name: Repack deb file for Debian
        if: (startsWith(matrix.os, 'ubuntu'))
        shell: bash
        run: |
          cd jabgui/build/packages/${{ matrix.os }}
          ls -l
          ar x jabref_${{ steps.gitversion.outputs.Major }}.${{ steps.gitversion.outputs.Minor }}${{ matrix.suffix }}${{ matrix.archForDebianRepack }}.deb
          rm jabref_${{ steps.gitversion.outputs.Major }}.${{ steps.gitversion.outputs.Minor }}${{ matrix.suffix }}${{ matrix.archForDebianRepack }}.deb
          zstd -d < control.tar.zst | xz > control.tar.xz
          zstd -d < data.tar.zst | xz > data.tar.xz
          ar -m -c -a sdsd jabref_${{ steps.gitversion.outputs.Major }}.${{ steps.gitversion.outputs.Minor }}${{ matrix.suffix }}${{ matrix.archForDebianRepack }}_repackaged.deb debian-binary control.tar.xz data.tar.xz
          rm debian-binary control.tar.* data.tar.*
          mv -f jabref_${{ steps.gitversion.outputs.Major }}.${{ steps.gitversion.outputs.Minor }}${{ matrix.suffix }}${{ matrix.archForDebianRepack }}_repackaged.deb jabref_${{ steps.gitversion.outputs.Major }}.${{ steps.gitversion.outputs.Minor }}${{ matrix.suffix }}.deb

      - name: Build JabKit
        shell: bash
        run: ./gradlew -i -PprojVersion="${{ steps.gitversion.outputs.AssemblySemVer }}" -PprojVersionInfo="${{ steps.gitversion.outputs.InformationalVersion }}" :jabkit:jpackage
      - name: Package JabKit application image
        shell: bash
        run: |
          set -e
          ${{ matrix.archivePortableJabKit }}

      - name: Build JabLS-CLI
        shell: bash
        run: ./gradlew -i -PprojVersion="${{ steps.gitversion.outputs.AssemblySemVer }}" -PprojVersionInfo="${{ steps.gitversion.outputs.InformationalVersion }}" :jabls-cli:jpackage
      - name: Package JabLS-CLI application image
        shell: bash
        run: |
          set -e
          ${{ matrix.archivePortableJabLS }}

      # region Upload to builds.jabref.org / GitHub artifacts store
      - name: Setup SSH key
        if: (needs.conditions.outputs.upload-to-builds-jabref-org == 'true')
        run: |
          echo "${{ secrets.buildJabRefPrivateKey }}" > sshkey
          chmod 600 sshkey
      - name: Check disk space on builds.jabref.org
        if: (needs.conditions.outputs.upload-to-builds-jabref-org == 'true')
        id: diskspace
        shell: bash
        run: |
          USAGE=$(ssh -p 9922 -i sshkey -o StrictHostKeyChecking=no jrrsync@build-upload.jabref.org \
            "df --output=pcent /var/www/builds.jabref.org | tail -n1 | tr -dc '0-9'")
          echo "Remote usage: $USAGE%"
          if [ "$USAGE" -lt 90 ]; then
            echo "available=true" >> "$GITHUB_OUTPUT"
          else
            echo "available=false" >> "$GITHUB_OUTPUT"
          fi
      - name: Setup rsync (macOS)
        if: ${{ (steps.diskspace.outputs.available == 'true') && (startsWith(matrix.os, 'macos') && (needs.conditions.outputs.upload-to-builds-jabref-org == 'true')) }}
        run: brew install rsync
      - name: Setup rsync (Windows)
        if: ${{ (steps.diskspace.outputs.available == 'true') && (matrix.os == 'windows-latest') }}
        # We want to have rsync available at this place to avoid uploading and downloading from GitHub artifact store (taking > 5 minutes in total)
        # We cannot use "action-rsyncer", because that requires Docker which is unavailable on Windows
        # We cannot use "setup-rsync", because that does not work on Windows
        # We do not use egor-tensin/setup-cygwin@v4, because it replaces the default shell
        # We need to use v6.4.4 as v6.4.5 misses "lib\rsync\tools\bin\ssh.exe"
        run: choco install rsync --version=6.4.4
      - name: Upload jabgui to builds.jabref.org (Windows)
        if: ${{ (steps.diskspace.outputs.available == 'true') && (matrix.os == 'windows-latest') }}
        shell: cmd
        # for rsync installed by chocolatey, we need the ssh.exe delivered with that installation
        run: |
          rsync -rt --chmod=Du=rwx,Dg=rx,Do=rx,Fu=rw,Fg=r,Fo=r --itemize-changes --stats --rsync-path="mkdir -p /var/www/builds.jabref.org/www/${{ steps.gitversion.outputs.branchName }} && rsync" -e 'C:\ProgramData\chocolatey\lib\rsync\tools\bin\ssh.exe -p 9922 -i sshkey -o StrictHostKeyChecking=no' jabgui/build/packages/${{ matrix.os }}/ jrrsync@build-upload.jabref.org:/var/www/builds.jabref.org/www/${{ steps.gitversion.outputs.branchName }}/ || true
      - name: Upload jabls to builds.jabref.org (Windows)
        if: ${{ (steps.diskspace.outputs.available == 'true') && (matrix.os == 'windows-latest') }}
        shell: cmd
        run: |
          rsync -rt --chmod=Du=rwx,Dg=rx,Do=rx,Fu=rw,Fg=r,Fo=r --itemize-changes --stats --rsync-path="mkdir -p /var/www/builds.jabref.org/www/${{ steps.gitversion.outputs.branchName }} && rsync" -e 'C:\ProgramData\chocolatey\lib\rsync\tools\bin\ssh.exe -p 9922 -i sshkey -o StrictHostKeyChecking=no' jabls-cli/build/packages/${{ matrix.os }}/ jrrsync@build-upload.jabref.org:/var/www/builds.jabref.org/www/${{ steps.gitversion.outputs.branchName }}/ || true
      - name: Upload jabgui to builds.jabref.org (linux, macOS)
        if: ${{ (steps.diskspace.outputs.available == 'true') && ((startsWith(matrix.os, 'macos') && (needs.conditions.outputs.should-notarize != 'true')) || startsWith(matrix.os, 'ubuntu')) }}
        shell: bash
        run: |
          rsync -rt --chmod=Du=rwx,Dg=rx,Do=rx,Fu=rw,Fg=r,Fo=r --itemize-changes --stats --rsync-path="mkdir -p /var/www/builds.jabref.org/www/${{ steps.gitversion.outputs.branchName }} && rsync" -e 'ssh -p 9922 -i sshkey -o StrictHostKeyChecking=no' jabgui/build/packages/${{ matrix.os }}/ jrrsync@build-upload.jabref.org:/var/www/builds.jabref.org/www/${{ steps.gitversion.outputs.branchName }}/ || true
      - name: Upload jabls to builds.jabref.org (linux, macOS)
        if: ${{ (steps.diskspace.outputs.available == 'true') && (startsWith(matrix.os, 'macos') || startsWith(matrix.os, 'ubuntu')) }}
        shell: bash
        run: |
          rsync -rt --chmod=Du=rwx,Dg=rx,Do=rx,Fu=rw,Fg=r,Fo=r --itemize-changes --stats --rsync-path="mkdir -p /var/www/builds.jabref.org/www/${{ steps.gitversion.outputs.branchName }} && rsync" -e 'ssh -p 9922 -i sshkey -o StrictHostKeyChecking=no' jabls-cli/build/packages/${{ matrix.os }}/ jrrsync@build-upload.jabref.org:/var/www/builds.jabref.org/www/${{ steps.gitversion.outputs.branchName }}/ || true
      - name: Upload to GitHub workflow artifacts store (macOS)
        if: ${{ (startsWith(matrix.os, 'macos')) && (needs.conditions.outputs.should-notarize == 'true') }}
        uses: actions/upload-artifact@v5
        with:
          # tbn = to-be-notarized
          name: JabRef-${{ matrix.os }}-tbn
          path: |
            jabgui/build/packages/${{ matrix.os }}
            jabls-cli/build/packages/${{ matrix.os }}
          compression-level: 0 # no compression
      # endregion

  comment-on-pr:
    name: Comment on PR
    # separate job, because it should wait until all binaries are available
    needs: [conditions, build]
    if: ${{ (github.event_name == 'pull_request') && (needs.conditions.outputs.upload-to-builds-jabref-org == 'true') }}
    runs-on: ubuntu-latest
    steps:
      - name: Comment PR
        uses: thollander/actions-comment-pull-request@v3
        with:
          message: |
            The build of this PR is available at <https://builds.jabref.org/pull/${{ github.event.pull_request.number }}/merge>.
          comment-tag: download-link
          mode: recreate

  comment-on-issue:
    name: Comment on issue
    # separate job, because it should wait until all binaries are available
    needs: [conditions, build]
    if: ${{ (github.event_name == 'pull_request') && (needs.conditions.outputs.upload-to-builds-jabref-org == 'true') }}
    runs-on: ubuntu-latest
    steps:
      - name: echo PR data
        env:
          PR_NUMBER: ${{ github.event.pull_request.number }}
          PR_URL: ${{ github.event.pull_request.html_url }}
          PR_BODY: ${{ github.event.pull_request.body }}
        run: |
          echo "PR Number: $PR_NUMBER"
          echo "PR URL: $PR_URL"
          cat <<EOF
          PR Body:
          $PR_BODY
          EOF
      - name: Determine issue number
        id: get_issue_number
        uses: koppor/ticket-check-action@add-output
        with:
          token: ${{ secrets.GITHUB_TOKEN }}
          ticketLink: 'https://github.com/JabRef/jabref/issues/%ticketNumber%'
          ticketPrefix: '#'
          titleRegex: '^#(?<ticketNumber>\d+)'
          branchRegex: '^(?<ticketNumber>\d+)'
          # Matches GitHub's closes/fixes/resolves #{number}, but does not match our example `Closes #13109` in PULL_REQUEST_TEMPLATE
          bodyRegex: '(?<action>fixes|closes|resolves)\s+(?:https?:\/\/github\.com\/JabRef\/jabref\/issues\/)?#?(?<ticketNumber>(?!13109\b)\d+)'
          bodyRegexFlags: 'i'
          outputOnly: true
      - name: Comment on issue
        if: ${{ steps.get_issue_number.outputs.ticketNumber != '-1' }}
        uses: thollander/actions-comment-pull-request@v3
        with:
          pr-number: ${{ steps.get_issue_number.outputs.ticketNumber }}
          message: >
             A pull request addressing the issue has been created.
             The build of this PR is available at <https://builds.jabref.org/pull/${{ github.event.pull_request.number }}/merge>.


             For any feedback, add a comment to the pull request at ${{ github.event.pull_request.html_url }}.
          comment-tag: download-link
          mode: recreate

  notarize:
    # Outsourced in a separate job to be able to rerun if this fails for timeouts
    name: macOS notarization
    needs: [conditions, build]
    if: ${{ needs.conditions.outputs.should-notarize == 'true' }}
    strategy:
      # Ensure that calls to Apple are sequentially made
      max-parallel: 1
      matrix:
        include:
          - os: macos-15
            displayName: macOS (ARM64)
<<<<<<< HEAD
            path: 'jabgui'
            prefix: 'JabRef'
            suffix: '_arm64'
          - os: macos-15-intel
            displayName: macOS
            path: 'jabgui'
            prefix: 'JabRef'
            suffix: ''
          - os: macos-15
            displayName: macOS (ARM64)
            path: 'jabls'
            prefix: 'jabls'
            suffix: '_arm64'
          - os: macos-15-intel
            displayName: macOS
            path: 'jabls'
            prefix: 'jabls'
            suffix: ''
=======
>>>>>>> 69943ffc
    runs-on: ${{ matrix.os }}
    steps:
      - name: Download from GitHub workflow artifacts store (macOS)
        uses: actions/download-artifact@v6
        with:
          name: JabRef-${{ matrix.os }}-tbn
      - name: Notarize dmg
        shell: bash
        run: |
          cd ${{ matrix.path }}
          find . -type f
          xcrun notarytool store-credentials "notarytool-profile" --apple-id "vorstand@jabref.org" --team-id "6792V39SK3" --password "${{ secrets.OSX_NOTARIZATION_APP_PWD }}"
          xcrun notarytool submit build/packages/${{ matrix.os }}/${{ matrix.prefix }}-${{ needs.build.outputs.major }}.${{ needs.build.outputs.minor }}${{ matrix.suffix}}.dmg --keychain-profile "notarytool-profile" --wait
          xcrun stapler staple build/packages/${{ matrix.os }}/${{ matrix.prefix }}-${{ needs.build.outputs.major }}.${{ needs.build.outputs.minor }}${{ matrix.suffix}}.dmg
      - name: Notarize pkg
        shell: bash
        run: |
          cd ${{ matrix.path }}
          xcrun notarytool store-credentials "notarytool-profile" --apple-id "vorstand@jabref.org" --team-id "6792V39SK3" --password "${{ secrets.OSX_NOTARIZATION_APP_PWD }}"
          xcrun notarytool submit build/packages/${{ matrix.os }}/${{ matrix.prefix }}-${{ needs.build.outputs.major }}.${{ needs.build.outputs.minor }}${{ matrix.suffix}}.pkg --keychain-profile "notarytool-profile" --wait
          xcrun stapler staple build/packages/${{ matrix.os }}/${{ matrix.prefix }}-${{ needs.build.outputs.major }}.${{ needs.build.outputs.minor }}${{ matrix.suffix}}.pkg
      - name: Upload to builds.jabref.org
        shell: bash
        run: |
          echo "${{ secrets.buildJabRefPrivateKey }}" > sshkey
          chmod 600 sshkey
          rsync -rt --chmod=Du=rwx,Dg=rx,Do=rx,Fu=rw,Fg=r,Fo=r --itemize-changes --stats --rsync-path="mkdir -p /var/www/builds.jabref.org/www/${{ needs.build.outputs.branchname }} && rsync" -e 'ssh -p 9922 -i sshkey -o StrictHostKeyChecking=no' ${{ matrix.path }}/build/packages/${{ matrix.os }}/ jrrsync@build-upload.jabref.org:/var/www/builds.jabref.org/www/${{ needs.build.outputs.branchname }}/<|MERGE_RESOLUTION|>--- conflicted
+++ resolved
@@ -415,7 +415,6 @@
         include:
           - os: macos-15
             displayName: macOS (ARM64)
-<<<<<<< HEAD
             path: 'jabgui'
             prefix: 'JabRef'
             suffix: '_arm64'
@@ -434,8 +433,6 @@
             path: 'jabls'
             prefix: 'jabls'
             suffix: ''
-=======
->>>>>>> 69943ffc
     runs-on: ${{ matrix.os }}
     steps:
       - name: Download from GitHub workflow artifacts store (macOS)
