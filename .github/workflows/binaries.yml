name: Binaries

on:
  push:
    branches:
      - main
      - main-release
    paths-ignore:
      - 'docs/**'
      - 'src/test/**'
      - 'README.md'
    tags:
       - '*'
  pull_request:
    types:
      - opened
      - synchronize
      - reopened
      - labeled
  merge_group:
  workflow_dispatch:
    inputs:
      notarization:
        type: boolean
        required: false
        default: false

permissions:
  actions: write
  contents: read
  pull-requests: write

env:
  SpringerNatureAPIKey: ${{ secrets.SpringerNatureAPIKey }}
  AstrophysicsDataSystemAPIKey: ${{ secrets.AstrophysicsDataSystemAPIKey }}
  IEEEAPIKey: ${{ secrets.IEEEAPIKey }}
  BiodiversityHeritageApiKey: ${{ secrets.BiodiversityHeritageApiKey}}
  OSXCERT: ${{ secrets.OSX_SIGNING_CERT }}
  GRADLE_OPTS: -Xmx4g -Dorg.gradle.vfs.watch=false
  JAVA_OPTS: -Xmx4g

concurrency:
  group: "${{ github.workflow }}-${{ github.head_ref || github.ref }}-${{ github.event_name }}"
  cancel-in-progress: true

jobs:
  conditions:
    runs-on: ubuntu-latest
    outputs:
      upload-to-builds-jabref-org: ${{ steps.binary.outputs.upload-to-builds-jabref-org }}
      secretspresent: ${{ steps.binary.outputs.secretspresent }}
      tagbuild: ${{ steps.binary.outputs.tagbuild }}
      # requried to avoid obsolete builds in case of labels != "dev: binaries"
      should-build: ${{ steps.binary.outputs.should-build }}
      should-notarize: ${{ steps.binary.outputs.should-notarize }}

    steps:
      - name: Determine conditions
        id: binary
        shell: bash
        env:
          BUILDJABREFPRIVATEKEY: ${{ secrets.buildJabRefPrivateKey }}
          GH_TOKEN: ${{ secrets.GITHUB_TOKEN }}
          EVENT_NAME: ${{ github.event_name }}
          LABEL_NAME: ${{ github.event.label.name }}
          REPO_OWNER: ${{ github.repository_owner }}
        run: |
          if [[ "$GITHUB_WORKFLOW" == *"early access"* && "$REPO_OWNER" != "JabRef" ]]; then
            echo "🚫 Early access workflow for JabRef disabled for non-JabRef owner"
            echo "should-build=false" >> "$GITHUB_OUTPUT"
            exit 0
          fi

          if [[ "$EVENT_NAME" != "labeled" || "$LABEL_NAME" == "automerge"  || "$LABEL_NAME" == "dev: binaries" ]]; then
            echo "📦 build enabled"
            echo "should-build=true" >> "$GITHUB_OUTPUT"
          else
            echo "🚫 build should be skipped"
            echo "should-build=false" >> "$GITHUB_OUTPUT"
            exit 0
          fi

          if [ -z "$BUILDJABREFPRIVATEKEY" ]; then
            echo "upload-to-builds-jabref-org=false" >> "$GITHUB_OUTPUT"
            echo "secretspresent=false" >> "$GITHUB_OUTPUT"
            echo "🚫 Secret BUILDJABREFPRIVATEKEY not present – skipping upload"
            exit 0
          fi
          echo "secretspresent=true" >> "$GITHUB_OUTPUT"

          if [[ "$GITHUB_REF" == refs/heads/gh-readonly-queue* ]]; then
            echo "upload-to-builds-jabref-org=false" >> "$GITHUB_OUTPUT"
            echo "🚫 merge queue – skipping upload"
            exit 0
          fi

          if [[ "${GITHUB_REF}" == refs/tags/* ]]; then
            echo "tagbuild=true" >> "$GITHUB_OUTPUT"
          else
            echo "tagbuild=false" >> "$GITHUB_OUTPUT"
          fi

          if [[ "${GITHUB_REF}" == refs/tags/* ]] || [[ "${{ inputs.notarization }}" == "true" ]]; then
            # This workflow runs on ubuntu-latest even for notarization for macOS; need to check later if really on macOS
             echo "🧾 macOS notarization"
             echo "should-notarize=true" >> "$GITHUB_OUTPUT"
             echo "☁️ will upload"
             echo "upload-to-builds-jabref-org=true" >> "$GITHUB_OUTPUT"
             exit 0;
          else
            echo "🚫 no macOS notarization"
            echo "should-notarize=false" >> "$GITHUB_OUTPUT"
          fi

          if [ "${{ github.event_name }}" != "pull_request" ]; then
            echo "upload-to-builds-jabref-org=true" >> "$GITHUB_OUTPUT"
            echo "☁️ Non-PR event – will upload"
            exit 0
          fi

          LABELS=$(gh api repos/${{ github.repository }}/issues/${{ github.event.pull_request.number }}/labels --jq '.[].name')

          if echo "$LABELS" | grep -q "^dev: binaries$"; then
            echo "upload-to-builds-jabref-org=true" >> "$GITHUB_OUTPUT"
            echo "☁️ Label 'dev: binaries' found – will upload"
          else
            echo "upload-to-builds-jabref-org=false" >> "$GITHUB_OUTPUT"
            echo "🚫 Label 'dev: binaries' not found – skipping upload"
          fi

  build:
    needs: [conditions]
    if: ${{ needs.conditions.outputs.should-build == 'true' }}
    strategy:
      fail-fast: false
      matrix:
        include:
          # if you change the os version rename all other occurrences
          - os: ubuntu-22.04
            displayName: linux
            archivePortable: tar -c -C jabgui/build/distribution JabRef | pigz --rsyncable > jabgui/build/distribution/JabRef-portable_linux.tar.gz && rm -R jabgui/build/distribution/JabRef
            archivePortableJabKit: tar -c -C jabkit/build/distribution jabkit | pigz --rsyncable > jabkit/build/distribution/jabkit-portable_linux.tar.gz && rm -R jabkit/build/distribution/jabkit
            suffix: ''
            archForDebianRepack: '_amd64'
          - os: ubuntu-22.04-arm
            displayName: linux-arm
            archivePortable: tar -c -C jabgui/build/distribution JabRef | pigz --rsyncable > jabgui/build/distribution/JabRef-portable_linux_arm64.tar.gz && rm -R jabgui/build/distribution/JabRef
            archivePortableJabKit: tar -c -C jabkit/build/distribution jabkit | pigz --rsyncable > jabkit/build/distribution/jabkit-portable_linux_arm64.tar.gz && rm -R jabkit/build/distribution/jabkit
            suffix: '_arm64'
            archForDebianRepack: '_arm64'
          - os: windows-latest
            displayName: windows
            archivePortable: 7z a -r jabgui/build/distribution/JabRef-portable_windows.zip ./jabgui/build/distribution/JabRef && rm -R jabgui/build/distribution/JabRef
            archivePortableJabKit: 7z a -r jabkit/build/distribution/jabkit-portable_windows.zip ./jabkit/build/distribution/jabkit && rm -R jabkit/build/distribution/jabkit
            suffix: ''
            archForDebianRepack: ''
          - os: macos-13  # intel image
            displayName: macOS
            suffix: ''
            archForDebianRepack: ''
          - os: macos-14
            displayName: macOS (ARM64)
            suffix: '_arm64'
            archForDebianRepack: ''
    runs-on: ${{ matrix.os }}
    outputs:
      major: ${{ steps.gitversion.outputs.Major }}
      minor: ${{ steps.gitversion.outputs.Minor }}
      branchname: ${{ steps.gitversion.outputs.branchName }}
    name: ${{ matrix.displayName }} installer and portable version
    steps:
      - name: Fetch all history for all tags and branches
        uses: actions/checkout@v4
        with:
          fetch-depth: 0
          submodules: 'true'
          show-progress: 'false'
      - name: Install pigz and cache (linux)
        if: (startsWith(matrix.os, 'ubuntu'))
        uses: awalsh128/cache-apt-pkgs-action@latest
        with:
          packages: pigz
          version: 1.0
      - name: Install GitVersion
        uses: gittools/actions/gitversion/setup@v3.2.1
        with:
          versionSpec: "5.x"
      - name: Run GitVersion
        id: gitversion
        uses: gittools/actions/gitversion/execute@v3.2.1
      - name: Setup JDK
        uses: actions/setup-java@v4
        with:
          java-version: '24'
          distribution: 'corretto'
          java-package: 'jdk'
      - name: Setup Gradle
        uses: gradle/actions/setup-gradle@v4
      - name: Generate JBang cache key
        id: cache-key
        shell: bash
        run: |
          echo "cache_key=jbang-$(date +%F)" >> $GITHUB_OUTPUT
      - name: Use cache
        uses: actions/cache@v4
        with:
          lookup-only: true
          path: ~/.jbang
          key: ${{ steps.cache-key.outputs.cache_key }}
          restore-keys:
            jbang-
      - name: Setup JBang
        uses: jbangdev/setup-jbang@main

      # region Publish JabLib on Maven Central
      - name: Decode secretKeyRingFile
        if: (needs.conditions.outputs.upload-to-builds-jabref-org == 'true') && (startsWith(matrix.os, 'ubuntu'))
        id: secring
        uses: timheuer/base64-to-file@v1
        with:
          fileName: 'secring.gpg'
          encodedString: ${{ secrets.KOPPOR_SIGNING_SECRETKEYRINGFILE_BASE64 }}
      - name: store secrets
        if: (needs.conditions.outputs.upload-to-builds-jabref-org == 'true') && (startsWith(matrix.os, 'ubuntu'))
        run: |
          cat >> gradle.properties <<EOF
          signing.keyId=${{ secrets.KOPPOR_SIGNING_KEYID }}
          signing.password=${{ secrets.KOPPOR_SIGNING_PASSWORD }}
          signing.secretKeyRingFile=${{ steps.secring.outputs.filePath }}
          mavenCentralUsername=${{ secrets.KOPPOR_MAVENCENTRALUSERNAME }}
          mavenCentralPassword=${{ secrets.KOPPOR_MAVENCENTRALPASSWORD }}
          EOF
          grep secretKeyRingFile gradle.properties
          file ${{ steps.secring.outputs.filePath }}
          md5sum ${{ steps.secring.outputs.filePath }}
      - name: publishAllPublicationsToMavenCentralRepository
        if: (needs.conditions.outputs.upload-to-builds-jabref-org == 'true') && (matrix.os == 'ubuntu-22.04')
        run: ./gradlew -PprojVersion="${{ steps.gitversion.outputs.AssemblySemVer }}" -PprojVersionInfo="${{ steps.gitversion.outputs.InformationalVersion }}" -Ptagbuild="${{ needs.conditions.outputs.tagbuild }}" :jablib:publishAllPublicationsToMavenCentralRepository || true # prevent failing publish to stop the workflow
      # endregion

      - name: Basic build (assemble)
        run: ./gradlew -i -PprojVersion="${{ steps.gitversion.outputs.AssemblySemVer }}" -PprojVersionInfo="${{ steps.gitversion.outputs.InformationalVersion }}" assemble

      - name: Prepare merged jars and modules dir
        # prepareModulesDir is executing a build, which should run through even if no upload to builds.jabref.org is made
        if: (startsWith(matrix.os, 'macos')) || (needs.conditions.outputs.upload-to-builds-jabref-org == 'false')
        run: ./gradlew -i -PprojVersion="${{ steps.gitversion.outputs.AssemblySemVer }}" -PprojVersionInfo="${{ steps.gitversion.outputs.InformationalVersion }}" :jabgui:prepareModulesDir
      - name: Setup macOS key chain
        if: (startsWith(matrix.os, 'macos')) && (needs.conditions.outputs.secretspresent == 'true')
        uses: slidoapp/import-codesign-certs@1923310662e8682dd05b76b612b53301f431cd5d
        with:
          p12-file-base64: ${{ secrets.OSX_SIGNING_CERT }}
          p12-password: ${{ secrets.OSX_CERT_PWD }}
          keychain-password: jabref
      - name: Setup macOS key chain for app id cert
        if: (startsWith(matrix.os, 'macos')) && (needs.conditions.outputs.secretspresent == 'true')
        uses: slidoapp/import-codesign-certs@1923310662e8682dd05b76b612b53301f431cd5d
        with:
          p12-file-base64: ${{ secrets.OSX_SIGNING_CERT_APPLICATION }}
          p12-password: ${{ secrets.OSX_CERT_PWD }}
          create-keychain: false
          keychain-password: jabref
      - name: Build dmg (macOS)
        if: (startsWith(matrix.os, 'macos')) && (needs.conditions.outputs.secretspresent == 'true')
        shell: bash
        run: |
          set -e
          cd jabgui

          jpackage \
          --module org.jabref/org.jabref.Launcher \
          --module-path $JAVA_HOME/jmods/:build/jlinkbase/jlinkjars \
          --add-modules org.jabref,org.jabref.merged.module  \
          --add-modules jdk.incubator.vector \
          --dest build/distribution \
          --app-content buildres/mac/Resources \
          --name JabRef \
          --app-version ${{ steps.gitversion.outputs.Major }}.${{ steps.gitversion.outputs.Minor }} \
          --verbose \
          --mac-sign \
          --vendor "JabRef e.V." \
          --mac-package-identifier JabRef \
          --mac-package-name JabRef \
          --type dmg --mac-signing-key-user-name "JabRef e.V. (6792V39SK3)" \
          --mac-package-signing-prefix org.jabref \
          --mac-entitlements buildres/mac/jabref.entitlements \
          --icon src/main/resources/icons/jabref.icns \
          --resource-dir buildres/mac \
          --file-associations buildres/mac/bibtexAssociations.properties \
          --jlink-options --bind-services \
          --java-options -XX:+UnlockExperimentalVMOptions \
          --java-options -XX:+UseCompactObjectHeaders \
          --java-options -XX:+UseZGC --java-options -XX:+ZUncommit \
          --java-options -XX:+UseStringDeduplication \
          --java-options --add-exports=javafx.base/com.sun.javafx.event=org.jabref.merged.module \
          --java-options --add-exports=javafx.controls/com.sun.javafx.scene.control=org.jabref.merged.module \
          --java-options --add-opens=javafx.graphics/javafx.scene=org.jabref.merged.module \
          --java-options --add-opens=javafx.controls/javafx.scene.control=org.jabref.merged.module \
          --java-options --add-opens=javafx.controls/javafx.scene.control.skin=org.jabref.merged.module \
          --java-options --add-opens=javafx.controls/com.sun.javafx.scene.control=org.jabref.merged.module \
          --java-options --add-opens=javafx.controls/javafx.scene.control=org.jabref \
          --java-options --add-exports=javafx.base/com.sun.javafx.event=org.jabref \
          --java-options --add-exports=javafx.controls/com.sun.javafx.scene.control=org.jabref \
          --java-options --add-opens=javafx.graphics/javafx.scene=org.jabref \
          --java-options --add-opens=javafx.controls/javafx.scene.control=org.jabref \
          --java-options --add-opens=javafx.controls/com.sun.javafx.scene.control=org.jabref \
          --java-options --add-opens=javafx.base/javafx.collections=org.jabref \
          --java-options --add-opens=javafx.base/javafx.collections.transformation=org.jabref \
          --java-options --add-modules=jdk.incubator.vector \
          --java-options --enable-native-access=org.jabref.merged.module,ai.djl.tokenizers,ai.djl.pytorch_engine,com.sun.jna,javafx.graphics,javafx.media,javafx.web,jkeychain,org.apache.lucene.core
      - name: Build pkg (macOS)
        if: (startsWith(matrix.os, 'macos')) && (needs.conditions.outputs.secretspresent == 'true')
        shell: bash
        run: |
          set -e
          cd jabgui

          jpackage \
          --module org.jabref/org.jabref.Launcher \
          --module-path $JAVA_HOME/jmods/:build/jlinkbase/jlinkjars \
          --add-modules org.jabref,org.jabref.merged.module  \
          --add-modules jdk.incubator.vector \
          --dest build/distribution \
          --app-content buildres/mac/Resources \
          --name JabRef \
          --app-version ${{ steps.gitversion.outputs.Major }}.${{ steps.gitversion.outputs.Minor }} \
          --verbose \
          --mac-sign \
          --vendor "JabRef e.V." \
          --mac-package-identifier JabRef \
          --mac-package-name JabRef \
          --type pkg --mac-signing-key-user-name "JabRef e.V. (6792V39SK3)" \
          --mac-package-signing-prefix org.jabref \
          --mac-entitlements buildres/mac/jabref.entitlements \
          --icon src/main/resources/icons/jabref.icns \
          --resource-dir buildres/mac \
          --file-associations buildres/mac/bibtexAssociations.properties \
          --jlink-options --bind-services \
          --java-options --add-exports=javafx.base/com.sun.javafx.event=org.jabref.merged.module \
          --java-options --add-exports=javafx.controls/com.sun.javafx.scene.control=org.jabref.merged.module \
          --java-options --add-opens=javafx.graphics/javafx.scene=org.jabref.merged.module \
          --java-options --add-opens=javafx.controls/javafx.scene.control=org.jabref.merged.module \
          --java-options --add-opens=javafx.controls/com.sun.javafx.scene.control=org.jabref.merged.module \
          --java-options --add-opens=javafx.controls/javafx.scene.control=org.jabref \
          --java-options --add-exports=javafx.base/com.sun.javafx.event=org.jabref \
          --java-options --add-exports=javafx.controls/com.sun.javafx.scene.control=org.jabref \
          --java-options --add-opens=javafx.graphics/javafx.scene=org.jabref \
          --java-options --add-opens=javafx.controls/javafx.scene.control=org.jabref \
          --java-options --add-opens=javafx.controls/com.sun.javafx.scene.control=org.jabref \
          --java-options --add-opens=javafx.base/javafx.collections=org.jabref \
          --java-options --add-opens=javafx.base/javafx.collections.transformation=org.jabref \
          --java-options --add-modules=jdk.incubator.vector \
          --java-options --enable-native-access=org.jabref.merged.module,ai.djl.tokenizers,ai.djl.pytorch_engine,com.sun.jna,javafx.graphics,javafx.media,javafx.web,jkeychain,org.apache.lucene.core
      - name: Rename files for mac
        if: (startsWith(matrix.os, 'macos')) && (needs.conditions.outputs.secretspresent == 'true')
        shell: bash
        run: |
          cd jabgui
          mv build/distribution/JabRef-${{ steps.gitversion.outputs.Major }}.${{ steps.gitversion.outputs.Minor }}.dmg  build/distribution/JabRef-${{ steps.gitversion.outputs.Major }}.${{ steps.gitversion.outputs.Minor }}${{ matrix.suffix }}.dmg
          mv build/distribution/JabRef-${{ steps.gitversion.outputs.Major }}.${{ steps.gitversion.outputs.Minor }}.pkg  build/distribution/JabRef-${{ steps.gitversion.outputs.Major }}.${{ steps.gitversion.outputs.Minor }}${{ matrix.suffix }}.pkg
      - name: Build runtime image and installer (linux, Windows)
        if: ${{ !startsWith(matrix.os, 'macos') }}
        shell: bash
        run: ./gradlew -i -PprojVersion="${{ steps.gitversion.outputs.AssemblySemVer }}" -PprojVersionInfo="${{ steps.gitversion.outputs.InformationalVersion }}" :jabgui:jpackage
      - name: Package JabGui application image (linux, Windows)
        if: ${{ !startsWith(matrix.os, 'macos') }}
        shell: bash
        run: |
          set -e
          ${{ matrix.archivePortable }}
      - name: Rename files
        if: ${{ !startsWith(matrix.os, 'macos') }}
        shell: pwsh
        run: |
          get-childitem -Path jabgui/build/distribution/* | rename-item -NewName {$_.name -replace "${{ steps.gitversion.outputs.AssemblySemVer }}","${{ steps.gitversion.outputs.Major }}.${{ steps.gitversion.outputs.Minor }}${{ matrix.suffix }}"}
          get-childitem -Path jabgui/build/distribution/* | rename-item -NewName {$_.name -replace "portable","${{ steps.gitversion.outputs.Major }}.${{ steps.gitversion.outputs.Minor }}${{ matrix.suffix }}-portable"}
      - name: Repack deb file for Debian
        if: (startsWith(matrix.os, 'ubuntu'))
        shell: bash
        run: |
          cd jabgui/build/distribution
          ls -l
          ar x jabref_${{ steps.gitversion.outputs.Major }}.${{ steps.gitversion.outputs.Minor }}${{ matrix.suffix }}${{ matrix.archForDebianRepack }}.deb
          rm jabref_${{ steps.gitversion.outputs.Major }}.${{ steps.gitversion.outputs.Minor }}${{ matrix.suffix }}${{ matrix.archForDebianRepack }}.deb
          zstd -d < control.tar.zst | xz > control.tar.xz
          zstd -d < data.tar.zst | xz > data.tar.xz
          ar -m -c -a sdsd jabref_${{ steps.gitversion.outputs.Major }}.${{ steps.gitversion.outputs.Minor }}${{ matrix.suffix }}${{ matrix.archForDebianRepack }}_repackaged.deb debian-binary control.tar.xz data.tar.xz
          rm debian-binary control.tar.* data.tar.*
          mv -f jabref_${{ steps.gitversion.outputs.Major }}.${{ steps.gitversion.outputs.Minor }}${{ matrix.suffix }}${{ matrix.archForDebianRepack }}_repackaged.deb jabref_${{ steps.gitversion.outputs.Major }}.${{ steps.gitversion.outputs.Minor }}${{ matrix.suffix }}.deb
<<<<<<< HEAD
=======
      - name: Remove duplicate for arm64
        if: ${{ matrix.os == 'ubuntu-22.04-arm' }}
        shell: bash
        run: |
          cd jabgui/build/distribution
          rm jabref_${{ steps.gitversion.outputs.Major }}.${{ steps.gitversion.outputs.Minor }}${{ matrix.suffix }}${{ matrix.archForDebianRepack }}.deb
>>>>>>> 9d8994da
      - name: Build JabKit
        shell: bash
        run: ./gradlew -i -PprojVersion="${{ steps.gitversion.outputs.AssemblySemVer }}" -PprojVersionInfo="${{ steps.gitversion.outputs.InformationalVersion }}" :jabkit:jpackage
      - name: Remove JabKit app build (macOS)
        if: ${{ startsWith(matrix.os, 'macos') }}
        run: rm -rf jabkit/build/distribution/jabkit.app
      - name: Package JabKit application image (linux, Windows)
        if: ${{ !startsWith(matrix.os, 'macos') && (needs.conditions.outputs.secretspresent == 'true') }}
        shell: bash
        run: |
          set -e
          ${{ matrix.archivePortableJabKit }}

      # region Upload to builds.jabref.org / GitHub artifacts store
      - name: Setup SSH key
        if: (needs.conditions.outputs.upload-to-builds-jabref-org == 'true')
        run: |
          echo "${{ secrets.buildJabRefPrivateKey }}" > sshkey
          chmod 600 sshkey
      - name: Check disk space on builds.jabref.org
        if: (needs.conditions.outputs.upload-to-builds-jabref-org == 'true')
        id: diskspace
        shell: bash
        run: |
          USAGE=$(ssh -p 9922 -i sshkey -o StrictHostKeyChecking=no jrrsync@build-upload.jabref.org \
            "df --output=pcent /var/www/builds.jabref.org | tail -n1 | tr -dc '0-9'")
          echo "Remote usage: $USAGE%"
          if [ "$USAGE" -lt 90 ]; then
            echo "available=true" >> "$GITHUB_OUTPUT"
          else
            echo "available=false" >> "$GITHUB_OUTPUT"
          fi
      - name: Setup rsync (macOS)
        if: ${{ (steps.diskspace.outputs.available == 'true') && (startsWith(matrix.os, 'macos') && (needs.conditions.outputs.upload-to-builds-jabref-org == 'true')) }}
        run: brew install rsync
      - name: Setup rsync (Windows)
        if: ${{ (steps.diskspace.outputs.available == 'true') && (matrix.os == 'windows-latest') }}
        # We want to have rsync available at this place to avoid uploading and downloading from GitHub artifact store (taking > 5 minutes in total)
        # We cannot use "action-rsyncer", because that requires Docker which is unavailable on Windows
        # We cannot use "setup-rsync", because that does not work on Windows
        # We do not use egor-tensin/setup-cygwin@v4, because it replaces the default shell
        run: choco install --no-progress rsync
      - name: Upload jabgui to builds.jabref.org (Windows)
        if: ${{ (steps.diskspace.outputs.available == 'true') && (matrix.os == 'windows-latest') }}
        shell: cmd
        # for rsync installed by chocolatey, we need the ssh.exe delivered with that installation
        run: |
          rsync -rt --chmod=Du=rwx,Dg=rx,Do=rx,Fu=rw,Fg=r,Fo=r --itemize-changes --stats --rsync-path="mkdir -p /var/www/builds.jabref.org/www/${{ steps.gitversion.outputs.branchName }} && rsync" -e 'C:\ProgramData\chocolatey\lib\rsync\tools\bin\ssh.exe -p 9922 -i sshkey -o StrictHostKeyChecking=no' jabgui/build/distribution/ jrrsync@build-upload.jabref.org:/var/www/builds.jabref.org/www/${{ steps.gitversion.outputs.branchName }}/ || true
      - name: Upload jabkkit to builds.jabref.org (Windows)
        if: ${{ (steps.diskspace.outputs.available == 'true') && (matrix.os == 'windows-latest') }}
        shell: cmd
        # for rsync installed by chocolatey, we need the ssh.exe delivered with that installation
        run: |
          rsync -rt --chmod=Du=rwx,Dg=rx,Do=rx,Fu=rw,Fg=r,Fo=r --itemize-changes --stats --rsync-path="mkdir -p /var/www/builds.jabref.org/www/${{ steps.gitversion.outputs.branchName }} && rsync" -e 'C:\ProgramData\chocolatey\lib\rsync\tools\bin\ssh.exe -p 9922 -i sshkey -o StrictHostKeyChecking=no' jabkit/build/distribution/ jrrsync@build-upload.jabref.org:/var/www/builds.jabref.org/www/${{ steps.gitversion.outputs.branchName }}/ || true
      - name: Upload jabgui to builds.jabref.org (linux, macOS)
        if: ${{ (steps.diskspace.outputs.available == 'true') && (startsWith(matrix.os, 'macos') || startsWith(matrix.os, 'ubuntu')) }}
        shell: bash
        run: |
          rsync -rt --chmod=Du=rwx,Dg=rx,Do=rx,Fu=rw,Fg=r,Fo=r --itemize-changes --stats --rsync-path="mkdir -p /var/www/builds.jabref.org/www/${{ steps.gitversion.outputs.branchName }} && rsync" -e 'ssh -p 9922 -i sshkey -o StrictHostKeyChecking=no' jabgui/build/distribution/ jrrsync@build-upload.jabref.org:/var/www/builds.jabref.org/www/${{ steps.gitversion.outputs.branchName }}/ || true
      - name: Upload jabkit to builds.jabref.org (linux, macOS)
        if: ${{ (steps.diskspace.outputs.available == 'true') && (startsWith(matrix.os, 'macos') || startsWith(matrix.os, 'ubuntu')) }}
        shell: bash
        run: |
          rsync -rt --chmod=Du=rwx,Dg=rx,Do=rx,Fu=rw,Fg=r,Fo=r --itemize-changes --stats --rsync-path="mkdir -p /var/www/builds.jabref.org/www/${{ steps.gitversion.outputs.branchName }} && rsync" -e 'ssh -p 9922 -i sshkey -o StrictHostKeyChecking=no' jabkit/build/distribution/ jrrsync@build-upload.jabref.org:/var/www/builds.jabref.org/www/${{ steps.gitversion.outputs.branchName }}/ || true
      - name: Upload to GitHub workflow artifacts store (macOS)
        if: ${{ (startsWith(matrix.os, 'macos')) && (needs.conditions.outputs.should-notarize == 'true') }}
        uses: actions/upload-artifact@v4
        with:
          # tbn = to-be-notarized
          name: JabRef-${{ matrix.os }}-tbn
          path: |
            jabgui/build/distribution
            jabkit/build/distribution
          compression-level: 0 # no compression
      # endregion

  comment-on-pr:
    name: Comment on PR
    # separate job, because it should wait until all binaries are available
    needs: [conditions, build]
    if: ${{ (github.event_name == 'pull_request') && (needs.conditions.outputs.upload-to-builds-jabref-org == 'true') }}
    runs-on: ubuntu-latest
    steps:
      - name: Comment PR
        uses: thollander/actions-comment-pull-request@v3
        with:
          message: |
            The build of this PR is available at <https://builds.jabref.org/pull/${{ github.event.pull_request.number }}/merge>.
          comment-tag: download-link
          mode: recreate

  notarize:
    # Outsourced in a separate job to be able to rerun if this fails for timeouts
    name: macOS notarization
    needs: [conditions, build]
    if: ${{ needs.conditions.outputs.should-notarize == 'true' }}
    strategy:
      # Ensure that calls to Apple are sequentially made
      max-parallel: 1
      matrix:
        include:
          - os: macos-14
            displayName: macOS (ARM64)
            suffix: '_arm64'
          - os: macos-13  # intel image
            displayName: macOS
            suffix: ''
    runs-on: ${{ matrix.os }}
    steps:
      - name: Download from GitHub workflow artifacts store (macOS)
        uses: actions/download-artifact@v4
        with:
          name: JabRef-${{ matrix.os }}-tbn
      - name: Notarize dmg
        shell: bash
        run: |
          cd jabgui
          find . -type f
          xcrun notarytool store-credentials "notarytool-profile" --apple-id "vorstand@jabref.org" --team-id "6792V39SK3" --password "${{ secrets.OSX_NOTARIZATION_APP_PWD }}"
          xcrun notarytool submit build/distribution/JabRef-${{ needs.build.outputs.major }}.${{ needs.build.outputs.minor }}${{ matrix.suffix}}.dmg --keychain-profile "notarytool-profile" --wait
          xcrun stapler staple build/distribution/JabRef-${{ needs.build.outputs.major }}.${{ needs.build.outputs.minor }}${{ matrix.suffix}}.dmg
      - name: Notarize pkg
        shell: bash
        run: |
          cd jabgui
          xcrun notarytool store-credentials "notarytool-profile" --apple-id "vorstand@jabref.org" --team-id "6792V39SK3" --password "${{ secrets.OSX_NOTARIZATION_APP_PWD }}"
          xcrun notarytool submit build/distribution/JabRef-${{ needs.build.outputs.major }}.${{ needs.build.outputs.minor }}${{ matrix.suffix}}.pkg --keychain-profile "notarytool-profile" --wait
          xcrun stapler staple build/distribution/JabRef-${{ needs.build.outputs.major }}.${{ needs.build.outputs.minor }}${{ matrix.suffix}}.pkg
      - name: Upload to builds.jabref.org
        shell: bash
        run: |
          echo "${{ secrets.buildJabRefPrivateKey }}" > sshkey
          chmod 600 sshkey
          rsync -rt --chmod=Du=rwx,Dg=rx,Do=rx,Fu=rw,Fg=r,Fo=r --itemize-changes --stats --rsync-path="mkdir -p /var/www/builds.jabref.org/www/${{ needs.build.outputs.branchname }} && rsync" -e 'ssh -p 9922 -i sshkey -o StrictHostKeyChecking=no' jabgui/build/distribution/ jrrsync@build-upload.jabref.org:/var/www/builds.jabref.org/www/${{ needs.build.outputs.branchname }}/<|MERGE_RESOLUTION|>--- conflicted
+++ resolved
@@ -387,15 +387,12 @@
           ar -m -c -a sdsd jabref_${{ steps.gitversion.outputs.Major }}.${{ steps.gitversion.outputs.Minor }}${{ matrix.suffix }}${{ matrix.archForDebianRepack }}_repackaged.deb debian-binary control.tar.xz data.tar.xz
           rm debian-binary control.tar.* data.tar.*
           mv -f jabref_${{ steps.gitversion.outputs.Major }}.${{ steps.gitversion.outputs.Minor }}${{ matrix.suffix }}${{ matrix.archForDebianRepack }}_repackaged.deb jabref_${{ steps.gitversion.outputs.Major }}.${{ steps.gitversion.outputs.Minor }}${{ matrix.suffix }}.deb
-<<<<<<< HEAD
-=======
       - name: Remove duplicate for arm64
         if: ${{ matrix.os == 'ubuntu-22.04-arm' }}
         shell: bash
         run: |
           cd jabgui/build/distribution
           rm jabref_${{ steps.gitversion.outputs.Major }}.${{ steps.gitversion.outputs.Minor }}${{ matrix.suffix }}${{ matrix.archForDebianRepack }}.deb
->>>>>>> 9d8994da
       - name: Build JabKit
         shell: bash
         run: ./gradlew -i -PprojVersion="${{ steps.gitversion.outputs.AssemblySemVer }}" -PprojVersionInfo="${{ steps.gitversion.outputs.InformationalVersion }}" :jabkit:jpackage
