# This workflow is a clone of "deployment.yml"
# The difference is that this workflow uses JDK early access builds (jdk-ea) to check the build of JabRef
# We separated this from the main workflow as we do not want to check on each PR if the JDK build, but only on main
name: Deployment (JDK early access builds)

on:
  schedule:
    - cron: "0 5 * * 2"
  pull_request:
    paths:
      - .github/workflows/deployment-jdk-ea.yml
      - build.gradle
  workflow_dispatch:
    inputs:
      notarization:
        type: boolean
        required: false
        default: false

env:
  SpringerNatureAPIKey: ${{ secrets.SpringerNatureAPIKey }}
  AstrophysicsDataSystemAPIKey: ${{ secrets.AstrophysicsDataSystemAPIKey }}
  IEEEAPIKey: ${{ secrets.IEEEAPIKey }}
  BiodiversityHeritageApiKey: ${{ secrets.BiodiversityHeritageApiKey}}
  OSXCERT: ${{ secrets.OSX_SIGNING_CERT }}
  GRADLE_OPTS: -Xmx4g -Dorg.gradle.vfs.watch=false
  JAVA_OPTS: -Xmx4g

concurrency:
  group: "${{ github.workflow }}-${{ github.head_ref || github.ref }}"
  cancel-in-progress: true

jobs:
<<<<<<< HEAD
  setup-matrix:
    runs-on: ubuntu-latest
    outputs:
      matrix: ${{ steps.javafx_versions.outputs.matrix }}
    steps:
      - id: javafx_versions
        run: |
          curl -s "https://search.maven.org/solrsearch/select?q=g:org.openjfx+AND+a:javafx&rows=10&core=gav" > /tmp/versions.json
          jq '[.response.docs[] | select(.v | test(".*-ea\\+.*")) | select(.v | test("^17|^18|^19|^20|^21|^22") | not) | {version: .v}] | group_by(.version | capture("^(?<major>\\d+).*").major) | map(max_by(.version))' < /tmp/versions.json > /tmp/versions-latest.json
          versions_json=$(jq -r '[.[].version]' /tmp/versions-latest.json | jq -r tostring)
          include_json=$(jq -n '[
            {"os": "ubuntu-latest", "displayName": "linux", "archivePortable": "tar -c -C build/distribution JabRef | pigz --rsyncable > build/distribution/JabRef-portable_linux.tar.gz && rm -R build/distribution/JabRef"},
            {"os": "buildjet-4vcpu-ubuntu-2204-arm", "displayName": "linux-arm", "archivePortable": "tar -c -C build/distribution JabRef | pigz --rsyncable > build/distribution/JabRef-portable_linux-arm64.tar.gz && rm -R build/distribution/JabRef"},
            {"os": "windows-latest", "displayName": "windows", "archivePortable": "7z a -r build/distribution/JabRef-portable_windows.zip ./build/distribution/JabRef && rm -R build/distribution/JabRef"},
            {"os": "macos-latest", "displayName": "macOS", "archivePortable": "brew install pigz && tar -c -C build/distribution JabRef.app | pigz --rsyncable > build/distribution/JabRef-portable_macos.tar.gz && rm -R build/distribution/JabRef.app"}
          ]')
          matrix=$(jq -n \
            --argjson versionsContent "$versions_json" \
            --argjson includeContent "$include_json" \
            '{"os": ["ubuntu-latest", "windows-latest", "macos-latest", "buildjet-4vcpu-ubuntu-2204-arm"], "jdk": [23], "javafx": $versionsContent, "include": $includeContent}')
          echo matrix=$matrix >> $GITHUB_OUTPUT
=======
>>>>>>> 72160e0c
  build:
    strategy:
      fail-fast: false
      matrix:
        os: [ubuntu-latest, windows-latest, macos-latest, buildjet-4vcpu-ubuntu-2204-arm]
        jdk: [22]
        javafx: [23]
        include:
          - os: ubuntu-latest
            displayName: linux
            archivePortable: tar -c -C build/distribution JabRef | pigz --rsyncable > build/distribution/JabRef-portable_linux.tar.gz && rm -R build/distribution/JabRef
          - os: windows-latest
            displayName: windows
            archivePortable: 7z a -r build/distribution/JabRef-portable_windows.zip ./build/distribution/JabRef && rm -R build/distribution/JabRef
          - os: buildjet-4vcpu-ubuntu-2204-arm
            displayName: "linux-arm"
            archivePortable: "tar -c -C build/distribution JabRef | pigz --rsyncable > build/distribution/JabRef-portable_linux-arm64.tar.gz && rm -R build/distribution/JabRef"
          - os: macos-latest
            displayName: macOS
            archivePortable: "brew install pigz && tar -c -C build/distribution JabRef.app | pigz --rsyncable > build/distribution/JabRef-portable_macos.tar.gz && rm -R build/distribution/JabRef.app"
    runs-on: ${{ matrix.os }}
    outputs:
      major: ${{ steps.gitversion.outputs.Major }}
      minor: ${{ steps.gitversion.outputs.Minor }}
      branchname: ${{ steps.gitversion.outputs.branchName }}
    name: "JDK ${{ matrix.jdk }}: ${{ matrix.displayName }} JavaFX ${{ matrix.javafx }}"
    steps:
      - name: Check secrets presence
        id: checksecrets
        shell: bash
        run: |
          if [ "$BUILDJABREFPRIVATEKEY" == "" ]; then
            echo "secretspresent=NO" >> $GITHUB_OUTPUT
            echo "❌ Secret BUILDJABREFPRIVATEKEY not present"
          else
            echo "secretspresent=YES" >> $GITHUB_OUTPUT
            echo "✔️ Secret BUILDJABREFPRIVATEKEY present"
          fi
        env:
          BUILDJABREFPRIVATEKEY: ${{ secrets.buildJabRefPrivateKey }}
      - name: Fetch all history for all tags and branches
        uses: actions/checkout@v4
        with:
          fetch-depth: 0
          submodules: 'true'
          show-progress: 'false'
      - name: Install pigz and cache (linux)
        if: (matrix.os == 'ubuntu-latest') || (matrix.os == 'buildjet-4vcpu-ubuntu-2204-arm')
        uses: awalsh128/cache-apt-pkgs-action@master
        with:
          packages: pigz
          version: 1.0
      - name: Install GitVersion
        uses: gittools/actions/gitversion/setup@v1.1.1
        with:
          versionSpec: "5.x"
      - name: Run GitVersion
        id: gitversion
        uses: gittools/actions/gitversion/execute@v1.1.1

      # JDK
      - name: 'Set up JDK ${{ matrix.jdk }}'
        uses: actions/setup-java@v4
        with:
          java-version: ${{ matrix.jdk }}
          distribution: 'temurin'
      - name: 'Set JDK${{ matrix.jdk }} env var'
        shell: bash
        run: echo "JDK${{ matrix.jdk }}=$JAVA_HOME" >> $GITHUB_ENV
      - name: 'Set JDK${{ matrix.jdk }} in toolchain (linux, Windows)'
        if: (matrix.os != 'macos-latest')
        shell: bash
        run: |
          sed -i 's/JavaLanguageVersion.of(.*)/JavaLanguageVersion.of(${{ matrix.jdk }})/' build.gradle
          sed -i 's/JavaVersion.VERSION_(.*)/JavaVersion.VERSION_(${{ matrix.jdk }})/' build.gradle
      - name: 'Set JDK${{ matrix.jdk }} in toolchain (macOS)'
        if: (matrix.os == 'macos-latest')
        shell: bash
        run: |
          sed -i'.bak' 's/JavaLanguageVersion.of(.*)/JavaLanguageVersion.of(${{ matrix.jdk }})/' build.gradle
          sed -i'.bak' 's/JavaVersion.VERSION_(.*)/JavaVersion.VERSION_(${{ matrix.jdk }})/' build.gradle

      # JavaFX
      - name: Download and extract JavaFX ${{ matrix.javafx }}
        if: (matrix.os != 'buildjet-4vcpu-ubuntu-2204-arm')
        shell: bash
        run: |
          cd javafx
          curl --no-progress-meter https://jdk.java.net/javafx${{ matrix.javafx }}/ > javafx.html

          case "${{ matrix.os }}" in
            "ubuntu-latest")
              OS="linux"
              EXTRACT="tar xzf *.tar.gz"
              EXT="tar.gz"
              ;;
            "buildjet-4vcpu-ubuntu-2204-arm")
              OS="linux"
              EXTRACT="tar xzf *.tar.gz"
              EXT="tar.gz"
              echo "There are no ARM EA builds"
              exit 0
              ;;
            "windows-latest")
              OS="windows"
              EXTRACT="unzip -qq *.zip"
              EXT="zip"
              ;;
            "macos-latest")
              OS="macos"
              EXTRACT="tar xzf *.tar.gz"
              EXT="tar.gz"
              ;;
            *)
              echo "Unsupported OS"
              exit 1
              ;;
          esac
          echo "OS set to $OS"

          URL_SDK=$(grep -o "https://download.java.net/java/.*/javafx.*${OS}-x64_bin-sdk.${EXT}" javafx.html | head -n 1)
          echo "Downloading $URL_SDK..."
          curl -OJ --no-progress-meter $URL_SDK
          $EXTRACT
          rm *.$EXT

          URL_JMODS=$(grep -o "https://download.java.net/java/.*/javafx.*${OS}-x64_bin-jmods.${EXT}" javafx.html | head -n 1)
          echo "Downloading $URL_JMODS..."
          curl -OJ --no-progress-meter $URL_JMODS
          $EXTRACT
          rm *.$EXT
      - name: 'Set JavaFX ${{ matrix.javafx }} (linux, Windows)'
        if: (matrix.os != 'macos-latest') && (matrix.os != 'buildjet-4vcpu-ubuntu-2204-arm')
        run: |
          sed -i '/javafx {/{n;s#version = ".*"#sdk = "javafx/javafx-sdk-${{ matrix.javafx }}"#}' build.gradle
          sed -i "s#jlink {#jlink { addExtraModulePath 'javafx/javafx-jmods-${{ matrix.javafx }}'#" build.gradle
          cat build.gradle
      - name: 'Set JavaFX ${{ matrix.javafx }} (macOS)'
        if: (matrix.os == 'macos-latest') && (matrix.os != 'buildjet-4vcpu-ubuntu-2204-arm')
        run: |
          sed -i '.bak' -e '/javafx {/{n' -e 's#version = ".*"#sdk = "javafx/javafx-sdk-${{ matrix.javafx }}"#;}' build.gradle
          sed -i '.bak' -e "s#jlink {#jlink { addExtraModulePath 'javafx/javafx-jmods-${{ matrix.javafx }}'#" build.gradle
          cat build.gradle
      - name: 'Set JavaFX ${{ matrix.javafx }} (linux-arm)'
        if: (matrix.os == 'buildjet-4vcpu-ubuntu-2204-arm')
        # No JavaFX EA build for ARM at https://jdk.java.net/javafx23/, therefore using Maven Central artifact
        run: |
          curl -s "https://search.maven.org/solrsearch/select?q=g:org.openjfx+AND+a:javafx&rows=10&core=gav" > /tmp/versions.json
          jq '[.response.docs[] | select(.v | test(".*-ea\\+.*")) | select(.v | test("^17|^18|^19|^20|^21|^22") | not) | {version: .v}] | group_by(.version | capture("^(?<major>\\d+).*").major) | map(max_by(.version))' < /tmp/versions.json > /tmp/versions-latest.json
          JAVAFX=$(jq -r '.[-1].version' /tmp/versions-latest.json)
          echo "Using JavaFX ${JAVAFX}"
          sed -i "/javafx {/{n;s#version = \".*\"#version = \"${JAVAFX}\"#}" build.gradle && cat build.gradle

      # Gradle
      - name: Set up JDK
        uses: actions/setup-java@v4
        with:
          java-version: 21
          distribution: 'temurin'
      - name: Set up Gradle
        uses: gradle/actions/setup-gradle@v3
        with:
          gradle-home-cache-cleanup: true
      - name: Prepare merged jars and modules dir
        # prepareModulesDir is executing a build, which should run through even if no upload to builds.jabref.org is made
        if: (steps.checksecrets.outputs.secretspresent == 'NO')
        run: ./gradlew -i -PprojVersion="${{ steps.gitversion.outputs.AssemblySemVer }}" -PprojVersionInfo="${{ steps.gitversion.outputs.InformationalVersion }}" prepareModulesDir
      - name: Set up macOS key chain
        if: (matrix.os == 'macos-latest') && (steps.checksecrets.outputs.secretspresent == 'YES')
        uses: slidoapp/import-codesign-certs@1923310662e8682dd05b76b612b53301f431cd5d
        with:
          p12-file-base64: ${{ secrets.OSX_SIGNING_CERT }}
          p12-password: ${{ secrets.OSX_CERT_PWD }}
          keychain-password: jabref
      - name: Set up macOS key chain for app id cert
        if: (matrix.os == 'macos-latest') && (steps.checksecrets.outputs.secretspresent == 'YES')
        uses: slidoapp/import-codesign-certs@1923310662e8682dd05b76b612b53301f431cd5d
        with:
          p12-file-base64: ${{ secrets.OSX_SIGNING_CERT_APPLICATION }}
          p12-password: ${{ secrets.OSX_CERT_PWD }}
          create-keychain: false
          keychain-password: jabref
      - name: Build runtime image and installer
        shell: bash
        run: ./gradlew -i -PprojVersion="${{ steps.gitversion.outputs.AssemblySemVer }}" -PprojVersionInfo="${{ steps.gitversion.outputs.InformationalVersion }}" jpackage jlinkZip
      - name: Package application image
        shell: bash
        run: ${{ matrix.archivePortable }}
      - name: Rename files
        if: (matrix.os != 'macos-latest')
        shell: pwsh
        run: |
          get-childitem -Path build/distribution/* | rename-item -NewName {$_.name -replace "${{ steps.gitversion.outputs.AssemblySemVer }}","${{ steps.gitversion.outputs.Major }}.${{ steps.gitversion.outputs.Minor }}"}
          get-childitem -Path build/distribution/* | rename-item -NewName {$_.name -replace "portable","${{ steps.gitversion.outputs.Major }}.${{ steps.gitversion.outputs.Minor }}-portable"}
      - name: Repack deb file for Debian
        if: (matrix.os == 'ubuntu-latest')
        shell: bash
        run: |
          cd build/distribution
          ar x jabref_${{ steps.gitversion.outputs.Major }}.${{ steps.gitversion.outputs.Minor }}_amd64.deb
          zstd -d < control.tar.zst | xz > control.tar.xz
          zstd -d < data.tar.zst | xz > data.tar.xz
          ar -m -c -a sdsd jabref_${{ steps.gitversion.outputs.Major }}.${{ steps.gitversion.outputs.Minor }}_amd64_repackaged.deb debian-binary control.tar.xz data.tar.xz
          rm debian-binary control.tar.* data.tar.*
          mv -f jabref_${{ steps.gitversion.outputs.Major }}.${{ steps.gitversion.outputs.Minor }}_amd64_repackaged.deb jabref_${{ steps.gitversion.outputs.Major }}.${{ steps.gitversion.outputs.Minor }}_amd64.deb
      - name: Rename files with JDK version
        shell: bash
        run: |
          for file in build/distribution/*.*; do
            base=${file%.*}
            ext=${file##*.}
            mv "$file" "${base}-jdk${{ matrix.jdk }}-javafx${{ matrix.javafx }}.${ext}"
          done

      # Upload
      - name: Set up rsync (macOS)
        if: (matrix.os == 'macos-latest') && (steps.checksecrets.outputs.secretspresent == 'YES') && (github.ref == 'refs/heads/main')
        run: brew install rsync
      - name: Set up rsync (Windows)
        if: (matrix.os == 'windows-latest') && (steps.checksecrets.outputs.secretspresent == 'YES') && (github.ref == 'refs/heads/main')
        # We want to have rsync available at this place to avoid uploading and downloading from GitHub artifact store (taking > 5 minutes in total)
        # We cannot use "action-rsyncer", because that requires Docker which is unavailable on Windows
        # We cannot use "setup-rsync", because that does not work on Windows
        # We do not use egor-tensin/setup-cygwin@v4, because it replaces the default shell
        run: choco install --no-progress rsync
      - name: Set up SSH key
        if: (steps.checksecrets.outputs.secretspresent == 'YES') && (github.ref == 'refs/heads/main')
        run: |
          echo "${{ secrets.buildJabRefPrivateKey }}" > sshkey
          chmod 600 sshkey
      - name: Upload to builds.jabref.org (Windows)
        if: (matrix.os == 'windows-latest') && (steps.checksecrets.outputs.secretspresent == 'YES') && (github.ref == 'refs/heads/main')
        shell: cmd
        # for rsync installed by chocolatey, we need the ssh.exe delivered with that installation
        run: |
          rsync -rt --chmod=Du=rwx,Dg=rx,Do=rx,Fu=rw,Fg=r,Fo=r --itemize-changes --stats --rsync-path="mkdir -p /var/www/builds.jabref.org/www/jdk-ea && rsync" -e 'C:\ProgramData\chocolatey\lib\rsync\tools\bin\ssh.exe -p 9922 -i sshkey -o StrictHostKeyChecking=no' build/distribution/ jrrsync@build-upload.jabref.org:/var/www/builds.jabref.org/www/jdk-ea/
      - name: Upload to builds.jabref.org (linux, macOS)
        if: (matrix.os != 'windows-latest') && (steps.checksecrets.outputs.secretspresent == 'YES') && (github.ref == 'refs/heads/main')
        shell: bash
        run: |
          rsync -rt --chmod=Du=rwx,Dg=rx,Do=rx,Fu=rw,Fg=r,Fo=r --itemize-changes --stats --rsync-path="mkdir -p /var/www/builds.jabref.org/www/jdk-ea && rsync" -e 'ssh -p 9922 -i sshkey -o StrictHostKeyChecking=no' build/distribution/ jrrsync@build-upload.jabref.org:/var/www/builds.jabref.org/www/jdk-ea/
      - name: Upload to GitHub workflow artifacts store
        if: (steps.checksecrets.outputs.secretspresent != 'YES') || (github.ref != 'refs/heads/main')
        uses: actions/upload-artifact@v4
        with:
          name: JabRef-${{ matrix.os }}
          path: build/distribution
          compression-level: 0 # no compression<|MERGE_RESOLUTION|>--- conflicted
+++ resolved
@@ -31,30 +31,6 @@
   cancel-in-progress: true
 
 jobs:
-<<<<<<< HEAD
-  setup-matrix:
-    runs-on: ubuntu-latest
-    outputs:
-      matrix: ${{ steps.javafx_versions.outputs.matrix }}
-    steps:
-      - id: javafx_versions
-        run: |
-          curl -s "https://search.maven.org/solrsearch/select?q=g:org.openjfx+AND+a:javafx&rows=10&core=gav" > /tmp/versions.json
-          jq '[.response.docs[] | select(.v | test(".*-ea\\+.*")) | select(.v | test("^17|^18|^19|^20|^21|^22") | not) | {version: .v}] | group_by(.version | capture("^(?<major>\\d+).*").major) | map(max_by(.version))' < /tmp/versions.json > /tmp/versions-latest.json
-          versions_json=$(jq -r '[.[].version]' /tmp/versions-latest.json | jq -r tostring)
-          include_json=$(jq -n '[
-            {"os": "ubuntu-latest", "displayName": "linux", "archivePortable": "tar -c -C build/distribution JabRef | pigz --rsyncable > build/distribution/JabRef-portable_linux.tar.gz && rm -R build/distribution/JabRef"},
-            {"os": "buildjet-4vcpu-ubuntu-2204-arm", "displayName": "linux-arm", "archivePortable": "tar -c -C build/distribution JabRef | pigz --rsyncable > build/distribution/JabRef-portable_linux-arm64.tar.gz && rm -R build/distribution/JabRef"},
-            {"os": "windows-latest", "displayName": "windows", "archivePortable": "7z a -r build/distribution/JabRef-portable_windows.zip ./build/distribution/JabRef && rm -R build/distribution/JabRef"},
-            {"os": "macos-latest", "displayName": "macOS", "archivePortable": "brew install pigz && tar -c -C build/distribution JabRef.app | pigz --rsyncable > build/distribution/JabRef-portable_macos.tar.gz && rm -R build/distribution/JabRef.app"}
-          ]')
-          matrix=$(jq -n \
-            --argjson versionsContent "$versions_json" \
-            --argjson includeContent "$include_json" \
-            '{"os": ["ubuntu-latest", "windows-latest", "macos-latest", "buildjet-4vcpu-ubuntu-2204-arm"], "jdk": [23], "javafx": $versionsContent, "include": $includeContent}')
-          echo matrix=$matrix >> $GITHUB_OUTPUT
-=======
->>>>>>> 72160e0c
   build:
     strategy:
       fail-fast: false
