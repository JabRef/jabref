name: Unassign stale issue assignments

on:
  schedule:
    - cron: 4 12 * * *
  workflow_dispatch:

jobs:
  unassign_issues:
    if: github.repository == 'JabRef/jabref'
    runs-on: ubuntu-latest
    permissions:
      issues: write
    outputs:
      unassigned_issues: ${{ steps.unassign.outputs.unassigned_issues }}
    steps:
      - name: Unassign stale assignments
        id: unassign
        uses: takanome-dev/assign-issue-action@edge
        with:
          github_token: '${{ secrets.GITHUB_TOKEN }}'
          days_until_unassign: 14
<<<<<<< HEAD
=======
          unassigned_comment: |
            ### 📋 Assignment Update

            Hi @{{ handle }}, due to inactivity, you have been unassigned from this issue.

            <details open>
            <summary>Next steps</summary>

            **If you still want to work on this:**
            - Ask a maintainer to assign you again
            - If you're making progress, a maintainer can add the pin label to prevent future automatic unassignment
            </details>
>>>>>>> 6d099604
  move_unassigned_issues:
    needs: unassign_issues
    if: ${{ needs.unassign_issues.outputs.unassigned_issues != '[]' }}
    runs-on: ubuntu-latest
    strategy:
      matrix:
        issue_number: ${{ fromJson(needs.unassign_issues.outputs.unassigned_issues) }}
    steps:
      - name: Move issue to "Free to take" in "Good First Issues"
        uses: m7kvqbe1/github-action-move-issues/@add-issue-parameter
        with:
          github-token: ${{ secrets.GH_TOKEN_ACTION_MOVE_ISSUE }}
          project-url: "https://github.com/orgs/JabRef/projects/5"
          target-labels: "📍 Assigned"
          target-column: "Free to take"
          ignored-columns: ""
          default-column: "Free to take"
          issue-number: ${{ matrix.issue_number }}
          skip-if-not-in-project: true
      - name: Move issue to "Free to take" in "Candidates for University Projects"
        uses: m7kvqbe1/github-action-move-issues/@add-issue-parameter
        with:
          github-token: ${{ secrets.GH_TOKEN_ACTION_MOVE_ISSUE }}
          project-url: "https://github.com/orgs/JabRef/projects/3"
          target-labels: "📍 Assigned"
          target-column: "Free to take"
          ignored-columns: ""
          default-column: "Free to take"
          issue-number: ${{ matrix.issue_number }}
          skip-if-not-in-project: true<|MERGE_RESOLUTION|>--- conflicted
+++ resolved
@@ -20,8 +20,6 @@
         with:
           github_token: '${{ secrets.GITHUB_TOKEN }}'
           days_until_unassign: 14
-<<<<<<< HEAD
-=======
           unassigned_comment: |
             ### 📋 Assignment Update
 
@@ -34,7 +32,6 @@
             - Ask a maintainer to assign you again
             - If you're making progress, a maintainer can add the pin label to prevent future automatic unassignment
             </details>
->>>>>>> 6d099604
   move_unassigned_issues:
     needs: unassign_issues
     if: ${{ needs.unassign_issues.outputs.unassigned_issues != '[]' }}
